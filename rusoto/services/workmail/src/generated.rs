// =================================================================
//
//                           * WARNING *
//
//                    This file is generated!
//
//  Changes made to this file will be overwritten. If changes are
//  required to the generated code, the service_crategen project
//  must be updated to generate the changes.
//
// =================================================================

use std::error::Error;
use std::fmt;

use async_trait::async_trait;
use rusoto_core::credential::ProvideAwsCredentials;
use rusoto_core::region;
use rusoto_core::request::{BufferedHttpResponse, DispatchSignedRequest};
use rusoto_core::{Client, RusotoError};

use rusoto_core::proto;
use rusoto_core::request::HttpResponse;
use rusoto_core::signature::SignedRequest;
#[allow(unused_imports)]
use serde::{Deserialize, Serialize};

impl WorkmailClient {
    fn new_signed_request(&self, http_method: &str, request_uri: &str) -> SignedRequest {
        let mut request = SignedRequest::new(http_method, "workmail", &self.region, request_uri);

        request.set_content_type("application/x-amz-json-1.1".to_owned());

        request
    }

    async fn sign_and_dispatch<E>(
        &self,
        request: SignedRequest,
        from_response: fn(BufferedHttpResponse) -> RusotoError<E>,
    ) -> Result<HttpResponse, RusotoError<E>> {
        let mut response = self.client.sign_and_dispatch(request).await?;
        if !response.status.is_success() {
            let response = response.buffer().await.map_err(RusotoError::HttpDispatch)?;
            return Err(from_response(response));
        }

        Ok(response)
    }
}

use serde_json;
/// <p>A rule that controls access to an Amazon WorkMail organization.</p>
#[derive(Clone, Debug, Default, Deserialize, PartialEq)]
#[cfg_attr(any(test, feature = "serialize_structs"), derive(Serialize))]
pub struct AccessControlRule {
    /// <p>Access protocol actions to include in the rule. Valid values include <code>ActiveSync</code>, <code>AutoDiscover</code>, <code>EWS</code>, <code>IMAP</code>, <code>SMTP</code>, <code>WindowsOutlook</code>, and <code>WebMail</code>.</p>
    #[serde(rename = "Actions")]
    #[serde(skip_serializing_if = "Option::is_none")]
    pub actions: Option<Vec<String>>,
    /// <p>The date that the rule was created.</p>
    #[serde(rename = "DateCreated")]
    #[serde(skip_serializing_if = "Option::is_none")]
    pub date_created: Option<f64>,
    /// <p>The date that the rule was modified.</p>
    #[serde(rename = "DateModified")]
    #[serde(skip_serializing_if = "Option::is_none")]
    pub date_modified: Option<f64>,
    /// <p>The rule description.</p>
    #[serde(rename = "Description")]
    #[serde(skip_serializing_if = "Option::is_none")]
    pub description: Option<String>,
    /// <p>The rule effect.</p>
    #[serde(rename = "Effect")]
    #[serde(skip_serializing_if = "Option::is_none")]
    pub effect: Option<String>,
    /// <p>IPv4 CIDR ranges to include in the rule.</p>
    #[serde(rename = "IpRanges")]
    #[serde(skip_serializing_if = "Option::is_none")]
    pub ip_ranges: Option<Vec<String>>,
    /// <p>The rule name.</p>
    #[serde(rename = "Name")]
    #[serde(skip_serializing_if = "Option::is_none")]
    pub name: Option<String>,
    /// <p>Access protocol actions to exclude from the rule. Valid values include <code>ActiveSync</code>, <code>AutoDiscover</code>, <code>EWS</code>, <code>IMAP</code>, <code>SMTP</code>, <code>WindowsOutlook</code>, and <code>WebMail</code>.</p>
    #[serde(rename = "NotActions")]
    #[serde(skip_serializing_if = "Option::is_none")]
    pub not_actions: Option<Vec<String>>,
    /// <p>IPv4 CIDR ranges to exclude from the rule.</p>
    #[serde(rename = "NotIpRanges")]
    #[serde(skip_serializing_if = "Option::is_none")]
    pub not_ip_ranges: Option<Vec<String>>,
    /// <p>User IDs to exclude from the rule.</p>
    #[serde(rename = "NotUserIds")]
    #[serde(skip_serializing_if = "Option::is_none")]
    pub not_user_ids: Option<Vec<String>>,
    /// <p>User IDs to include in the rule.</p>
    #[serde(rename = "UserIds")]
    #[serde(skip_serializing_if = "Option::is_none")]
    pub user_ids: Option<Vec<String>>,
}

#[derive(Clone, Debug, Default, PartialEq, Serialize)]
#[cfg_attr(feature = "deserialize_structs", derive(Deserialize))]
pub struct AssociateDelegateToResourceRequest {
    /// <p>The member (user or group) to associate to the resource.</p>
    #[serde(rename = "EntityId")]
    pub entity_id: String,
    /// <p>The organization under which the resource exists.</p>
    #[serde(rename = "OrganizationId")]
    pub organization_id: String,
    /// <p>The resource for which members (users or groups) are associated.</p>
    #[serde(rename = "ResourceId")]
    pub resource_id: String,
}

#[derive(Clone, Debug, Default, Deserialize, PartialEq)]
#[cfg_attr(any(test, feature = "serialize_structs"), derive(Serialize))]
pub struct AssociateDelegateToResourceResponse {}

#[derive(Clone, Debug, Default, PartialEq, Serialize)]
#[cfg_attr(feature = "deserialize_structs", derive(Deserialize))]
pub struct AssociateMemberToGroupRequest {
    /// <p>The group to which the member (user or group) is associated.</p>
    #[serde(rename = "GroupId")]
    pub group_id: String,
    /// <p>The member (user or group) to associate to the group.</p>
    #[serde(rename = "MemberId")]
    pub member_id: String,
    /// <p>The organization under which the group exists.</p>
    #[serde(rename = "OrganizationId")]
    pub organization_id: String,
}

#[derive(Clone, Debug, Default, Deserialize, PartialEq)]
#[cfg_attr(any(test, feature = "serialize_structs"), derive(Serialize))]
pub struct AssociateMemberToGroupResponse {}

/// <p>At least one delegate must be associated to the resource to disable automatic replies from the resource.</p>
#[derive(Clone, Debug, Default, Deserialize, PartialEq, Serialize)]
pub struct BookingOptions {
    /// <p>The resource's ability to automatically reply to requests. If disabled, delegates must be associated to the resource.</p>
    #[serde(rename = "AutoAcceptRequests")]
    #[serde(skip_serializing_if = "Option::is_none")]
    pub auto_accept_requests: Option<bool>,
    /// <p>The resource's ability to automatically decline any conflicting requests.</p>
    #[serde(rename = "AutoDeclineConflictingRequests")]
    #[serde(skip_serializing_if = "Option::is_none")]
    pub auto_decline_conflicting_requests: Option<bool>,
    /// <p>The resource's ability to automatically decline any recurring requests.</p>
    #[serde(rename = "AutoDeclineRecurringRequests")]
    #[serde(skip_serializing_if = "Option::is_none")]
    pub auto_decline_recurring_requests: Option<bool>,
}

#[derive(Clone, Debug, Default, PartialEq, Serialize)]
#[cfg_attr(feature = "deserialize_structs", derive(Deserialize))]
pub struct CreateAliasRequest {
    /// <p>The alias to add to the member set.</p>
    #[serde(rename = "Alias")]
    pub alias: String,
    /// <p>The member (user or group) to which this alias is added.</p>
    #[serde(rename = "EntityId")]
    pub entity_id: String,
    /// <p>The organization under which the member (user or group) exists.</p>
    #[serde(rename = "OrganizationId")]
    pub organization_id: String,
}

#[derive(Clone, Debug, Default, Deserialize, PartialEq)]
#[cfg_attr(any(test, feature = "serialize_structs"), derive(Serialize))]
pub struct CreateAliasResponse {}

#[derive(Clone, Debug, Default, PartialEq, Serialize)]
#[cfg_attr(feature = "deserialize_structs", derive(Deserialize))]
pub struct CreateGroupRequest {
    /// <p>The name of the group.</p>
    #[serde(rename = "Name")]
    pub name: String,
    /// <p>The organization under which the group is to be created.</p>
    #[serde(rename = "OrganizationId")]
    pub organization_id: String,
}

#[derive(Clone, Debug, Default, Deserialize, PartialEq)]
#[cfg_attr(any(test, feature = "serialize_structs"), derive(Serialize))]
pub struct CreateGroupResponse {
    /// <p>The identifier of the group.</p>
    #[serde(rename = "GroupId")]
    #[serde(skip_serializing_if = "Option::is_none")]
    pub group_id: Option<String>,
}

#[derive(Clone, Debug, Default, PartialEq, Serialize)]
#[cfg_attr(feature = "deserialize_structs", derive(Deserialize))]
pub struct CreateResourceRequest {
    /// <p>The name of the new resource.</p>
    #[serde(rename = "Name")]
    pub name: String,
    /// <p>The identifier associated with the organization for which the resource is created.</p>
    #[serde(rename = "OrganizationId")]
    pub organization_id: String,
    /// <p>The type of the new resource. The available types are <code>equipment</code> and <code>room</code>.</p>
    #[serde(rename = "Type")]
    pub type_: String,
}

#[derive(Clone, Debug, Default, Deserialize, PartialEq)]
#[cfg_attr(any(test, feature = "serialize_structs"), derive(Serialize))]
pub struct CreateResourceResponse {
    /// <p>The identifier of the new resource.</p>
    #[serde(rename = "ResourceId")]
    #[serde(skip_serializing_if = "Option::is_none")]
    pub resource_id: Option<String>,
}

#[derive(Clone, Debug, Default, PartialEq, Serialize)]
#[cfg_attr(feature = "deserialize_structs", derive(Deserialize))]
pub struct CreateUserRequest {
    /// <p>The display name for the new user.</p>
    #[serde(rename = "DisplayName")]
    pub display_name: String,
    /// <p>The name for the new user. Simple AD or AD Connector user names have a maximum length of 20. All others have a maximum length of 64.</p>
    #[serde(rename = "Name")]
    pub name: String,
    /// <p>The identifier of the organization for which the user is created.</p>
    #[serde(rename = "OrganizationId")]
    pub organization_id: String,
    /// <p>The password for the new user.</p>
    #[serde(rename = "Password")]
    pub password: String,
}

#[derive(Clone, Debug, Default, Deserialize, PartialEq)]
#[cfg_attr(any(test, feature = "serialize_structs"), derive(Serialize))]
pub struct CreateUserResponse {
    /// <p>The identifier for the new user.</p>
    #[serde(rename = "UserId")]
    #[serde(skip_serializing_if = "Option::is_none")]
    pub user_id: Option<String>,
}

/// <p>The name of the attribute, which is one of the values defined in the UserAttribute enumeration.</p>
#[derive(Clone, Debug, Default, Deserialize, PartialEq)]
#[cfg_attr(any(test, feature = "serialize_structs"), derive(Serialize))]
pub struct Delegate {
    /// <p>The identifier for the user or group associated as the resource's delegate.</p>
    #[serde(rename = "Id")]
    pub id: String,
    /// <p>The type of the delegate: user or group.</p>
    #[serde(rename = "Type")]
    pub type_: String,
}

#[derive(Clone, Debug, Default, PartialEq, Serialize)]
#[cfg_attr(feature = "deserialize_structs", derive(Deserialize))]
pub struct DeleteAccessControlRuleRequest {
    /// <p>The name of the access control rule.</p>
    #[serde(rename = "Name")]
    pub name: String,
    /// <p>The identifier for the organization.</p>
    #[serde(rename = "OrganizationId")]
    pub organization_id: String,
}

#[derive(Clone, Debug, Default, Deserialize, PartialEq)]
#[cfg_attr(any(test, feature = "serialize_structs"), derive(Serialize))]
pub struct DeleteAccessControlRuleResponse {}

#[derive(Clone, Debug, Default, PartialEq, Serialize)]
#[cfg_attr(feature = "deserialize_structs", derive(Deserialize))]
pub struct DeleteAliasRequest {
    /// <p>The aliases to be removed from the user's set of aliases. Duplicate entries in the list are collapsed into single entries (the list is transformed into a set).</p>
    #[serde(rename = "Alias")]
    pub alias: String,
    /// <p>The identifier for the member (user or group) from which to have the aliases removed.</p>
    #[serde(rename = "EntityId")]
    pub entity_id: String,
    /// <p>The identifier for the organization under which the user exists.</p>
    #[serde(rename = "OrganizationId")]
    pub organization_id: String,
}

#[derive(Clone, Debug, Default, Deserialize, PartialEq)]
#[cfg_attr(any(test, feature = "serialize_structs"), derive(Serialize))]
pub struct DeleteAliasResponse {}

#[derive(Clone, Debug, Default, PartialEq, Serialize)]
#[cfg_attr(feature = "deserialize_structs", derive(Deserialize))]
pub struct DeleteGroupRequest {
    /// <p>The identifier of the group to be deleted.</p>
    #[serde(rename = "GroupId")]
    pub group_id: String,
    /// <p>The organization that contains the group.</p>
    #[serde(rename = "OrganizationId")]
    pub organization_id: String,
}

#[derive(Clone, Debug, Default, Deserialize, PartialEq)]
#[cfg_attr(any(test, feature = "serialize_structs"), derive(Serialize))]
pub struct DeleteGroupResponse {}

#[derive(Clone, Debug, Default, PartialEq, Serialize)]
#[cfg_attr(feature = "deserialize_structs", derive(Deserialize))]
pub struct DeleteMailboxPermissionsRequest {
    /// <p>The identifier of the member (user or group)that owns the mailbox.</p>
    #[serde(rename = "EntityId")]
    pub entity_id: String,
    /// <p>The identifier of the member (user or group) for which to delete granted permissions.</p>
    #[serde(rename = "GranteeId")]
    pub grantee_id: String,
    /// <p>The identifier of the organization under which the member (user or group) exists.</p>
    #[serde(rename = "OrganizationId")]
    pub organization_id: String,
}

#[derive(Clone, Debug, Default, Deserialize, PartialEq)]
#[cfg_attr(any(test, feature = "serialize_structs"), derive(Serialize))]
pub struct DeleteMailboxPermissionsResponse {}

#[derive(Clone, Debug, Default, PartialEq, Serialize)]
#[cfg_attr(feature = "deserialize_structs", derive(Deserialize))]
pub struct DeleteResourceRequest {
    /// <p>The identifier associated with the organization from which the resource is deleted.</p>
    #[serde(rename = "OrganizationId")]
    pub organization_id: String,
    /// <p>The identifier of the resource to be deleted.</p>
    #[serde(rename = "ResourceId")]
    pub resource_id: String,
}

#[derive(Clone, Debug, Default, Deserialize, PartialEq)]
#[cfg_attr(any(test, feature = "serialize_structs"), derive(Serialize))]
pub struct DeleteResourceResponse {}

#[derive(Clone, Debug, Default, PartialEq, Serialize)]
#[cfg_attr(feature = "deserialize_structs", derive(Deserialize))]
pub struct DeleteRetentionPolicyRequest {
    /// <p>The retention policy ID.</p>
    #[serde(rename = "Id")]
    pub id: String,
    /// <p>The organization ID.</p>
    #[serde(rename = "OrganizationId")]
    pub organization_id: String,
}

#[derive(Default, Debug, Clone, PartialEq, Deserialize)]
#[cfg_attr(any(test, feature = "serialize_structs"), derive(Serialize))]
pub struct DeleteRetentionPolicyResponse {}

#[derive(Default, Debug, Clone, PartialEq, Serialize)]
#[cfg_attr(feature = "deserialize_structs", derive(Deserialize))]
pub struct DeleteUserRequest {
    /// <p>The organization that contains the user to be deleted.</p>
    #[serde(rename = "OrganizationId")]
    pub organization_id: String,
    /// <p>The identifier of the user to be deleted.</p>
    #[serde(rename = "UserId")]
    pub user_id: String,
}

#[derive(Clone, Debug, Default, Deserialize, PartialEq)]
#[cfg_attr(any(test, feature = "serialize_structs"), derive(Serialize))]
pub struct DeleteUserResponse {}

#[derive(Clone, Debug, Default, PartialEq, Serialize)]
#[cfg_attr(feature = "deserialize_structs", derive(Deserialize))]
pub struct DeregisterFromWorkMailRequest {
    /// <p>The identifier for the member (user or group) to be updated.</p>
    #[serde(rename = "EntityId")]
    pub entity_id: String,
    /// <p>The identifier for the organization under which the Amazon WorkMail entity exists.</p>
    #[serde(rename = "OrganizationId")]
    pub organization_id: String,
}

#[derive(Clone, Debug, Default, Deserialize, PartialEq)]
#[cfg_attr(any(test, feature = "serialize_structs"), derive(Serialize))]
pub struct DeregisterFromWorkMailResponse {}

#[derive(Clone, Debug, Default, PartialEq, Serialize)]
#[cfg_attr(feature = "deserialize_structs", derive(Deserialize))]
pub struct DescribeGroupRequest {
    /// <p>The identifier for the group to be described.</p>
    #[serde(rename = "GroupId")]
    pub group_id: String,
    /// <p>The identifier for the organization under which the group exists.</p>
    #[serde(rename = "OrganizationId")]
    pub organization_id: String,
}

#[derive(Clone, Debug, Default, Deserialize, PartialEq)]
#[cfg_attr(any(test, feature = "serialize_structs"), derive(Serialize))]
pub struct DescribeGroupResponse {
    /// <p>The date and time when a user was deregistered from WorkMail, in UNIX epoch time format.</p>
    #[serde(rename = "DisabledDate")]
    #[serde(skip_serializing_if = "Option::is_none")]
    pub disabled_date: Option<f64>,
    /// <p>The email of the described group.</p>
    #[serde(rename = "Email")]
    #[serde(skip_serializing_if = "Option::is_none")]
    pub email: Option<String>,
    /// <p>The date and time when a user was registered to WorkMail, in UNIX epoch time format.</p>
    #[serde(rename = "EnabledDate")]
    #[serde(skip_serializing_if = "Option::is_none")]
    pub enabled_date: Option<f64>,
    /// <p>The identifier of the described group.</p>
    #[serde(rename = "GroupId")]
    #[serde(skip_serializing_if = "Option::is_none")]
    pub group_id: Option<String>,
    /// <p>The name of the described group.</p>
    #[serde(rename = "Name")]
    #[serde(skip_serializing_if = "Option::is_none")]
    pub name: Option<String>,
    /// <p>The state of the user: enabled (registered to Amazon WorkMail) or disabled (deregistered or never registered to WorkMail).</p>
    #[serde(rename = "State")]
    #[serde(skip_serializing_if = "Option::is_none")]
    pub state: Option<String>,
}

#[derive(Clone, Debug, Default, PartialEq, Serialize)]
#[cfg_attr(feature = "deserialize_structs", derive(Deserialize))]
pub struct DescribeOrganizationRequest {
    /// <p>The identifier for the organization to be described.</p>
    #[serde(rename = "OrganizationId")]
    pub organization_id: String,
}

#[derive(Clone, Debug, Default, Deserialize, PartialEq)]
#[cfg_attr(any(test, feature = "serialize_structs"), derive(Serialize))]
pub struct DescribeOrganizationResponse {
    /// <p>The Amazon Resource Name (ARN) of the organization.</p>
    #[serde(rename = "ARN")]
    #[serde(skip_serializing_if = "Option::is_none")]
    pub arn: Option<String>,
    /// <p>The alias for an organization.</p>
    #[serde(rename = "Alias")]
    #[serde(skip_serializing_if = "Option::is_none")]
    pub alias: Option<String>,
    /// <p>The date at which the organization became usable in the WorkMail context, in UNIX epoch time format.</p>
    #[serde(rename = "CompletedDate")]
    #[serde(skip_serializing_if = "Option::is_none")]
    pub completed_date: Option<f64>,
    /// <p>The default mail domain associated with the organization.</p>
    #[serde(rename = "DefaultMailDomain")]
    #[serde(skip_serializing_if = "Option::is_none")]
    pub default_mail_domain: Option<String>,
    /// <p>The identifier for the directory associated with an Amazon WorkMail organization.</p>
    #[serde(rename = "DirectoryId")]
    #[serde(skip_serializing_if = "Option::is_none")]
    pub directory_id: Option<String>,
    /// <p>The type of directory associated with the WorkMail organization.</p>
    #[serde(rename = "DirectoryType")]
    #[serde(skip_serializing_if = "Option::is_none")]
    pub directory_type: Option<String>,
    /// <p>(Optional) The error message indicating if unexpected behavior was encountered with regards to the organization.</p>
    #[serde(rename = "ErrorMessage")]
    #[serde(skip_serializing_if = "Option::is_none")]
    pub error_message: Option<String>,
    /// <p>The identifier of an organization.</p>
    #[serde(rename = "OrganizationId")]
    #[serde(skip_serializing_if = "Option::is_none")]
    pub organization_id: Option<String>,
    /// <p>The state of an organization.</p>
    #[serde(rename = "State")]
    #[serde(skip_serializing_if = "Option::is_none")]
    pub state: Option<String>,
}

#[derive(Clone, Debug, Default, PartialEq, Serialize)]
#[cfg_attr(feature = "deserialize_structs", derive(Deserialize))]
pub struct DescribeResourceRequest {
    /// <p>The identifier associated with the organization for which the resource is described.</p>
    #[serde(rename = "OrganizationId")]
    pub organization_id: String,
    /// <p>The identifier of the resource to be described.</p>
    #[serde(rename = "ResourceId")]
    pub resource_id: String,
}

#[derive(Clone, Debug, Default, Deserialize, PartialEq)]
#[cfg_attr(any(test, feature = "serialize_structs"), derive(Serialize))]
pub struct DescribeResourceResponse {
    /// <p>The booking options for the described resource.</p>
    #[serde(rename = "BookingOptions")]
    #[serde(skip_serializing_if = "Option::is_none")]
    pub booking_options: Option<BookingOptions>,
    /// <p>The date and time when a resource was disabled from WorkMail, in UNIX epoch time format.</p>
    #[serde(rename = "DisabledDate")]
    #[serde(skip_serializing_if = "Option::is_none")]
    pub disabled_date: Option<f64>,
    /// <p>The email of the described resource.</p>
    #[serde(rename = "Email")]
    #[serde(skip_serializing_if = "Option::is_none")]
    pub email: Option<String>,
    /// <p>The date and time when a resource was enabled for WorkMail, in UNIX epoch time format.</p>
    #[serde(rename = "EnabledDate")]
    #[serde(skip_serializing_if = "Option::is_none")]
    pub enabled_date: Option<f64>,
    /// <p>The name of the described resource.</p>
    #[serde(rename = "Name")]
    #[serde(skip_serializing_if = "Option::is_none")]
    pub name: Option<String>,
    /// <p>The identifier of the described resource.</p>
    #[serde(rename = "ResourceId")]
    #[serde(skip_serializing_if = "Option::is_none")]
    pub resource_id: Option<String>,
    /// <p>The state of the resource: enabled (registered to Amazon WorkMail), disabled (deregistered or never registered to WorkMail), or deleted.</p>
    #[serde(rename = "State")]
    #[serde(skip_serializing_if = "Option::is_none")]
    pub state: Option<String>,
    /// <p>The type of the described resource.</p>
    #[serde(rename = "Type")]
    #[serde(skip_serializing_if = "Option::is_none")]
    pub type_: Option<String>,
}

#[derive(Clone, Debug, Default, PartialEq, Serialize)]
#[cfg_attr(feature = "deserialize_structs", derive(Deserialize))]
pub struct DescribeUserRequest {
    /// <p>The identifier for the organization under which the user exists.</p>
    #[serde(rename = "OrganizationId")]
    pub organization_id: String,
    /// <p>The identifier for the user to be described.</p>
    #[serde(rename = "UserId")]
    pub user_id: String,
}

#[derive(Clone, Debug, Default, Deserialize, PartialEq)]
#[cfg_attr(any(test, feature = "serialize_structs"), derive(Serialize))]
pub struct DescribeUserResponse {
    /// <p>The date and time at which the user was disabled for Amazon WorkMail usage, in UNIX epoch time format.</p>
    #[serde(rename = "DisabledDate")]
    #[serde(skip_serializing_if = "Option::is_none")]
    pub disabled_date: Option<f64>,
    /// <p>The display name of the user.</p>
    #[serde(rename = "DisplayName")]
    #[serde(skip_serializing_if = "Option::is_none")]
    pub display_name: Option<String>,
    /// <p>The email of the user.</p>
    #[serde(rename = "Email")]
    #[serde(skip_serializing_if = "Option::is_none")]
    pub email: Option<String>,
    /// <p>The date and time at which the user was enabled for Amazon WorkMail usage, in UNIX epoch time format.</p>
    #[serde(rename = "EnabledDate")]
    #[serde(skip_serializing_if = "Option::is_none")]
    pub enabled_date: Option<f64>,
    /// <p>The name for the user.</p>
    #[serde(rename = "Name")]
    #[serde(skip_serializing_if = "Option::is_none")]
    pub name: Option<String>,
    /// <p>The state of a user: enabled (registered to Amazon WorkMail) or disabled (deregistered or never registered to WorkMail).</p>
    #[serde(rename = "State")]
    #[serde(skip_serializing_if = "Option::is_none")]
    pub state: Option<String>,
    /// <p>The identifier for the described user.</p>
    #[serde(rename = "UserId")]
    #[serde(skip_serializing_if = "Option::is_none")]
    pub user_id: Option<String>,
    /// <p>In certain cases, other entities are modeled as users. If interoperability is enabled, resources are imported into Amazon WorkMail as users. Because different WorkMail organizations rely on different directory types, administrators can distinguish between an unregistered user (account is disabled and has a user role) and the directory administrators. The values are USER, RESOURCE, and SYSTEM_USER.</p>
    #[serde(rename = "UserRole")]
    #[serde(skip_serializing_if = "Option::is_none")]
    pub user_role: Option<String>,
}

#[derive(Clone, Debug, Default, PartialEq, Serialize)]
#[cfg_attr(feature = "deserialize_structs", derive(Deserialize))]
pub struct DisassociateDelegateFromResourceRequest {
    /// <p>The identifier for the member (user, group) to be removed from the resource's delegates.</p>
    #[serde(rename = "EntityId")]
    pub entity_id: String,
    /// <p>The identifier for the organization under which the resource exists.</p>
    #[serde(rename = "OrganizationId")]
    pub organization_id: String,
    /// <p>The identifier of the resource from which delegates' set members are removed. </p>
    #[serde(rename = "ResourceId")]
    pub resource_id: String,
}

#[derive(Clone, Debug, Default, Deserialize, PartialEq)]
#[cfg_attr(any(test, feature = "serialize_structs"), derive(Serialize))]
pub struct DisassociateDelegateFromResourceResponse {}

#[derive(Clone, Debug, Default, PartialEq, Serialize)]
#[cfg_attr(feature = "deserialize_structs", derive(Deserialize))]
pub struct DisassociateMemberFromGroupRequest {
    /// <p>The identifier for the group from which members are removed.</p>
    #[serde(rename = "GroupId")]
    pub group_id: String,
    /// <p>The identifier for the member to be removed to the group.</p>
    #[serde(rename = "MemberId")]
    pub member_id: String,
    /// <p>The identifier for the organization under which the group exists.</p>
    #[serde(rename = "OrganizationId")]
    pub organization_id: String,
}

#[derive(Clone, Debug, Default, Deserialize, PartialEq)]
#[cfg_attr(any(test, feature = "serialize_structs"), derive(Serialize))]
pub struct DisassociateMemberFromGroupResponse {}

<<<<<<< HEAD
#[derive(Clone, Debug, Default, PartialEq, Serialize)]
=======
/// <p>The configuration applied to an organization's folders by its retention policy.</p>
#[derive(Default, Debug, Clone, PartialEq, Serialize, Deserialize)]
pub struct FolderConfiguration {
    /// <p>The action to take on the folder contents at the end of the folder configuration period.</p>
    #[serde(rename = "Action")]
    pub action: String,
    /// <p>The folder name.</p>
    #[serde(rename = "Name")]
    pub name: String,
    /// <p>The period of time at which the folder configuration action is applied.</p>
    #[serde(rename = "Period")]
    #[serde(skip_serializing_if = "Option::is_none")]
    pub period: Option<i64>,
}

#[derive(Default, Debug, Clone, PartialEq, Serialize)]
>>>>>>> e150e708
#[cfg_attr(feature = "deserialize_structs", derive(Deserialize))]
pub struct GetAccessControlEffectRequest {
    /// <p>The access protocol action. Valid values include <code>ActiveSync</code>, <code>AutoDiscover</code>, <code>EWS</code>, <code>IMAP</code>, <code>SMTP</code>, <code>WindowsOutlook</code>, and <code>WebMail</code>.</p>
    #[serde(rename = "Action")]
    pub action: String,
    /// <p>The IPv4 address.</p>
    #[serde(rename = "IpAddress")]
    pub ip_address: String,
    /// <p>The identifier for the organization.</p>
    #[serde(rename = "OrganizationId")]
    pub organization_id: String,
    /// <p>The user ID.</p>
    #[serde(rename = "UserId")]
    pub user_id: String,
}

#[derive(Clone, Debug, Default, Deserialize, PartialEq)]
#[cfg_attr(any(test, feature = "serialize_structs"), derive(Serialize))]
pub struct GetAccessControlEffectResponse {
    /// <p>The rule effect.</p>
    #[serde(rename = "Effect")]
    #[serde(skip_serializing_if = "Option::is_none")]
    pub effect: Option<String>,
    /// <p>The rules that match the given parameters, resulting in an effect.</p>
    #[serde(rename = "MatchedRules")]
    #[serde(skip_serializing_if = "Option::is_none")]
    pub matched_rules: Option<Vec<String>>,
}

#[derive(Clone, Debug, Default, PartialEq, Serialize)]
#[cfg_attr(feature = "deserialize_structs", derive(Deserialize))]
pub struct GetDefaultRetentionPolicyRequest {
    /// <p>The organization ID.</p>
    #[serde(rename = "OrganizationId")]
    pub organization_id: String,
}

#[derive(Default, Debug, Clone, PartialEq, Deserialize)]
#[cfg_attr(any(test, feature = "serialize_structs"), derive(Serialize))]
pub struct GetDefaultRetentionPolicyResponse {
    /// <p>The retention policy description.</p>
    #[serde(rename = "Description")]
    #[serde(skip_serializing_if = "Option::is_none")]
    pub description: Option<String>,
    /// <p>The retention policy folder configurations.</p>
    #[serde(rename = "FolderConfigurations")]
    #[serde(skip_serializing_if = "Option::is_none")]
    pub folder_configurations: Option<Vec<FolderConfiguration>>,
    /// <p>The retention policy ID.</p>
    #[serde(rename = "Id")]
    #[serde(skip_serializing_if = "Option::is_none")]
    pub id: Option<String>,
    /// <p>The retention policy name.</p>
    #[serde(rename = "Name")]
    #[serde(skip_serializing_if = "Option::is_none")]
    pub name: Option<String>,
}

#[derive(Default, Debug, Clone, PartialEq, Serialize)]
#[cfg_attr(feature = "deserialize_structs", derive(Deserialize))]
pub struct GetMailboxDetailsRequest {
    /// <p>The identifier for the organization that contains the user whose mailbox details are being requested.</p>
    #[serde(rename = "OrganizationId")]
    pub organization_id: String,
    /// <p>The identifier for the user whose mailbox details are being requested.</p>
    #[serde(rename = "UserId")]
    pub user_id: String,
}

#[derive(Clone, Debug, Default, Deserialize, PartialEq)]
#[cfg_attr(any(test, feature = "serialize_structs"), derive(Serialize))]
pub struct GetMailboxDetailsResponse {
    /// <p>The maximum allowed mailbox size, in MB, for the specified user.</p>
    #[serde(rename = "MailboxQuota")]
    #[serde(skip_serializing_if = "Option::is_none")]
    pub mailbox_quota: Option<i64>,
    /// <p>The current mailbox size, in MB, for the specified user.</p>
    #[serde(rename = "MailboxSize")]
    #[serde(skip_serializing_if = "Option::is_none")]
    pub mailbox_size: Option<f64>,
}

/// <p>The representation of an Amazon WorkMail group.</p>
#[derive(Clone, Debug, Default, Deserialize, PartialEq)]
#[cfg_attr(any(test, feature = "serialize_structs"), derive(Serialize))]
pub struct Group {
    /// <p>The date indicating when the group was disabled from Amazon WorkMail use.</p>
    #[serde(rename = "DisabledDate")]
    #[serde(skip_serializing_if = "Option::is_none")]
    pub disabled_date: Option<f64>,
    /// <p>The email of the group.</p>
    #[serde(rename = "Email")]
    #[serde(skip_serializing_if = "Option::is_none")]
    pub email: Option<String>,
    /// <p>The date indicating when the group was enabled for Amazon WorkMail use.</p>
    #[serde(rename = "EnabledDate")]
    #[serde(skip_serializing_if = "Option::is_none")]
    pub enabled_date: Option<f64>,
    /// <p>The identifier of the group.</p>
    #[serde(rename = "Id")]
    #[serde(skip_serializing_if = "Option::is_none")]
    pub id: Option<String>,
    /// <p>The name of the group.</p>
    #[serde(rename = "Name")]
    #[serde(skip_serializing_if = "Option::is_none")]
    pub name: Option<String>,
    /// <p>The state of the group, which can be ENABLED, DISABLED, or DELETED.</p>
    #[serde(rename = "State")]
    #[serde(skip_serializing_if = "Option::is_none")]
    pub state: Option<String>,
}

#[derive(Clone, Debug, Default, PartialEq, Serialize)]
#[cfg_attr(feature = "deserialize_structs", derive(Deserialize))]
pub struct ListAccessControlRulesRequest {
    /// <p>The identifier for the organization.</p>
    #[serde(rename = "OrganizationId")]
    pub organization_id: String,
}

#[derive(Clone, Debug, Default, Deserialize, PartialEq)]
#[cfg_attr(any(test, feature = "serialize_structs"), derive(Serialize))]
pub struct ListAccessControlRulesResponse {
    /// <p>The access control rules.</p>
    #[serde(rename = "Rules")]
    #[serde(skip_serializing_if = "Option::is_none")]
    pub rules: Option<Vec<AccessControlRule>>,
}

#[derive(Clone, Debug, Default, PartialEq, Serialize)]
#[cfg_attr(feature = "deserialize_structs", derive(Deserialize))]
pub struct ListAliasesRequest {
    /// <p>The identifier for the entity for which to list the aliases.</p>
    #[serde(rename = "EntityId")]
    pub entity_id: String,
    /// <p>The maximum number of results to return in a single call.</p>
    #[serde(rename = "MaxResults")]
    #[serde(skip_serializing_if = "Option::is_none")]
    pub max_results: Option<i64>,
    /// <p>The token to use to retrieve the next page of results. The first call does not contain any tokens.</p>
    #[serde(rename = "NextToken")]
    #[serde(skip_serializing_if = "Option::is_none")]
    pub next_token: Option<String>,
    /// <p>The identifier for the organization under which the entity exists.</p>
    #[serde(rename = "OrganizationId")]
    pub organization_id: String,
}

#[derive(Clone, Debug, Default, Deserialize, PartialEq)]
#[cfg_attr(any(test, feature = "serialize_structs"), derive(Serialize))]
pub struct ListAliasesResponse {
    /// <p>The entity's paginated aliases.</p>
    #[serde(rename = "Aliases")]
    #[serde(skip_serializing_if = "Option::is_none")]
    pub aliases: Option<Vec<String>>,
    /// <p>The token to use to retrieve the next page of results. The value is "null" when there are no more results to return.</p>
    #[serde(rename = "NextToken")]
    #[serde(skip_serializing_if = "Option::is_none")]
    pub next_token: Option<String>,
}

#[derive(Clone, Debug, Default, PartialEq, Serialize)]
#[cfg_attr(feature = "deserialize_structs", derive(Deserialize))]
pub struct ListGroupMembersRequest {
    /// <p>The identifier for the group to which the members (users or groups) are associated.</p>
    #[serde(rename = "GroupId")]
    pub group_id: String,
    /// <p>The maximum number of results to return in a single call.</p>
    #[serde(rename = "MaxResults")]
    #[serde(skip_serializing_if = "Option::is_none")]
    pub max_results: Option<i64>,
    /// <p> The token to use to retrieve the next page of results. The first call does not contain any tokens.</p>
    #[serde(rename = "NextToken")]
    #[serde(skip_serializing_if = "Option::is_none")]
    pub next_token: Option<String>,
    /// <p>The identifier for the organization under which the group exists.</p>
    #[serde(rename = "OrganizationId")]
    pub organization_id: String,
}

#[derive(Clone, Debug, Default, Deserialize, PartialEq)]
#[cfg_attr(any(test, feature = "serialize_structs"), derive(Serialize))]
pub struct ListGroupMembersResponse {
    /// <p>The members associated to the group.</p>
    #[serde(rename = "Members")]
    #[serde(skip_serializing_if = "Option::is_none")]
    pub members: Option<Vec<Member>>,
    /// <p>The token to use to retrieve the next page of results. The first call does not contain any tokens.</p>
    #[serde(rename = "NextToken")]
    #[serde(skip_serializing_if = "Option::is_none")]
    pub next_token: Option<String>,
}

#[derive(Clone, Debug, Default, PartialEq, Serialize)]
#[cfg_attr(feature = "deserialize_structs", derive(Deserialize))]
pub struct ListGroupsRequest {
    /// <p>The maximum number of results to return in a single call.</p>
    #[serde(rename = "MaxResults")]
    #[serde(skip_serializing_if = "Option::is_none")]
    pub max_results: Option<i64>,
    /// <p>The token to use to retrieve the next page of results. The first call does not contain any tokens.</p>
    #[serde(rename = "NextToken")]
    #[serde(skip_serializing_if = "Option::is_none")]
    pub next_token: Option<String>,
    /// <p>The identifier for the organization under which the groups exist.</p>
    #[serde(rename = "OrganizationId")]
    pub organization_id: String,
}

#[derive(Clone, Debug, Default, Deserialize, PartialEq)]
#[cfg_attr(any(test, feature = "serialize_structs"), derive(Serialize))]
pub struct ListGroupsResponse {
    /// <p>The overview of groups for an organization.</p>
    #[serde(rename = "Groups")]
    #[serde(skip_serializing_if = "Option::is_none")]
    pub groups: Option<Vec<Group>>,
    /// <p>The token to use to retrieve the next page of results. The value is "null" when there are no more results to return.</p>
    #[serde(rename = "NextToken")]
    #[serde(skip_serializing_if = "Option::is_none")]
    pub next_token: Option<String>,
}

#[derive(Clone, Debug, Default, PartialEq, Serialize)]
#[cfg_attr(feature = "deserialize_structs", derive(Deserialize))]
pub struct ListMailboxPermissionsRequest {
    /// <p>The identifier of the user, group, or resource for which to list mailbox permissions.</p>
    #[serde(rename = "EntityId")]
    pub entity_id: String,
    /// <p>The maximum number of results to return in a single call.</p>
    #[serde(rename = "MaxResults")]
    #[serde(skip_serializing_if = "Option::is_none")]
    pub max_results: Option<i64>,
    /// <p>The token to use to retrieve the next page of results. The first call does not contain any tokens.</p>
    #[serde(rename = "NextToken")]
    #[serde(skip_serializing_if = "Option::is_none")]
    pub next_token: Option<String>,
    /// <p>The identifier of the organization under which the user, group, or resource exists.</p>
    #[serde(rename = "OrganizationId")]
    pub organization_id: String,
}

#[derive(Clone, Debug, Default, Deserialize, PartialEq)]
#[cfg_attr(any(test, feature = "serialize_structs"), derive(Serialize))]
pub struct ListMailboxPermissionsResponse {
    /// <p>The token to use to retrieve the next page of results. The value is "null" when there are no more results to return.</p>
    #[serde(rename = "NextToken")]
    #[serde(skip_serializing_if = "Option::is_none")]
    pub next_token: Option<String>,
    /// <p>One page of the user, group, or resource mailbox permissions.</p>
    #[serde(rename = "Permissions")]
    #[serde(skip_serializing_if = "Option::is_none")]
    pub permissions: Option<Vec<Permission>>,
}

#[derive(Clone, Debug, Default, PartialEq, Serialize)]
#[cfg_attr(feature = "deserialize_structs", derive(Deserialize))]
pub struct ListOrganizationsRequest {
    /// <p>The maximum number of results to return in a single call.</p>
    #[serde(rename = "MaxResults")]
    #[serde(skip_serializing_if = "Option::is_none")]
    pub max_results: Option<i64>,
    /// <p>The token to use to retrieve the next page of results. The first call does not contain any tokens.</p>
    #[serde(rename = "NextToken")]
    #[serde(skip_serializing_if = "Option::is_none")]
    pub next_token: Option<String>,
}

#[derive(Clone, Debug, Default, Deserialize, PartialEq)]
#[cfg_attr(any(test, feature = "serialize_structs"), derive(Serialize))]
pub struct ListOrganizationsResponse {
    /// <p>The token to use to retrieve the next page of results. The value is "null" when there are no more results to return.</p>
    #[serde(rename = "NextToken")]
    #[serde(skip_serializing_if = "Option::is_none")]
    pub next_token: Option<String>,
    /// <p>The overview of owned organizations presented as a list of organization summaries.</p>
    #[serde(rename = "OrganizationSummaries")]
    #[serde(skip_serializing_if = "Option::is_none")]
    pub organization_summaries: Option<Vec<OrganizationSummary>>,
}

#[derive(Clone, Debug, Default, PartialEq, Serialize)]
#[cfg_attr(feature = "deserialize_structs", derive(Deserialize))]
pub struct ListResourceDelegatesRequest {
    /// <p>The number of maximum results in a page.</p>
    #[serde(rename = "MaxResults")]
    #[serde(skip_serializing_if = "Option::is_none")]
    pub max_results: Option<i64>,
    /// <p>The token used to paginate through the delegates associated with a resource.</p>
    #[serde(rename = "NextToken")]
    #[serde(skip_serializing_if = "Option::is_none")]
    pub next_token: Option<String>,
    /// <p>The identifier for the organization that contains the resource for which delegates are listed.</p>
    #[serde(rename = "OrganizationId")]
    pub organization_id: String,
    /// <p>The identifier for the resource whose delegates are listed.</p>
    #[serde(rename = "ResourceId")]
    pub resource_id: String,
}

#[derive(Clone, Debug, Default, Deserialize, PartialEq)]
#[cfg_attr(any(test, feature = "serialize_structs"), derive(Serialize))]
pub struct ListResourceDelegatesResponse {
    /// <p>One page of the resource's delegates.</p>
    #[serde(rename = "Delegates")]
    #[serde(skip_serializing_if = "Option::is_none")]
    pub delegates: Option<Vec<Delegate>>,
    /// <p>The token used to paginate through the delegates associated with a resource. While results are still available, it has an associated value. When the last page is reached, the token is empty. </p>
    #[serde(rename = "NextToken")]
    #[serde(skip_serializing_if = "Option::is_none")]
    pub next_token: Option<String>,
}

#[derive(Clone, Debug, Default, PartialEq, Serialize)]
#[cfg_attr(feature = "deserialize_structs", derive(Deserialize))]
pub struct ListResourcesRequest {
    /// <p>The maximum number of results to return in a single call.</p>
    #[serde(rename = "MaxResults")]
    #[serde(skip_serializing_if = "Option::is_none")]
    pub max_results: Option<i64>,
    /// <p>The token to use to retrieve the next page of results. The first call does not contain any tokens.</p>
    #[serde(rename = "NextToken")]
    #[serde(skip_serializing_if = "Option::is_none")]
    pub next_token: Option<String>,
    /// <p>The identifier for the organization under which the resources exist.</p>
    #[serde(rename = "OrganizationId")]
    pub organization_id: String,
}

#[derive(Clone, Debug, Default, Deserialize, PartialEq)]
#[cfg_attr(any(test, feature = "serialize_structs"), derive(Serialize))]
pub struct ListResourcesResponse {
    /// <p> The token used to paginate through all the organization's resources. While results are still available, it has an associated value. When the last page is reached, the token is empty.</p>
    #[serde(rename = "NextToken")]
    #[serde(skip_serializing_if = "Option::is_none")]
    pub next_token: Option<String>,
    /// <p>One page of the organization's resource representation.</p>
    #[serde(rename = "Resources")]
    #[serde(skip_serializing_if = "Option::is_none")]
    pub resources: Option<Vec<Resource>>,
}

#[derive(Clone, Debug, Default, PartialEq, Serialize)]
#[cfg_attr(feature = "deserialize_structs", derive(Deserialize))]
pub struct ListTagsForResourceRequest {
    /// <p>The resource ARN.</p>
    #[serde(rename = "ResourceARN")]
    pub resource_arn: String,
}

#[derive(Clone, Debug, Default, Deserialize, PartialEq)]
#[cfg_attr(any(test, feature = "serialize_structs"), derive(Serialize))]
pub struct ListTagsForResourceResponse {
    /// <p>A list of tag key-value pairs.</p>
    #[serde(rename = "Tags")]
    #[serde(skip_serializing_if = "Option::is_none")]
    pub tags: Option<Vec<Tag>>,
}

#[derive(Clone, Debug, Default, PartialEq, Serialize)]
#[cfg_attr(feature = "deserialize_structs", derive(Deserialize))]
pub struct ListUsersRequest {
    /// <p>The maximum number of results to return in a single call.</p>
    #[serde(rename = "MaxResults")]
    #[serde(skip_serializing_if = "Option::is_none")]
    pub max_results: Option<i64>,
    /// <p>The token to use to retrieve the next page of results. The first call does not contain any tokens.</p>
    #[serde(rename = "NextToken")]
    #[serde(skip_serializing_if = "Option::is_none")]
    pub next_token: Option<String>,
    /// <p>The identifier for the organization under which the users exist.</p>
    #[serde(rename = "OrganizationId")]
    pub organization_id: String,
}

#[derive(Clone, Debug, Default, Deserialize, PartialEq)]
#[cfg_attr(any(test, feature = "serialize_structs"), derive(Serialize))]
pub struct ListUsersResponse {
    /// <p> The token to use to retrieve the next page of results. This value is `null` when there are no more results to return.</p>
    #[serde(rename = "NextToken")]
    #[serde(skip_serializing_if = "Option::is_none")]
    pub next_token: Option<String>,
    /// <p>The overview of users for an organization.</p>
    #[serde(rename = "Users")]
    #[serde(skip_serializing_if = "Option::is_none")]
    pub users: Option<Vec<User>>,
}

/// <p>The representation of a user or group.</p>
#[derive(Clone, Debug, Default, Deserialize, PartialEq)]
#[cfg_attr(any(test, feature = "serialize_structs"), derive(Serialize))]
pub struct Member {
    /// <p>The date indicating when the member was disabled from Amazon WorkMail use.</p>
    #[serde(rename = "DisabledDate")]
    #[serde(skip_serializing_if = "Option::is_none")]
    pub disabled_date: Option<f64>,
    /// <p>The date indicating when the member was enabled for Amazon WorkMail use.</p>
    #[serde(rename = "EnabledDate")]
    #[serde(skip_serializing_if = "Option::is_none")]
    pub enabled_date: Option<f64>,
    /// <p>The identifier of the member.</p>
    #[serde(rename = "Id")]
    #[serde(skip_serializing_if = "Option::is_none")]
    pub id: Option<String>,
    /// <p>The name of the member.</p>
    #[serde(rename = "Name")]
    #[serde(skip_serializing_if = "Option::is_none")]
    pub name: Option<String>,
    /// <p>The state of the member, which can be ENABLED, DISABLED, or DELETED.</p>
    #[serde(rename = "State")]
    #[serde(skip_serializing_if = "Option::is_none")]
    pub state: Option<String>,
    /// <p>A member can be a user or group.</p>
    #[serde(rename = "Type")]
    #[serde(skip_serializing_if = "Option::is_none")]
    pub type_: Option<String>,
}

/// <p>The representation of an organization.</p>
#[derive(Clone, Debug, Default, Deserialize, PartialEq)]
#[cfg_attr(any(test, feature = "serialize_structs"), derive(Serialize))]
pub struct OrganizationSummary {
    /// <p>The alias associated with the organization.</p>
    #[serde(rename = "Alias")]
    #[serde(skip_serializing_if = "Option::is_none")]
    pub alias: Option<String>,
    /// <p>The error message associated with the organization. It is only present if unexpected behavior has occurred with regards to the organization. It provides insight or solutions regarding unexpected behavior.</p>
    #[serde(rename = "ErrorMessage")]
    #[serde(skip_serializing_if = "Option::is_none")]
    pub error_message: Option<String>,
    /// <p>The identifier associated with the organization.</p>
    #[serde(rename = "OrganizationId")]
    #[serde(skip_serializing_if = "Option::is_none")]
    pub organization_id: Option<String>,
    /// <p>The state associated with the organization.</p>
    #[serde(rename = "State")]
    #[serde(skip_serializing_if = "Option::is_none")]
    pub state: Option<String>,
}

/// <p>Permission granted to a user, group, or resource to access a certain aspect of another user, group, or resource mailbox.</p>
#[derive(Clone, Debug, Default, Deserialize, PartialEq)]
#[cfg_attr(any(test, feature = "serialize_structs"), derive(Serialize))]
pub struct Permission {
    /// <p>The identifier of the user, group, or resource to which the permissions are granted.</p>
    #[serde(rename = "GranteeId")]
    pub grantee_id: String,
    /// <p>The type of user, group, or resource referred to in GranteeId.</p>
    #[serde(rename = "GranteeType")]
    pub grantee_type: String,
    /// <p>The permissions granted to the grantee. SEND_AS allows the grantee to send email as the owner of the mailbox (the grantee is not mentioned on these emails). SEND_ON_BEHALF allows the grantee to send email on behalf of the owner of the mailbox (the grantee is not mentioned as the physical sender of these emails). FULL_ACCESS allows the grantee full access to the mailbox, irrespective of other folder-level permissions set on the mailbox.</p>
    #[serde(rename = "PermissionValues")]
    pub permission_values: Vec<String>,
}

#[derive(Clone, Debug, Default, PartialEq, Serialize)]
#[cfg_attr(feature = "deserialize_structs", derive(Deserialize))]
pub struct PutAccessControlRuleRequest {
    /// <p>Access protocol actions to include in the rule. Valid values include <code>ActiveSync</code>, <code>AutoDiscover</code>, <code>EWS</code>, <code>IMAP</code>, <code>SMTP</code>, <code>WindowsOutlook</code>, and <code>WebMail</code>.</p>
    #[serde(rename = "Actions")]
    #[serde(skip_serializing_if = "Option::is_none")]
    pub actions: Option<Vec<String>>,
    /// <p>The rule description.</p>
    #[serde(rename = "Description")]
    pub description: String,
    /// <p>The rule effect.</p>
    #[serde(rename = "Effect")]
    pub effect: String,
    /// <p>IPv4 CIDR ranges to include in the rule.</p>
    #[serde(rename = "IpRanges")]
    #[serde(skip_serializing_if = "Option::is_none")]
    pub ip_ranges: Option<Vec<String>>,
    /// <p>The rule name.</p>
    #[serde(rename = "Name")]
    pub name: String,
    /// <p>Access protocol actions to exclude from the rule. Valid values include <code>ActiveSync</code>, <code>AutoDiscover</code>, <code>EWS</code>, <code>IMAP</code>, <code>SMTP</code>, <code>WindowsOutlook</code>, and <code>WebMail</code>.</p>
    #[serde(rename = "NotActions")]
    #[serde(skip_serializing_if = "Option::is_none")]
    pub not_actions: Option<Vec<String>>,
    /// <p>IPv4 CIDR ranges to exclude from the rule.</p>
    #[serde(rename = "NotIpRanges")]
    #[serde(skip_serializing_if = "Option::is_none")]
    pub not_ip_ranges: Option<Vec<String>>,
    /// <p>User IDs to exclude from the rule.</p>
    #[serde(rename = "NotUserIds")]
    #[serde(skip_serializing_if = "Option::is_none")]
    pub not_user_ids: Option<Vec<String>>,
    /// <p>The identifier of the organization.</p>
    #[serde(rename = "OrganizationId")]
    pub organization_id: String,
    /// <p>User IDs to include in the rule.</p>
    #[serde(rename = "UserIds")]
    #[serde(skip_serializing_if = "Option::is_none")]
    pub user_ids: Option<Vec<String>>,
}

#[derive(Clone, Debug, Default, Deserialize, PartialEq)]
#[cfg_attr(any(test, feature = "serialize_structs"), derive(Serialize))]
pub struct PutAccessControlRuleResponse {}

#[derive(Clone, Debug, Default, PartialEq, Serialize)]
#[cfg_attr(feature = "deserialize_structs", derive(Deserialize))]
pub struct PutMailboxPermissionsRequest {
    /// <p>The identifier of the user, group, or resource for which to update mailbox permissions.</p>
    #[serde(rename = "EntityId")]
    pub entity_id: String,
    /// <p>The identifier of the user, group, or resource to which to grant the permissions.</p>
    #[serde(rename = "GranteeId")]
    pub grantee_id: String,
    /// <p>The identifier of the organization under which the user, group, or resource exists.</p>
    #[serde(rename = "OrganizationId")]
    pub organization_id: String,
    /// <p>The permissions granted to the grantee. SEND_AS allows the grantee to send email as the owner of the mailbox (the grantee is not mentioned on these emails). SEND_ON_BEHALF allows the grantee to send email on behalf of the owner of the mailbox (the grantee is not mentioned as the physical sender of these emails). FULL_ACCESS allows the grantee full access to the mailbox, irrespective of other folder-level permissions set on the mailbox.</p>
    #[serde(rename = "PermissionValues")]
    pub permission_values: Vec<String>,
}

#[derive(Clone, Debug, Default, Deserialize, PartialEq)]
#[cfg_attr(any(test, feature = "serialize_structs"), derive(Serialize))]
pub struct PutMailboxPermissionsResponse {}

#[derive(Clone, Debug, Default, PartialEq, Serialize)]
#[cfg_attr(feature = "deserialize_structs", derive(Deserialize))]
pub struct PutRetentionPolicyRequest {
    /// <p>The retention policy description.</p>
    #[serde(rename = "Description")]
    #[serde(skip_serializing_if = "Option::is_none")]
    pub description: Option<String>,
    /// <p>The retention policy folder configurations.</p>
    #[serde(rename = "FolderConfigurations")]
    pub folder_configurations: Vec<FolderConfiguration>,
    /// <p>The retention policy ID.</p>
    #[serde(rename = "Id")]
    #[serde(skip_serializing_if = "Option::is_none")]
    pub id: Option<String>,
    /// <p>The retention policy name.</p>
    #[serde(rename = "Name")]
    pub name: String,
    /// <p>The organization ID.</p>
    #[serde(rename = "OrganizationId")]
    pub organization_id: String,
}

#[derive(Default, Debug, Clone, PartialEq, Deserialize)]
#[cfg_attr(any(test, feature = "serialize_structs"), derive(Serialize))]
pub struct PutRetentionPolicyResponse {}

#[derive(Default, Debug, Clone, PartialEq, Serialize)]
#[cfg_attr(feature = "deserialize_structs", derive(Deserialize))]
pub struct RegisterToWorkMailRequest {
    /// <p>The email for the user, group, or resource to be updated.</p>
    #[serde(rename = "Email")]
    pub email: String,
    /// <p>The identifier for the user, group, or resource to be updated.</p>
    #[serde(rename = "EntityId")]
    pub entity_id: String,
    /// <p>The identifier for the organization under which the user, group, or resource exists.</p>
    #[serde(rename = "OrganizationId")]
    pub organization_id: String,
}

#[derive(Clone, Debug, Default, Deserialize, PartialEq)]
#[cfg_attr(any(test, feature = "serialize_structs"), derive(Serialize))]
pub struct RegisterToWorkMailResponse {}

#[derive(Clone, Debug, Default, PartialEq, Serialize)]
#[cfg_attr(feature = "deserialize_structs", derive(Deserialize))]
pub struct ResetPasswordRequest {
    /// <p>The identifier of the organization that contains the user for which the password is reset.</p>
    #[serde(rename = "OrganizationId")]
    pub organization_id: String,
    /// <p>The new password for the user.</p>
    #[serde(rename = "Password")]
    pub password: String,
    /// <p>The identifier of the user for whom the password is reset.</p>
    #[serde(rename = "UserId")]
    pub user_id: String,
}

#[derive(Clone, Debug, Default, Deserialize, PartialEq)]
#[cfg_attr(any(test, feature = "serialize_structs"), derive(Serialize))]
pub struct ResetPasswordResponse {}

/// <p>The representation of a resource.</p>
#[derive(Clone, Debug, Default, Deserialize, PartialEq)]
#[cfg_attr(any(test, feature = "serialize_structs"), derive(Serialize))]
pub struct Resource {
    /// <p>The date indicating when the resource was disabled from Amazon WorkMail use.</p>
    #[serde(rename = "DisabledDate")]
    #[serde(skip_serializing_if = "Option::is_none")]
    pub disabled_date: Option<f64>,
    /// <p>The email of the resource.</p>
    #[serde(rename = "Email")]
    #[serde(skip_serializing_if = "Option::is_none")]
    pub email: Option<String>,
    /// <p>The date indicating when the resource was enabled for Amazon WorkMail use.</p>
    #[serde(rename = "EnabledDate")]
    #[serde(skip_serializing_if = "Option::is_none")]
    pub enabled_date: Option<f64>,
    /// <p>The identifier of the resource.</p>
    #[serde(rename = "Id")]
    #[serde(skip_serializing_if = "Option::is_none")]
    pub id: Option<String>,
    /// <p>The name of the resource.</p>
    #[serde(rename = "Name")]
    #[serde(skip_serializing_if = "Option::is_none")]
    pub name: Option<String>,
    /// <p>The state of the resource, which can be ENABLED, DISABLED, or DELETED.</p>
    #[serde(rename = "State")]
    #[serde(skip_serializing_if = "Option::is_none")]
    pub state: Option<String>,
    /// <p>The type of the resource: equipment or room.</p>
    #[serde(rename = "Type")]
    #[serde(skip_serializing_if = "Option::is_none")]
    pub type_: Option<String>,
}

/// <p>Describes a tag applied to a resource.</p>
#[derive(Clone, Debug, Default, Deserialize, PartialEq, Serialize)]
pub struct Tag {
    /// <p>The key of the tag.</p>
    #[serde(rename = "Key")]
    pub key: String,
    /// <p>The value of the tag.</p>
    #[serde(rename = "Value")]
    pub value: String,
}

#[derive(Clone, Debug, Default, PartialEq, Serialize)]
#[cfg_attr(feature = "deserialize_structs", derive(Deserialize))]
pub struct TagResourceRequest {
    /// <p>The resource ARN.</p>
    #[serde(rename = "ResourceARN")]
    pub resource_arn: String,
    /// <p>The tag key-value pairs.</p>
    #[serde(rename = "Tags")]
    pub tags: Vec<Tag>,
}

#[derive(Clone, Debug, Default, Deserialize, PartialEq)]
#[cfg_attr(any(test, feature = "serialize_structs"), derive(Serialize))]
pub struct TagResourceResponse {}

#[derive(Clone, Debug, Default, PartialEq, Serialize)]
#[cfg_attr(feature = "deserialize_structs", derive(Deserialize))]
pub struct UntagResourceRequest {
    /// <p>The resource ARN.</p>
    #[serde(rename = "ResourceARN")]
    pub resource_arn: String,
    /// <p>The tag keys.</p>
    #[serde(rename = "TagKeys")]
    pub tag_keys: Vec<String>,
}

#[derive(Clone, Debug, Default, Deserialize, PartialEq)]
#[cfg_attr(any(test, feature = "serialize_structs"), derive(Serialize))]
pub struct UntagResourceResponse {}

#[derive(Clone, Debug, Default, PartialEq, Serialize)]
#[cfg_attr(feature = "deserialize_structs", derive(Deserialize))]
pub struct UpdateMailboxQuotaRequest {
    /// <p>The updated mailbox quota, in MB, for the specified user.</p>
    #[serde(rename = "MailboxQuota")]
    pub mailbox_quota: i64,
    /// <p>The identifier for the organization that contains the user for whom to update the mailbox quota.</p>
    #[serde(rename = "OrganizationId")]
    pub organization_id: String,
    /// <p>The identifer for the user for whom to update the mailbox quota.</p>
    #[serde(rename = "UserId")]
    pub user_id: String,
}

#[derive(Clone, Debug, Default, Deserialize, PartialEq)]
#[cfg_attr(any(test, feature = "serialize_structs"), derive(Serialize))]
pub struct UpdateMailboxQuotaResponse {}

#[derive(Clone, Debug, Default, PartialEq, Serialize)]
#[cfg_attr(feature = "deserialize_structs", derive(Deserialize))]
pub struct UpdatePrimaryEmailAddressRequest {
    /// <p>The value of the email to be updated as primary.</p>
    #[serde(rename = "Email")]
    pub email: String,
    /// <p>The user, group, or resource to update.</p>
    #[serde(rename = "EntityId")]
    pub entity_id: String,
    /// <p>The organization that contains the user, group, or resource to update.</p>
    #[serde(rename = "OrganizationId")]
    pub organization_id: String,
}

#[derive(Clone, Debug, Default, Deserialize, PartialEq)]
#[cfg_attr(any(test, feature = "serialize_structs"), derive(Serialize))]
pub struct UpdatePrimaryEmailAddressResponse {}

#[derive(Clone, Debug, Default, PartialEq, Serialize)]
#[cfg_attr(feature = "deserialize_structs", derive(Deserialize))]
pub struct UpdateResourceRequest {
    /// <p>The resource's booking options to be updated.</p>
    #[serde(rename = "BookingOptions")]
    #[serde(skip_serializing_if = "Option::is_none")]
    pub booking_options: Option<BookingOptions>,
    /// <p>The name of the resource to be updated.</p>
    #[serde(rename = "Name")]
    #[serde(skip_serializing_if = "Option::is_none")]
    pub name: Option<String>,
    /// <p>The identifier associated with the organization for which the resource is updated.</p>
    #[serde(rename = "OrganizationId")]
    pub organization_id: String,
    /// <p>The identifier of the resource to be updated.</p>
    #[serde(rename = "ResourceId")]
    pub resource_id: String,
}

#[derive(Clone, Debug, Default, Deserialize, PartialEq)]
#[cfg_attr(any(test, feature = "serialize_structs"), derive(Serialize))]
pub struct UpdateResourceResponse {}

/// <p>The representation of an Amazon WorkMail user.</p>
#[derive(Clone, Debug, Default, Deserialize, PartialEq)]
#[cfg_attr(any(test, feature = "serialize_structs"), derive(Serialize))]
pub struct User {
    /// <p>The date indicating when the user was disabled from Amazon WorkMail use.</p>
    #[serde(rename = "DisabledDate")]
    #[serde(skip_serializing_if = "Option::is_none")]
    pub disabled_date: Option<f64>,
    /// <p>The display name of the user.</p>
    #[serde(rename = "DisplayName")]
    #[serde(skip_serializing_if = "Option::is_none")]
    pub display_name: Option<String>,
    /// <p>The email of the user.</p>
    #[serde(rename = "Email")]
    #[serde(skip_serializing_if = "Option::is_none")]
    pub email: Option<String>,
    /// <p>The date indicating when the user was enabled for Amazon WorkMail use.</p>
    #[serde(rename = "EnabledDate")]
    #[serde(skip_serializing_if = "Option::is_none")]
    pub enabled_date: Option<f64>,
    /// <p>The identifier of the user.</p>
    #[serde(rename = "Id")]
    #[serde(skip_serializing_if = "Option::is_none")]
    pub id: Option<String>,
    /// <p>The name of the user.</p>
    #[serde(rename = "Name")]
    #[serde(skip_serializing_if = "Option::is_none")]
    pub name: Option<String>,
    /// <p>The state of the user, which can be ENABLED, DISABLED, or DELETED.</p>
    #[serde(rename = "State")]
    #[serde(skip_serializing_if = "Option::is_none")]
    pub state: Option<String>,
    /// <p>The role of the user.</p>
    #[serde(rename = "UserRole")]
    #[serde(skip_serializing_if = "Option::is_none")]
    pub user_role: Option<String>,
}

/// Errors returned by AssociateDelegateToResource
#[derive(Debug, PartialEq)]
pub enum AssociateDelegateToResourceError {
    /// <p>The identifier supplied for the user, group, or resource does not exist in your organization.</p>
    EntityNotFound(String),
    /// <p>You are performing an operation on a user, group, or resource that isn't in the expected state, such as trying to delete an active user.</p>
    EntityState(String),
    /// <p>One or more of the input parameters don't match the service's restrictions.</p>
    InvalidParameter(String),
    /// <p>An operation received a valid organization identifier that either doesn't belong or exist in the system.</p>
    OrganizationNotFound(String),
    /// <p>The organization must have a valid state (Active or Synchronizing) to perform certain operations on the organization or its members.</p>
    OrganizationState(String),
}

impl AssociateDelegateToResourceError {
    pub fn from_response(
        res: BufferedHttpResponse,
    ) -> RusotoError<AssociateDelegateToResourceError> {
        if let Some(err) = proto::json::Error::parse(&res) {
            match err.typ.as_str() {
                "EntityNotFoundException" => {
                    return RusotoError::Service(AssociateDelegateToResourceError::EntityNotFound(
                        err.msg,
                    ))
                }
                "EntityStateException" => {
                    return RusotoError::Service(AssociateDelegateToResourceError::EntityState(
                        err.msg,
                    ))
                }
                "InvalidParameterException" => {
                    return RusotoError::Service(
                        AssociateDelegateToResourceError::InvalidParameter(err.msg),
                    )
                }
                "OrganizationNotFoundException" => {
                    return RusotoError::Service(
                        AssociateDelegateToResourceError::OrganizationNotFound(err.msg),
                    )
                }
                "OrganizationStateException" => {
                    return RusotoError::Service(
                        AssociateDelegateToResourceError::OrganizationState(err.msg),
                    )
                }
                "ValidationException" => return RusotoError::Validation(err.msg),
                _ => {}
            }
        }
        RusotoError::Unknown(res)
    }
}
impl fmt::Display for AssociateDelegateToResourceError {
    #[allow(unused_variables)]
    fn fmt(&self, f: &mut fmt::Formatter) -> fmt::Result {
        match *self {
            AssociateDelegateToResourceError::EntityNotFound(ref cause) => write!(f, "{}", cause),
            AssociateDelegateToResourceError::EntityState(ref cause) => write!(f, "{}", cause),
            AssociateDelegateToResourceError::InvalidParameter(ref cause) => write!(f, "{}", cause),
            AssociateDelegateToResourceError::OrganizationNotFound(ref cause) => {
                write!(f, "{}", cause)
            }
            AssociateDelegateToResourceError::OrganizationState(ref cause) => {
                write!(f, "{}", cause)
            }
        }
    }
}
impl Error for AssociateDelegateToResourceError {}
/// Errors returned by AssociateMemberToGroup
#[derive(Debug, PartialEq)]
pub enum AssociateMemberToGroupError {
    /// <p>The directory service doesn't recognize the credentials supplied by WorkMail.</p>
    DirectoryServiceAuthenticationFailed(String),
    /// <p>The directory on which you are trying to perform operations isn't available.</p>
    DirectoryUnavailable(String),
    /// <p>The identifier supplied for the user, group, or resource does not exist in your organization.</p>
    EntityNotFound(String),
    /// <p>You are performing an operation on a user, group, or resource that isn't in the expected state, such as trying to delete an active user.</p>
    EntityState(String),
    /// <p>One or more of the input parameters don't match the service's restrictions.</p>
    InvalidParameter(String),
    /// <p>An operation received a valid organization identifier that either doesn't belong or exist in the system.</p>
    OrganizationNotFound(String),
    /// <p>The organization must have a valid state (Active or Synchronizing) to perform certain operations on the organization or its members.</p>
    OrganizationState(String),
    /// <p>You can't perform a write operation against a read-only directory.</p>
    UnsupportedOperation(String),
}

impl AssociateMemberToGroupError {
    pub fn from_response(res: BufferedHttpResponse) -> RusotoError<AssociateMemberToGroupError> {
        if let Some(err) = proto::json::Error::parse(&res) {
            match err.typ.as_str() {
                "DirectoryServiceAuthenticationFailedException" => {
                    return RusotoError::Service(
                        AssociateMemberToGroupError::DirectoryServiceAuthenticationFailed(err.msg),
                    )
                }
                "DirectoryUnavailableException" => {
                    return RusotoError::Service(AssociateMemberToGroupError::DirectoryUnavailable(
                        err.msg,
                    ))
                }
                "EntityNotFoundException" => {
                    return RusotoError::Service(AssociateMemberToGroupError::EntityNotFound(
                        err.msg,
                    ))
                }
                "EntityStateException" => {
                    return RusotoError::Service(AssociateMemberToGroupError::EntityState(err.msg))
                }
                "InvalidParameterException" => {
                    return RusotoError::Service(AssociateMemberToGroupError::InvalidParameter(
                        err.msg,
                    ))
                }
                "OrganizationNotFoundException" => {
                    return RusotoError::Service(AssociateMemberToGroupError::OrganizationNotFound(
                        err.msg,
                    ))
                }
                "OrganizationStateException" => {
                    return RusotoError::Service(AssociateMemberToGroupError::OrganizationState(
                        err.msg,
                    ))
                }
                "UnsupportedOperationException" => {
                    return RusotoError::Service(AssociateMemberToGroupError::UnsupportedOperation(
                        err.msg,
                    ))
                }
                "ValidationException" => return RusotoError::Validation(err.msg),
                _ => {}
            }
        }
        RusotoError::Unknown(res)
    }
}
impl fmt::Display for AssociateMemberToGroupError {
    #[allow(unused_variables)]
    fn fmt(&self, f: &mut fmt::Formatter) -> fmt::Result {
        match *self {
            AssociateMemberToGroupError::DirectoryServiceAuthenticationFailed(ref cause) => {
                write!(f, "{}", cause)
            }
            AssociateMemberToGroupError::DirectoryUnavailable(ref cause) => write!(f, "{}", cause),
            AssociateMemberToGroupError::EntityNotFound(ref cause) => write!(f, "{}", cause),
            AssociateMemberToGroupError::EntityState(ref cause) => write!(f, "{}", cause),
            AssociateMemberToGroupError::InvalidParameter(ref cause) => write!(f, "{}", cause),
            AssociateMemberToGroupError::OrganizationNotFound(ref cause) => write!(f, "{}", cause),
            AssociateMemberToGroupError::OrganizationState(ref cause) => write!(f, "{}", cause),
            AssociateMemberToGroupError::UnsupportedOperation(ref cause) => write!(f, "{}", cause),
        }
    }
}
impl Error for AssociateMemberToGroupError {}
/// Errors returned by CreateAlias
#[derive(Debug, PartialEq)]
pub enum CreateAliasError {
    /// <p>The email address that you're trying to assign is already created for a different user, group, or resource.</p>
    EmailAddressInUse(String),
    /// <p>The identifier supplied for the user, group, or resource does not exist in your organization.</p>
    EntityNotFound(String),
    /// <p>You are performing an operation on a user, group, or resource that isn't in the expected state, such as trying to delete an active user.</p>
    EntityState(String),
    /// <p>One or more of the input parameters don't match the service's restrictions.</p>
    InvalidParameter(String),
    /// <p>The request exceeds the limit of the resource.</p>
    LimitExceeded(String),
    /// <p>For an email or alias to be created in Amazon WorkMail, the included domain must be defined in the organization.</p>
    MailDomainNotFound(String),
    /// <p>After a domain has been added to the organization, it must be verified. The domain is not yet verified.</p>
    MailDomainState(String),
    /// <p>An operation received a valid organization identifier that either doesn't belong or exist in the system.</p>
    OrganizationNotFound(String),
    /// <p>The organization must have a valid state (Active or Synchronizing) to perform certain operations on the organization or its members.</p>
    OrganizationState(String),
}

impl CreateAliasError {
    pub fn from_response(res: BufferedHttpResponse) -> RusotoError<CreateAliasError> {
        if let Some(err) = proto::json::Error::parse(&res) {
            match err.typ.as_str() {
                "EmailAddressInUseException" => {
                    return RusotoError::Service(CreateAliasError::EmailAddressInUse(err.msg))
                }
                "EntityNotFoundException" => {
                    return RusotoError::Service(CreateAliasError::EntityNotFound(err.msg))
                }
                "EntityStateException" => {
                    return RusotoError::Service(CreateAliasError::EntityState(err.msg))
                }
                "InvalidParameterException" => {
                    return RusotoError::Service(CreateAliasError::InvalidParameter(err.msg))
                }
                "LimitExceededException" => {
                    return RusotoError::Service(CreateAliasError::LimitExceeded(err.msg))
                }
                "MailDomainNotFoundException" => {
                    return RusotoError::Service(CreateAliasError::MailDomainNotFound(err.msg))
                }
                "MailDomainStateException" => {
                    return RusotoError::Service(CreateAliasError::MailDomainState(err.msg))
                }
                "OrganizationNotFoundException" => {
                    return RusotoError::Service(CreateAliasError::OrganizationNotFound(err.msg))
                }
                "OrganizationStateException" => {
                    return RusotoError::Service(CreateAliasError::OrganizationState(err.msg))
                }
                "ValidationException" => return RusotoError::Validation(err.msg),
                _ => {}
            }
        }
        RusotoError::Unknown(res)
    }
}
impl fmt::Display for CreateAliasError {
    #[allow(unused_variables)]
    fn fmt(&self, f: &mut fmt::Formatter) -> fmt::Result {
        match *self {
            CreateAliasError::EmailAddressInUse(ref cause) => write!(f, "{}", cause),
            CreateAliasError::EntityNotFound(ref cause) => write!(f, "{}", cause),
            CreateAliasError::EntityState(ref cause) => write!(f, "{}", cause),
            CreateAliasError::InvalidParameter(ref cause) => write!(f, "{}", cause),
            CreateAliasError::LimitExceeded(ref cause) => write!(f, "{}", cause),
            CreateAliasError::MailDomainNotFound(ref cause) => write!(f, "{}", cause),
            CreateAliasError::MailDomainState(ref cause) => write!(f, "{}", cause),
            CreateAliasError::OrganizationNotFound(ref cause) => write!(f, "{}", cause),
            CreateAliasError::OrganizationState(ref cause) => write!(f, "{}", cause),
        }
    }
}
impl Error for CreateAliasError {}
/// Errors returned by CreateGroup
#[derive(Debug, PartialEq)]
pub enum CreateGroupError {
    /// <p>The directory service doesn't recognize the credentials supplied by WorkMail.</p>
    DirectoryServiceAuthenticationFailed(String),
    /// <p>The directory on which you are trying to perform operations isn't available.</p>
    DirectoryUnavailable(String),
    /// <p>One or more of the input parameters don't match the service's restrictions.</p>
    InvalidParameter(String),
    /// <p>The user, group, or resource name isn't unique in Amazon WorkMail.</p>
    NameAvailability(String),
    /// <p>An operation received a valid organization identifier that either doesn't belong or exist in the system.</p>
    OrganizationNotFound(String),
    /// <p>The organization must have a valid state (Active or Synchronizing) to perform certain operations on the organization or its members.</p>
    OrganizationState(String),
    /// <p>This user, group, or resource name is not allowed in Amazon WorkMail.</p>
    ReservedName(String),
    /// <p>You can't perform a write operation against a read-only directory.</p>
    UnsupportedOperation(String),
}

impl CreateGroupError {
    pub fn from_response(res: BufferedHttpResponse) -> RusotoError<CreateGroupError> {
        if let Some(err) = proto::json::Error::parse(&res) {
            match err.typ.as_str() {
                "DirectoryServiceAuthenticationFailedException" => {
                    return RusotoError::Service(
                        CreateGroupError::DirectoryServiceAuthenticationFailed(err.msg),
                    )
                }
                "DirectoryUnavailableException" => {
                    return RusotoError::Service(CreateGroupError::DirectoryUnavailable(err.msg))
                }
                "InvalidParameterException" => {
                    return RusotoError::Service(CreateGroupError::InvalidParameter(err.msg))
                }
                "NameAvailabilityException" => {
                    return RusotoError::Service(CreateGroupError::NameAvailability(err.msg))
                }
                "OrganizationNotFoundException" => {
                    return RusotoError::Service(CreateGroupError::OrganizationNotFound(err.msg))
                }
                "OrganizationStateException" => {
                    return RusotoError::Service(CreateGroupError::OrganizationState(err.msg))
                }
                "ReservedNameException" => {
                    return RusotoError::Service(CreateGroupError::ReservedName(err.msg))
                }
                "UnsupportedOperationException" => {
                    return RusotoError::Service(CreateGroupError::UnsupportedOperation(err.msg))
                }
                "ValidationException" => return RusotoError::Validation(err.msg),
                _ => {}
            }
        }
        RusotoError::Unknown(res)
    }
}
impl fmt::Display for CreateGroupError {
    #[allow(unused_variables)]
    fn fmt(&self, f: &mut fmt::Formatter) -> fmt::Result {
        match *self {
            CreateGroupError::DirectoryServiceAuthenticationFailed(ref cause) => {
                write!(f, "{}", cause)
            }
            CreateGroupError::DirectoryUnavailable(ref cause) => write!(f, "{}", cause),
            CreateGroupError::InvalidParameter(ref cause) => write!(f, "{}", cause),
            CreateGroupError::NameAvailability(ref cause) => write!(f, "{}", cause),
            CreateGroupError::OrganizationNotFound(ref cause) => write!(f, "{}", cause),
            CreateGroupError::OrganizationState(ref cause) => write!(f, "{}", cause),
            CreateGroupError::ReservedName(ref cause) => write!(f, "{}", cause),
            CreateGroupError::UnsupportedOperation(ref cause) => write!(f, "{}", cause),
        }
    }
}
impl Error for CreateGroupError {}
/// Errors returned by CreateResource
#[derive(Debug, PartialEq)]
pub enum CreateResourceError {
    /// <p>The directory service doesn't recognize the credentials supplied by WorkMail.</p>
    DirectoryServiceAuthenticationFailed(String),
    /// <p>The directory on which you are trying to perform operations isn't available.</p>
    DirectoryUnavailable(String),
    /// <p>One or more of the input parameters don't match the service's restrictions.</p>
    InvalidParameter(String),
    /// <p>The user, group, or resource name isn't unique in Amazon WorkMail.</p>
    NameAvailability(String),
    /// <p>An operation received a valid organization identifier that either doesn't belong or exist in the system.</p>
    OrganizationNotFound(String),
    /// <p>The organization must have a valid state (Active or Synchronizing) to perform certain operations on the organization or its members.</p>
    OrganizationState(String),
    /// <p>This user, group, or resource name is not allowed in Amazon WorkMail.</p>
    ReservedName(String),
}

impl CreateResourceError {
    pub fn from_response(res: BufferedHttpResponse) -> RusotoError<CreateResourceError> {
        if let Some(err) = proto::json::Error::parse(&res) {
            match err.typ.as_str() {
                "DirectoryServiceAuthenticationFailedException" => {
                    return RusotoError::Service(
                        CreateResourceError::DirectoryServiceAuthenticationFailed(err.msg),
                    )
                }
                "DirectoryUnavailableException" => {
                    return RusotoError::Service(CreateResourceError::DirectoryUnavailable(err.msg))
                }
                "InvalidParameterException" => {
                    return RusotoError::Service(CreateResourceError::InvalidParameter(err.msg))
                }
                "NameAvailabilityException" => {
                    return RusotoError::Service(CreateResourceError::NameAvailability(err.msg))
                }
                "OrganizationNotFoundException" => {
                    return RusotoError::Service(CreateResourceError::OrganizationNotFound(err.msg))
                }
                "OrganizationStateException" => {
                    return RusotoError::Service(CreateResourceError::OrganizationState(err.msg))
                }
                "ReservedNameException" => {
                    return RusotoError::Service(CreateResourceError::ReservedName(err.msg))
                }
                "ValidationException" => return RusotoError::Validation(err.msg),
                _ => {}
            }
        }
        RusotoError::Unknown(res)
    }
}
impl fmt::Display for CreateResourceError {
    #[allow(unused_variables)]
    fn fmt(&self, f: &mut fmt::Formatter) -> fmt::Result {
        match *self {
            CreateResourceError::DirectoryServiceAuthenticationFailed(ref cause) => {
                write!(f, "{}", cause)
            }
            CreateResourceError::DirectoryUnavailable(ref cause) => write!(f, "{}", cause),
            CreateResourceError::InvalidParameter(ref cause) => write!(f, "{}", cause),
            CreateResourceError::NameAvailability(ref cause) => write!(f, "{}", cause),
            CreateResourceError::OrganizationNotFound(ref cause) => write!(f, "{}", cause),
            CreateResourceError::OrganizationState(ref cause) => write!(f, "{}", cause),
            CreateResourceError::ReservedName(ref cause) => write!(f, "{}", cause),
        }
    }
}
impl Error for CreateResourceError {}
/// Errors returned by CreateUser
#[derive(Debug, PartialEq)]
pub enum CreateUserError {
    /// <p>The directory service doesn't recognize the credentials supplied by WorkMail.</p>
    DirectoryServiceAuthenticationFailed(String),
    /// <p>The directory on which you are trying to perform operations isn't available.</p>
    DirectoryUnavailable(String),
    /// <p>One or more of the input parameters don't match the service's restrictions.</p>
    InvalidParameter(String),
    /// <p>The supplied password doesn't match the minimum security constraints, such as length or use of special characters.</p>
    InvalidPassword(String),
    /// <p>The user, group, or resource name isn't unique in Amazon WorkMail.</p>
    NameAvailability(String),
    /// <p>An operation received a valid organization identifier that either doesn't belong or exist in the system.</p>
    OrganizationNotFound(String),
    /// <p>The organization must have a valid state (Active or Synchronizing) to perform certain operations on the organization or its members.</p>
    OrganizationState(String),
    /// <p>This user, group, or resource name is not allowed in Amazon WorkMail.</p>
    ReservedName(String),
    /// <p>You can't perform a write operation against a read-only directory.</p>
    UnsupportedOperation(String),
}

impl CreateUserError {
    pub fn from_response(res: BufferedHttpResponse) -> RusotoError<CreateUserError> {
        if let Some(err) = proto::json::Error::parse(&res) {
            match err.typ.as_str() {
                "DirectoryServiceAuthenticationFailedException" => {
                    return RusotoError::Service(
                        CreateUserError::DirectoryServiceAuthenticationFailed(err.msg),
                    )
                }
                "DirectoryUnavailableException" => {
                    return RusotoError::Service(CreateUserError::DirectoryUnavailable(err.msg))
                }
                "InvalidParameterException" => {
                    return RusotoError::Service(CreateUserError::InvalidParameter(err.msg))
                }
                "InvalidPasswordException" => {
                    return RusotoError::Service(CreateUserError::InvalidPassword(err.msg))
                }
                "NameAvailabilityException" => {
                    return RusotoError::Service(CreateUserError::NameAvailability(err.msg))
                }
                "OrganizationNotFoundException" => {
                    return RusotoError::Service(CreateUserError::OrganizationNotFound(err.msg))
                }
                "OrganizationStateException" => {
                    return RusotoError::Service(CreateUserError::OrganizationState(err.msg))
                }
                "ReservedNameException" => {
                    return RusotoError::Service(CreateUserError::ReservedName(err.msg))
                }
                "UnsupportedOperationException" => {
                    return RusotoError::Service(CreateUserError::UnsupportedOperation(err.msg))
                }
                "ValidationException" => return RusotoError::Validation(err.msg),
                _ => {}
            }
        }
        RusotoError::Unknown(res)
    }
}
impl fmt::Display for CreateUserError {
    #[allow(unused_variables)]
    fn fmt(&self, f: &mut fmt::Formatter) -> fmt::Result {
        match *self {
            CreateUserError::DirectoryServiceAuthenticationFailed(ref cause) => {
                write!(f, "{}", cause)
            }
            CreateUserError::DirectoryUnavailable(ref cause) => write!(f, "{}", cause),
            CreateUserError::InvalidParameter(ref cause) => write!(f, "{}", cause),
            CreateUserError::InvalidPassword(ref cause) => write!(f, "{}", cause),
            CreateUserError::NameAvailability(ref cause) => write!(f, "{}", cause),
            CreateUserError::OrganizationNotFound(ref cause) => write!(f, "{}", cause),
            CreateUserError::OrganizationState(ref cause) => write!(f, "{}", cause),
            CreateUserError::ReservedName(ref cause) => write!(f, "{}", cause),
            CreateUserError::UnsupportedOperation(ref cause) => write!(f, "{}", cause),
        }
    }
}
impl Error for CreateUserError {}
/// Errors returned by DeleteAccessControlRule
#[derive(Debug, PartialEq)]
pub enum DeleteAccessControlRuleError {
    /// <p>An operation received a valid organization identifier that either doesn't belong or exist in the system.</p>
    OrganizationNotFound(String),
    /// <p>The organization must have a valid state (Active or Synchronizing) to perform certain operations on the organization or its members.</p>
    OrganizationState(String),
}

impl DeleteAccessControlRuleError {
    pub fn from_response(res: BufferedHttpResponse) -> RusotoError<DeleteAccessControlRuleError> {
        if let Some(err) = proto::json::Error::parse(&res) {
            match err.typ.as_str() {
                "OrganizationNotFoundException" => {
                    return RusotoError::Service(
                        DeleteAccessControlRuleError::OrganizationNotFound(err.msg),
                    )
                }
                "OrganizationStateException" => {
                    return RusotoError::Service(DeleteAccessControlRuleError::OrganizationState(
                        err.msg,
                    ))
                }
                "ValidationException" => return RusotoError::Validation(err.msg),
                _ => {}
            }
        }
        RusotoError::Unknown(res)
    }
}
impl fmt::Display for DeleteAccessControlRuleError {
    #[allow(unused_variables)]
    fn fmt(&self, f: &mut fmt::Formatter) -> fmt::Result {
        match *self {
            DeleteAccessControlRuleError::OrganizationNotFound(ref cause) => write!(f, "{}", cause),
            DeleteAccessControlRuleError::OrganizationState(ref cause) => write!(f, "{}", cause),
        }
    }
}
impl Error for DeleteAccessControlRuleError {}
/// Errors returned by DeleteAlias
#[derive(Debug, PartialEq)]
pub enum DeleteAliasError {
    /// <p>The identifier supplied for the user, group, or resource does not exist in your organization.</p>
    EntityNotFound(String),
    /// <p>You are performing an operation on a user, group, or resource that isn't in the expected state, such as trying to delete an active user.</p>
    EntityState(String),
    /// <p>One or more of the input parameters don't match the service's restrictions.</p>
    InvalidParameter(String),
    /// <p>An operation received a valid organization identifier that either doesn't belong or exist in the system.</p>
    OrganizationNotFound(String),
    /// <p>The organization must have a valid state (Active or Synchronizing) to perform certain operations on the organization or its members.</p>
    OrganizationState(String),
}

impl DeleteAliasError {
    pub fn from_response(res: BufferedHttpResponse) -> RusotoError<DeleteAliasError> {
        if let Some(err) = proto::json::Error::parse(&res) {
            match err.typ.as_str() {
                "EntityNotFoundException" => {
                    return RusotoError::Service(DeleteAliasError::EntityNotFound(err.msg))
                }
                "EntityStateException" => {
                    return RusotoError::Service(DeleteAliasError::EntityState(err.msg))
                }
                "InvalidParameterException" => {
                    return RusotoError::Service(DeleteAliasError::InvalidParameter(err.msg))
                }
                "OrganizationNotFoundException" => {
                    return RusotoError::Service(DeleteAliasError::OrganizationNotFound(err.msg))
                }
                "OrganizationStateException" => {
                    return RusotoError::Service(DeleteAliasError::OrganizationState(err.msg))
                }
                "ValidationException" => return RusotoError::Validation(err.msg),
                _ => {}
            }
        }
        RusotoError::Unknown(res)
    }
}
impl fmt::Display for DeleteAliasError {
    #[allow(unused_variables)]
    fn fmt(&self, f: &mut fmt::Formatter) -> fmt::Result {
        match *self {
            DeleteAliasError::EntityNotFound(ref cause) => write!(f, "{}", cause),
            DeleteAliasError::EntityState(ref cause) => write!(f, "{}", cause),
            DeleteAliasError::InvalidParameter(ref cause) => write!(f, "{}", cause),
            DeleteAliasError::OrganizationNotFound(ref cause) => write!(f, "{}", cause),
            DeleteAliasError::OrganizationState(ref cause) => write!(f, "{}", cause),
        }
    }
}
impl Error for DeleteAliasError {}
/// Errors returned by DeleteGroup
#[derive(Debug, PartialEq)]
pub enum DeleteGroupError {
    /// <p>The directory service doesn't recognize the credentials supplied by WorkMail.</p>
    DirectoryServiceAuthenticationFailed(String),
    /// <p>The directory on which you are trying to perform operations isn't available.</p>
    DirectoryUnavailable(String),
    /// <p>You are performing an operation on a user, group, or resource that isn't in the expected state, such as trying to delete an active user.</p>
    EntityState(String),
    /// <p>One or more of the input parameters don't match the service's restrictions.</p>
    InvalidParameter(String),
    /// <p>An operation received a valid organization identifier that either doesn't belong or exist in the system.</p>
    OrganizationNotFound(String),
    /// <p>The organization must have a valid state (Active or Synchronizing) to perform certain operations on the organization or its members.</p>
    OrganizationState(String),
    /// <p>You can't perform a write operation against a read-only directory.</p>
    UnsupportedOperation(String),
}

impl DeleteGroupError {
    pub fn from_response(res: BufferedHttpResponse) -> RusotoError<DeleteGroupError> {
        if let Some(err) = proto::json::Error::parse(&res) {
            match err.typ.as_str() {
                "DirectoryServiceAuthenticationFailedException" => {
                    return RusotoError::Service(
                        DeleteGroupError::DirectoryServiceAuthenticationFailed(err.msg),
                    )
                }
                "DirectoryUnavailableException" => {
                    return RusotoError::Service(DeleteGroupError::DirectoryUnavailable(err.msg))
                }
                "EntityStateException" => {
                    return RusotoError::Service(DeleteGroupError::EntityState(err.msg))
                }
                "InvalidParameterException" => {
                    return RusotoError::Service(DeleteGroupError::InvalidParameter(err.msg))
                }
                "OrganizationNotFoundException" => {
                    return RusotoError::Service(DeleteGroupError::OrganizationNotFound(err.msg))
                }
                "OrganizationStateException" => {
                    return RusotoError::Service(DeleteGroupError::OrganizationState(err.msg))
                }
                "UnsupportedOperationException" => {
                    return RusotoError::Service(DeleteGroupError::UnsupportedOperation(err.msg))
                }
                "ValidationException" => return RusotoError::Validation(err.msg),
                _ => {}
            }
        }
        RusotoError::Unknown(res)
    }
}
impl fmt::Display for DeleteGroupError {
    #[allow(unused_variables)]
    fn fmt(&self, f: &mut fmt::Formatter) -> fmt::Result {
        match *self {
            DeleteGroupError::DirectoryServiceAuthenticationFailed(ref cause) => {
                write!(f, "{}", cause)
            }
            DeleteGroupError::DirectoryUnavailable(ref cause) => write!(f, "{}", cause),
            DeleteGroupError::EntityState(ref cause) => write!(f, "{}", cause),
            DeleteGroupError::InvalidParameter(ref cause) => write!(f, "{}", cause),
            DeleteGroupError::OrganizationNotFound(ref cause) => write!(f, "{}", cause),
            DeleteGroupError::OrganizationState(ref cause) => write!(f, "{}", cause),
            DeleteGroupError::UnsupportedOperation(ref cause) => write!(f, "{}", cause),
        }
    }
}
impl Error for DeleteGroupError {}
/// Errors returned by DeleteMailboxPermissions
#[derive(Debug, PartialEq)]
pub enum DeleteMailboxPermissionsError {
    /// <p>The identifier supplied for the user, group, or resource does not exist in your organization.</p>
    EntityNotFound(String),
    /// <p>You are performing an operation on a user, group, or resource that isn't in the expected state, such as trying to delete an active user.</p>
    EntityState(String),
    /// <p>One or more of the input parameters don't match the service's restrictions.</p>
    InvalidParameter(String),
    /// <p>An operation received a valid organization identifier that either doesn't belong or exist in the system.</p>
    OrganizationNotFound(String),
    /// <p>The organization must have a valid state (Active or Synchronizing) to perform certain operations on the organization or its members.</p>
    OrganizationState(String),
}

impl DeleteMailboxPermissionsError {
    pub fn from_response(res: BufferedHttpResponse) -> RusotoError<DeleteMailboxPermissionsError> {
        if let Some(err) = proto::json::Error::parse(&res) {
            match err.typ.as_str() {
                "EntityNotFoundException" => {
                    return RusotoError::Service(DeleteMailboxPermissionsError::EntityNotFound(
                        err.msg,
                    ))
                }
                "EntityStateException" => {
                    return RusotoError::Service(DeleteMailboxPermissionsError::EntityState(
                        err.msg,
                    ))
                }
                "InvalidParameterException" => {
                    return RusotoError::Service(DeleteMailboxPermissionsError::InvalidParameter(
                        err.msg,
                    ))
                }
                "OrganizationNotFoundException" => {
                    return RusotoError::Service(
                        DeleteMailboxPermissionsError::OrganizationNotFound(err.msg),
                    )
                }
                "OrganizationStateException" => {
                    return RusotoError::Service(DeleteMailboxPermissionsError::OrganizationState(
                        err.msg,
                    ))
                }
                "ValidationException" => return RusotoError::Validation(err.msg),
                _ => {}
            }
        }
        RusotoError::Unknown(res)
    }
}
impl fmt::Display for DeleteMailboxPermissionsError {
    #[allow(unused_variables)]
    fn fmt(&self, f: &mut fmt::Formatter) -> fmt::Result {
        match *self {
            DeleteMailboxPermissionsError::EntityNotFound(ref cause) => write!(f, "{}", cause),
            DeleteMailboxPermissionsError::EntityState(ref cause) => write!(f, "{}", cause),
            DeleteMailboxPermissionsError::InvalidParameter(ref cause) => write!(f, "{}", cause),
            DeleteMailboxPermissionsError::OrganizationNotFound(ref cause) => {
                write!(f, "{}", cause)
            }
            DeleteMailboxPermissionsError::OrganizationState(ref cause) => write!(f, "{}", cause),
        }
    }
}
impl Error for DeleteMailboxPermissionsError {}
/// Errors returned by DeleteResource
#[derive(Debug, PartialEq)]
pub enum DeleteResourceError {
    /// <p>You are performing an operation on a user, group, or resource that isn't in the expected state, such as trying to delete an active user.</p>
    EntityState(String),
    /// <p>One or more of the input parameters don't match the service's restrictions.</p>
    InvalidParameter(String),
    /// <p>An operation received a valid organization identifier that either doesn't belong or exist in the system.</p>
    OrganizationNotFound(String),
    /// <p>The organization must have a valid state (Active or Synchronizing) to perform certain operations on the organization or its members.</p>
    OrganizationState(String),
}

impl DeleteResourceError {
    pub fn from_response(res: BufferedHttpResponse) -> RusotoError<DeleteResourceError> {
        if let Some(err) = proto::json::Error::parse(&res) {
            match err.typ.as_str() {
                "EntityStateException" => {
                    return RusotoError::Service(DeleteResourceError::EntityState(err.msg))
                }
                "InvalidParameterException" => {
                    return RusotoError::Service(DeleteResourceError::InvalidParameter(err.msg))
                }
                "OrganizationNotFoundException" => {
                    return RusotoError::Service(DeleteResourceError::OrganizationNotFound(err.msg))
                }
                "OrganizationStateException" => {
                    return RusotoError::Service(DeleteResourceError::OrganizationState(err.msg))
                }
                "ValidationException" => return RusotoError::Validation(err.msg),
                _ => {}
            }
        }
        RusotoError::Unknown(res)
    }
}
impl fmt::Display for DeleteResourceError {
    #[allow(unused_variables)]
    fn fmt(&self, f: &mut fmt::Formatter) -> fmt::Result {
        match *self {
            DeleteResourceError::EntityState(ref cause) => write!(f, "{}", cause),
            DeleteResourceError::InvalidParameter(ref cause) => write!(f, "{}", cause),
            DeleteResourceError::OrganizationNotFound(ref cause) => write!(f, "{}", cause),
            DeleteResourceError::OrganizationState(ref cause) => write!(f, "{}", cause),
        }
    }
}
impl Error for DeleteResourceError {}
/// Errors returned by DeleteRetentionPolicy
#[derive(Debug, PartialEq)]
pub enum DeleteRetentionPolicyError {
    /// <p>One or more of the input parameters don't match the service's restrictions.</p>
    InvalidParameter(String),
    /// <p>An operation received a valid organization identifier that either doesn't belong or exist in the system.</p>
    OrganizationNotFound(String),
    /// <p>The organization must have a valid state (Active or Synchronizing) to perform certain operations on the organization or its members.</p>
    OrganizationState(String),
}

impl DeleteRetentionPolicyError {
    pub fn from_response(res: BufferedHttpResponse) -> RusotoError<DeleteRetentionPolicyError> {
        if let Some(err) = proto::json::Error::parse(&res) {
            match err.typ.as_str() {
                "InvalidParameterException" => {
                    return RusotoError::Service(DeleteRetentionPolicyError::InvalidParameter(
                        err.msg,
                    ))
                }
                "OrganizationNotFoundException" => {
                    return RusotoError::Service(DeleteRetentionPolicyError::OrganizationNotFound(
                        err.msg,
                    ))
                }
                "OrganizationStateException" => {
                    return RusotoError::Service(DeleteRetentionPolicyError::OrganizationState(
                        err.msg,
                    ))
                }
                "ValidationException" => return RusotoError::Validation(err.msg),
                _ => {}
            }
        }
        RusotoError::Unknown(res)
    }
}
impl fmt::Display for DeleteRetentionPolicyError {
    #[allow(unused_variables)]
    fn fmt(&self, f: &mut fmt::Formatter) -> fmt::Result {
        match *self {
            DeleteRetentionPolicyError::InvalidParameter(ref cause) => write!(f, "{}", cause),
            DeleteRetentionPolicyError::OrganizationNotFound(ref cause) => write!(f, "{}", cause),
            DeleteRetentionPolicyError::OrganizationState(ref cause) => write!(f, "{}", cause),
        }
    }
}
impl Error for DeleteRetentionPolicyError {}
/// Errors returned by DeleteUser
#[derive(Debug, PartialEq)]
pub enum DeleteUserError {
    /// <p>The directory service doesn't recognize the credentials supplied by WorkMail.</p>
    DirectoryServiceAuthenticationFailed(String),
    /// <p>The directory on which you are trying to perform operations isn't available.</p>
    DirectoryUnavailable(String),
    /// <p>You are performing an operation on a user, group, or resource that isn't in the expected state, such as trying to delete an active user.</p>
    EntityState(String),
    /// <p>One or more of the input parameters don't match the service's restrictions.</p>
    InvalidParameter(String),
    /// <p>An operation received a valid organization identifier that either doesn't belong or exist in the system.</p>
    OrganizationNotFound(String),
    /// <p>The organization must have a valid state (Active or Synchronizing) to perform certain operations on the organization or its members.</p>
    OrganizationState(String),
    /// <p>You can't perform a write operation against a read-only directory.</p>
    UnsupportedOperation(String),
}

impl DeleteUserError {
    pub fn from_response(res: BufferedHttpResponse) -> RusotoError<DeleteUserError> {
        if let Some(err) = proto::json::Error::parse(&res) {
            match err.typ.as_str() {
                "DirectoryServiceAuthenticationFailedException" => {
                    return RusotoError::Service(
                        DeleteUserError::DirectoryServiceAuthenticationFailed(err.msg),
                    )
                }
                "DirectoryUnavailableException" => {
                    return RusotoError::Service(DeleteUserError::DirectoryUnavailable(err.msg))
                }
                "EntityStateException" => {
                    return RusotoError::Service(DeleteUserError::EntityState(err.msg))
                }
                "InvalidParameterException" => {
                    return RusotoError::Service(DeleteUserError::InvalidParameter(err.msg))
                }
                "OrganizationNotFoundException" => {
                    return RusotoError::Service(DeleteUserError::OrganizationNotFound(err.msg))
                }
                "OrganizationStateException" => {
                    return RusotoError::Service(DeleteUserError::OrganizationState(err.msg))
                }
                "UnsupportedOperationException" => {
                    return RusotoError::Service(DeleteUserError::UnsupportedOperation(err.msg))
                }
                "ValidationException" => return RusotoError::Validation(err.msg),
                _ => {}
            }
        }
        RusotoError::Unknown(res)
    }
}
impl fmt::Display for DeleteUserError {
    #[allow(unused_variables)]
    fn fmt(&self, f: &mut fmt::Formatter) -> fmt::Result {
        match *self {
            DeleteUserError::DirectoryServiceAuthenticationFailed(ref cause) => {
                write!(f, "{}", cause)
            }
            DeleteUserError::DirectoryUnavailable(ref cause) => write!(f, "{}", cause),
            DeleteUserError::EntityState(ref cause) => write!(f, "{}", cause),
            DeleteUserError::InvalidParameter(ref cause) => write!(f, "{}", cause),
            DeleteUserError::OrganizationNotFound(ref cause) => write!(f, "{}", cause),
            DeleteUserError::OrganizationState(ref cause) => write!(f, "{}", cause),
            DeleteUserError::UnsupportedOperation(ref cause) => write!(f, "{}", cause),
        }
    }
}
impl Error for DeleteUserError {}
/// Errors returned by DeregisterFromWorkMail
#[derive(Debug, PartialEq)]
pub enum DeregisterFromWorkMailError {
    /// <p>The identifier supplied for the user, group, or resource does not exist in your organization.</p>
    EntityNotFound(String),
    /// <p>You are performing an operation on a user, group, or resource that isn't in the expected state, such as trying to delete an active user.</p>
    EntityState(String),
    /// <p>One or more of the input parameters don't match the service's restrictions.</p>
    InvalidParameter(String),
    /// <p>An operation received a valid organization identifier that either doesn't belong or exist in the system.</p>
    OrganizationNotFound(String),
    /// <p>The organization must have a valid state (Active or Synchronizing) to perform certain operations on the organization or its members.</p>
    OrganizationState(String),
}

impl DeregisterFromWorkMailError {
    pub fn from_response(res: BufferedHttpResponse) -> RusotoError<DeregisterFromWorkMailError> {
        if let Some(err) = proto::json::Error::parse(&res) {
            match err.typ.as_str() {
                "EntityNotFoundException" => {
                    return RusotoError::Service(DeregisterFromWorkMailError::EntityNotFound(
                        err.msg,
                    ))
                }
                "EntityStateException" => {
                    return RusotoError::Service(DeregisterFromWorkMailError::EntityState(err.msg))
                }
                "InvalidParameterException" => {
                    return RusotoError::Service(DeregisterFromWorkMailError::InvalidParameter(
                        err.msg,
                    ))
                }
                "OrganizationNotFoundException" => {
                    return RusotoError::Service(DeregisterFromWorkMailError::OrganizationNotFound(
                        err.msg,
                    ))
                }
                "OrganizationStateException" => {
                    return RusotoError::Service(DeregisterFromWorkMailError::OrganizationState(
                        err.msg,
                    ))
                }
                "ValidationException" => return RusotoError::Validation(err.msg),
                _ => {}
            }
        }
        RusotoError::Unknown(res)
    }
}
impl fmt::Display for DeregisterFromWorkMailError {
    #[allow(unused_variables)]
    fn fmt(&self, f: &mut fmt::Formatter) -> fmt::Result {
        match *self {
            DeregisterFromWorkMailError::EntityNotFound(ref cause) => write!(f, "{}", cause),
            DeregisterFromWorkMailError::EntityState(ref cause) => write!(f, "{}", cause),
            DeregisterFromWorkMailError::InvalidParameter(ref cause) => write!(f, "{}", cause),
            DeregisterFromWorkMailError::OrganizationNotFound(ref cause) => write!(f, "{}", cause),
            DeregisterFromWorkMailError::OrganizationState(ref cause) => write!(f, "{}", cause),
        }
    }
}
impl Error for DeregisterFromWorkMailError {}
/// Errors returned by DescribeGroup
#[derive(Debug, PartialEq)]
pub enum DescribeGroupError {
    /// <p>The identifier supplied for the user, group, or resource does not exist in your organization.</p>
    EntityNotFound(String),
    /// <p>One or more of the input parameters don't match the service's restrictions.</p>
    InvalidParameter(String),
    /// <p>An operation received a valid organization identifier that either doesn't belong or exist in the system.</p>
    OrganizationNotFound(String),
    /// <p>The organization must have a valid state (Active or Synchronizing) to perform certain operations on the organization or its members.</p>
    OrganizationState(String),
}

impl DescribeGroupError {
    pub fn from_response(res: BufferedHttpResponse) -> RusotoError<DescribeGroupError> {
        if let Some(err) = proto::json::Error::parse(&res) {
            match err.typ.as_str() {
                "EntityNotFoundException" => {
                    return RusotoError::Service(DescribeGroupError::EntityNotFound(err.msg))
                }
                "InvalidParameterException" => {
                    return RusotoError::Service(DescribeGroupError::InvalidParameter(err.msg))
                }
                "OrganizationNotFoundException" => {
                    return RusotoError::Service(DescribeGroupError::OrganizationNotFound(err.msg))
                }
                "OrganizationStateException" => {
                    return RusotoError::Service(DescribeGroupError::OrganizationState(err.msg))
                }
                "ValidationException" => return RusotoError::Validation(err.msg),
                _ => {}
            }
        }
        RusotoError::Unknown(res)
    }
}
impl fmt::Display for DescribeGroupError {
    #[allow(unused_variables)]
    fn fmt(&self, f: &mut fmt::Formatter) -> fmt::Result {
        match *self {
            DescribeGroupError::EntityNotFound(ref cause) => write!(f, "{}", cause),
            DescribeGroupError::InvalidParameter(ref cause) => write!(f, "{}", cause),
            DescribeGroupError::OrganizationNotFound(ref cause) => write!(f, "{}", cause),
            DescribeGroupError::OrganizationState(ref cause) => write!(f, "{}", cause),
        }
    }
}
impl Error for DescribeGroupError {}
/// Errors returned by DescribeOrganization
#[derive(Debug, PartialEq)]
pub enum DescribeOrganizationError {
    /// <p>One or more of the input parameters don't match the service's restrictions.</p>
    InvalidParameter(String),
    /// <p>An operation received a valid organization identifier that either doesn't belong or exist in the system.</p>
    OrganizationNotFound(String),
}

impl DescribeOrganizationError {
    pub fn from_response(res: BufferedHttpResponse) -> RusotoError<DescribeOrganizationError> {
        if let Some(err) = proto::json::Error::parse(&res) {
            match err.typ.as_str() {
                "InvalidParameterException" => {
                    return RusotoError::Service(DescribeOrganizationError::InvalidParameter(
                        err.msg,
                    ))
                }
                "OrganizationNotFoundException" => {
                    return RusotoError::Service(DescribeOrganizationError::OrganizationNotFound(
                        err.msg,
                    ))
                }
                "ValidationException" => return RusotoError::Validation(err.msg),
                _ => {}
            }
        }
        RusotoError::Unknown(res)
    }
}
impl fmt::Display for DescribeOrganizationError {
    #[allow(unused_variables)]
    fn fmt(&self, f: &mut fmt::Formatter) -> fmt::Result {
        match *self {
            DescribeOrganizationError::InvalidParameter(ref cause) => write!(f, "{}", cause),
            DescribeOrganizationError::OrganizationNotFound(ref cause) => write!(f, "{}", cause),
        }
    }
}
impl Error for DescribeOrganizationError {}
/// Errors returned by DescribeResource
#[derive(Debug, PartialEq)]
pub enum DescribeResourceError {
    /// <p>The identifier supplied for the user, group, or resource does not exist in your organization.</p>
    EntityNotFound(String),
    /// <p>One or more of the input parameters don't match the service's restrictions.</p>
    InvalidParameter(String),
    /// <p>An operation received a valid organization identifier that either doesn't belong or exist in the system.</p>
    OrganizationNotFound(String),
    /// <p>The organization must have a valid state (Active or Synchronizing) to perform certain operations on the organization or its members.</p>
    OrganizationState(String),
}

impl DescribeResourceError {
    pub fn from_response(res: BufferedHttpResponse) -> RusotoError<DescribeResourceError> {
        if let Some(err) = proto::json::Error::parse(&res) {
            match err.typ.as_str() {
                "EntityNotFoundException" => {
                    return RusotoError::Service(DescribeResourceError::EntityNotFound(err.msg))
                }
                "InvalidParameterException" => {
                    return RusotoError::Service(DescribeResourceError::InvalidParameter(err.msg))
                }
                "OrganizationNotFoundException" => {
                    return RusotoError::Service(DescribeResourceError::OrganizationNotFound(
                        err.msg,
                    ))
                }
                "OrganizationStateException" => {
                    return RusotoError::Service(DescribeResourceError::OrganizationState(err.msg))
                }
                "ValidationException" => return RusotoError::Validation(err.msg),
                _ => {}
            }
        }
        RusotoError::Unknown(res)
    }
}
impl fmt::Display for DescribeResourceError {
    #[allow(unused_variables)]
    fn fmt(&self, f: &mut fmt::Formatter) -> fmt::Result {
        match *self {
            DescribeResourceError::EntityNotFound(ref cause) => write!(f, "{}", cause),
            DescribeResourceError::InvalidParameter(ref cause) => write!(f, "{}", cause),
            DescribeResourceError::OrganizationNotFound(ref cause) => write!(f, "{}", cause),
            DescribeResourceError::OrganizationState(ref cause) => write!(f, "{}", cause),
        }
    }
}
impl Error for DescribeResourceError {}
/// Errors returned by DescribeUser
#[derive(Debug, PartialEq)]
pub enum DescribeUserError {
    /// <p>The identifier supplied for the user, group, or resource does not exist in your organization.</p>
    EntityNotFound(String),
    /// <p>One or more of the input parameters don't match the service's restrictions.</p>
    InvalidParameter(String),
    /// <p>An operation received a valid organization identifier that either doesn't belong or exist in the system.</p>
    OrganizationNotFound(String),
    /// <p>The organization must have a valid state (Active or Synchronizing) to perform certain operations on the organization or its members.</p>
    OrganizationState(String),
}

impl DescribeUserError {
    pub fn from_response(res: BufferedHttpResponse) -> RusotoError<DescribeUserError> {
        if let Some(err) = proto::json::Error::parse(&res) {
            match err.typ.as_str() {
                "EntityNotFoundException" => {
                    return RusotoError::Service(DescribeUserError::EntityNotFound(err.msg))
                }
                "InvalidParameterException" => {
                    return RusotoError::Service(DescribeUserError::InvalidParameter(err.msg))
                }
                "OrganizationNotFoundException" => {
                    return RusotoError::Service(DescribeUserError::OrganizationNotFound(err.msg))
                }
                "OrganizationStateException" => {
                    return RusotoError::Service(DescribeUserError::OrganizationState(err.msg))
                }
                "ValidationException" => return RusotoError::Validation(err.msg),
                _ => {}
            }
        }
        RusotoError::Unknown(res)
    }
}
impl fmt::Display for DescribeUserError {
    #[allow(unused_variables)]
    fn fmt(&self, f: &mut fmt::Formatter) -> fmt::Result {
        match *self {
            DescribeUserError::EntityNotFound(ref cause) => write!(f, "{}", cause),
            DescribeUserError::InvalidParameter(ref cause) => write!(f, "{}", cause),
            DescribeUserError::OrganizationNotFound(ref cause) => write!(f, "{}", cause),
            DescribeUserError::OrganizationState(ref cause) => write!(f, "{}", cause),
        }
    }
}
impl Error for DescribeUserError {}
/// Errors returned by DisassociateDelegateFromResource
#[derive(Debug, PartialEq)]
pub enum DisassociateDelegateFromResourceError {
    /// <p>The identifier supplied for the user, group, or resource does not exist in your organization.</p>
    EntityNotFound(String),
    /// <p>You are performing an operation on a user, group, or resource that isn't in the expected state, such as trying to delete an active user.</p>
    EntityState(String),
    /// <p>One or more of the input parameters don't match the service's restrictions.</p>
    InvalidParameter(String),
    /// <p>An operation received a valid organization identifier that either doesn't belong or exist in the system.</p>
    OrganizationNotFound(String),
    /// <p>The organization must have a valid state (Active or Synchronizing) to perform certain operations on the organization or its members.</p>
    OrganizationState(String),
}

impl DisassociateDelegateFromResourceError {
    pub fn from_response(
        res: BufferedHttpResponse,
    ) -> RusotoError<DisassociateDelegateFromResourceError> {
        if let Some(err) = proto::json::Error::parse(&res) {
            match err.typ.as_str() {
                "EntityNotFoundException" => {
                    return RusotoError::Service(
                        DisassociateDelegateFromResourceError::EntityNotFound(err.msg),
                    )
                }
                "EntityStateException" => {
                    return RusotoError::Service(
                        DisassociateDelegateFromResourceError::EntityState(err.msg),
                    )
                }
                "InvalidParameterException" => {
                    return RusotoError::Service(
                        DisassociateDelegateFromResourceError::InvalidParameter(err.msg),
                    )
                }
                "OrganizationNotFoundException" => {
                    return RusotoError::Service(
                        DisassociateDelegateFromResourceError::OrganizationNotFound(err.msg),
                    )
                }
                "OrganizationStateException" => {
                    return RusotoError::Service(
                        DisassociateDelegateFromResourceError::OrganizationState(err.msg),
                    )
                }
                "ValidationException" => return RusotoError::Validation(err.msg),
                _ => {}
            }
        }
        RusotoError::Unknown(res)
    }
}
impl fmt::Display for DisassociateDelegateFromResourceError {
    #[allow(unused_variables)]
    fn fmt(&self, f: &mut fmt::Formatter) -> fmt::Result {
        match *self {
            DisassociateDelegateFromResourceError::EntityNotFound(ref cause) => {
                write!(f, "{}", cause)
            }
            DisassociateDelegateFromResourceError::EntityState(ref cause) => write!(f, "{}", cause),
            DisassociateDelegateFromResourceError::InvalidParameter(ref cause) => {
                write!(f, "{}", cause)
            }
            DisassociateDelegateFromResourceError::OrganizationNotFound(ref cause) => {
                write!(f, "{}", cause)
            }
            DisassociateDelegateFromResourceError::OrganizationState(ref cause) => {
                write!(f, "{}", cause)
            }
        }
    }
}
impl Error for DisassociateDelegateFromResourceError {}
/// Errors returned by DisassociateMemberFromGroup
#[derive(Debug, PartialEq)]
pub enum DisassociateMemberFromGroupError {
    /// <p>The directory service doesn't recognize the credentials supplied by WorkMail.</p>
    DirectoryServiceAuthenticationFailed(String),
    /// <p>The directory on which you are trying to perform operations isn't available.</p>
    DirectoryUnavailable(String),
    /// <p>The identifier supplied for the user, group, or resource does not exist in your organization.</p>
    EntityNotFound(String),
    /// <p>You are performing an operation on a user, group, or resource that isn't in the expected state, such as trying to delete an active user.</p>
    EntityState(String),
    /// <p>One or more of the input parameters don't match the service's restrictions.</p>
    InvalidParameter(String),
    /// <p>An operation received a valid organization identifier that either doesn't belong or exist in the system.</p>
    OrganizationNotFound(String),
    /// <p>The organization must have a valid state (Active or Synchronizing) to perform certain operations on the organization or its members.</p>
    OrganizationState(String),
    /// <p>You can't perform a write operation against a read-only directory.</p>
    UnsupportedOperation(String),
}

impl DisassociateMemberFromGroupError {
    pub fn from_response(
        res: BufferedHttpResponse,
    ) -> RusotoError<DisassociateMemberFromGroupError> {
        if let Some(err) = proto::json::Error::parse(&res) {
            match err.typ.as_str() {
                "DirectoryServiceAuthenticationFailedException" => {
                    return RusotoError::Service(
                        DisassociateMemberFromGroupError::DirectoryServiceAuthenticationFailed(
                            err.msg,
                        ),
                    )
                }
                "DirectoryUnavailableException" => {
                    return RusotoError::Service(
                        DisassociateMemberFromGroupError::DirectoryUnavailable(err.msg),
                    )
                }
                "EntityNotFoundException" => {
                    return RusotoError::Service(DisassociateMemberFromGroupError::EntityNotFound(
                        err.msg,
                    ))
                }
                "EntityStateException" => {
                    return RusotoError::Service(DisassociateMemberFromGroupError::EntityState(
                        err.msg,
                    ))
                }
                "InvalidParameterException" => {
                    return RusotoError::Service(
                        DisassociateMemberFromGroupError::InvalidParameter(err.msg),
                    )
                }
                "OrganizationNotFoundException" => {
                    return RusotoError::Service(
                        DisassociateMemberFromGroupError::OrganizationNotFound(err.msg),
                    )
                }
                "OrganizationStateException" => {
                    return RusotoError::Service(
                        DisassociateMemberFromGroupError::OrganizationState(err.msg),
                    )
                }
                "UnsupportedOperationException" => {
                    return RusotoError::Service(
                        DisassociateMemberFromGroupError::UnsupportedOperation(err.msg),
                    )
                }
                "ValidationException" => return RusotoError::Validation(err.msg),
                _ => {}
            }
        }
        RusotoError::Unknown(res)
    }
}
impl fmt::Display for DisassociateMemberFromGroupError {
    #[allow(unused_variables)]
    fn fmt(&self, f: &mut fmt::Formatter) -> fmt::Result {
        match *self {
            DisassociateMemberFromGroupError::DirectoryServiceAuthenticationFailed(ref cause) => {
                write!(f, "{}", cause)
            }
            DisassociateMemberFromGroupError::DirectoryUnavailable(ref cause) => {
                write!(f, "{}", cause)
            }
            DisassociateMemberFromGroupError::EntityNotFound(ref cause) => write!(f, "{}", cause),
            DisassociateMemberFromGroupError::EntityState(ref cause) => write!(f, "{}", cause),
            DisassociateMemberFromGroupError::InvalidParameter(ref cause) => write!(f, "{}", cause),
            DisassociateMemberFromGroupError::OrganizationNotFound(ref cause) => {
                write!(f, "{}", cause)
            }
            DisassociateMemberFromGroupError::OrganizationState(ref cause) => {
                write!(f, "{}", cause)
            }
            DisassociateMemberFromGroupError::UnsupportedOperation(ref cause) => {
                write!(f, "{}", cause)
            }
        }
    }
}
impl Error for DisassociateMemberFromGroupError {}
/// Errors returned by GetAccessControlEffect
#[derive(Debug, PartialEq)]
pub enum GetAccessControlEffectError {
    /// <p>The identifier supplied for the user, group, or resource does not exist in your organization.</p>
    EntityNotFound(String),
    /// <p>One or more of the input parameters don't match the service's restrictions.</p>
    InvalidParameter(String),
    /// <p>An operation received a valid organization identifier that either doesn't belong or exist in the system.</p>
    OrganizationNotFound(String),
    /// <p>The organization must have a valid state (Active or Synchronizing) to perform certain operations on the organization or its members.</p>
    OrganizationState(String),
}

impl GetAccessControlEffectError {
    pub fn from_response(res: BufferedHttpResponse) -> RusotoError<GetAccessControlEffectError> {
        if let Some(err) = proto::json::Error::parse(&res) {
            match err.typ.as_str() {
                "EntityNotFoundException" => {
                    return RusotoError::Service(GetAccessControlEffectError::EntityNotFound(
                        err.msg,
                    ))
                }
                "InvalidParameterException" => {
                    return RusotoError::Service(GetAccessControlEffectError::InvalidParameter(
                        err.msg,
                    ))
                }
                "OrganizationNotFoundException" => {
                    return RusotoError::Service(GetAccessControlEffectError::OrganizationNotFound(
                        err.msg,
                    ))
                }
                "OrganizationStateException" => {
                    return RusotoError::Service(GetAccessControlEffectError::OrganizationState(
                        err.msg,
                    ))
                }
                "ValidationException" => return RusotoError::Validation(err.msg),
                _ => {}
            }
        }
        RusotoError::Unknown(res)
    }
}
impl fmt::Display for GetAccessControlEffectError {
    #[allow(unused_variables)]
    fn fmt(&self, f: &mut fmt::Formatter) -> fmt::Result {
        match *self {
            GetAccessControlEffectError::EntityNotFound(ref cause) => write!(f, "{}", cause),
            GetAccessControlEffectError::InvalidParameter(ref cause) => write!(f, "{}", cause),
            GetAccessControlEffectError::OrganizationNotFound(ref cause) => write!(f, "{}", cause),
            GetAccessControlEffectError::OrganizationState(ref cause) => write!(f, "{}", cause),
        }
    }
}
impl Error for GetAccessControlEffectError {}
/// Errors returned by GetDefaultRetentionPolicy
#[derive(Debug, PartialEq)]
pub enum GetDefaultRetentionPolicyError {
    /// <p>The identifier supplied for the user, group, or resource does not exist in your organization.</p>
    EntityNotFound(String),
    /// <p>One or more of the input parameters don't match the service's restrictions.</p>
    InvalidParameter(String),
    /// <p>An operation received a valid organization identifier that either doesn't belong or exist in the system.</p>
    OrganizationNotFound(String),
    /// <p>The organization must have a valid state (Active or Synchronizing) to perform certain operations on the organization or its members.</p>
    OrganizationState(String),
}

impl GetDefaultRetentionPolicyError {
    pub fn from_response(res: BufferedHttpResponse) -> RusotoError<GetDefaultRetentionPolicyError> {
        if let Some(err) = proto::json::Error::parse(&res) {
            match err.typ.as_str() {
                "EntityNotFoundException" => {
                    return RusotoError::Service(GetDefaultRetentionPolicyError::EntityNotFound(
                        err.msg,
                    ))
                }
                "InvalidParameterException" => {
                    return RusotoError::Service(GetDefaultRetentionPolicyError::InvalidParameter(
                        err.msg,
                    ))
                }
                "OrganizationNotFoundException" => {
                    return RusotoError::Service(
                        GetDefaultRetentionPolicyError::OrganizationNotFound(err.msg),
                    )
                }
                "OrganizationStateException" => {
                    return RusotoError::Service(GetDefaultRetentionPolicyError::OrganizationState(
                        err.msg,
                    ))
                }
                "ValidationException" => return RusotoError::Validation(err.msg),
                _ => {}
            }
        }
        RusotoError::Unknown(res)
    }
}
impl fmt::Display for GetDefaultRetentionPolicyError {
    #[allow(unused_variables)]
    fn fmt(&self, f: &mut fmt::Formatter) -> fmt::Result {
        match *self {
            GetDefaultRetentionPolicyError::EntityNotFound(ref cause) => write!(f, "{}", cause),
            GetDefaultRetentionPolicyError::InvalidParameter(ref cause) => write!(f, "{}", cause),
            GetDefaultRetentionPolicyError::OrganizationNotFound(ref cause) => {
                write!(f, "{}", cause)
            }
            GetDefaultRetentionPolicyError::OrganizationState(ref cause) => write!(f, "{}", cause),
        }
    }
}
impl Error for GetDefaultRetentionPolicyError {}
/// Errors returned by GetMailboxDetails
#[derive(Debug, PartialEq)]
pub enum GetMailboxDetailsError {
    /// <p>The identifier supplied for the user, group, or resource does not exist in your organization.</p>
    EntityNotFound(String),
    /// <p>An operation received a valid organization identifier that either doesn't belong or exist in the system.</p>
    OrganizationNotFound(String),
    /// <p>The organization must have a valid state (Active or Synchronizing) to perform certain operations on the organization or its members.</p>
    OrganizationState(String),
}

impl GetMailboxDetailsError {
    pub fn from_response(res: BufferedHttpResponse) -> RusotoError<GetMailboxDetailsError> {
        if let Some(err) = proto::json::Error::parse(&res) {
            match err.typ.as_str() {
                "EntityNotFoundException" => {
                    return RusotoError::Service(GetMailboxDetailsError::EntityNotFound(err.msg))
                }
                "OrganizationNotFoundException" => {
                    return RusotoError::Service(GetMailboxDetailsError::OrganizationNotFound(
                        err.msg,
                    ))
                }
                "OrganizationStateException" => {
                    return RusotoError::Service(GetMailboxDetailsError::OrganizationState(err.msg))
                }
                "ValidationException" => return RusotoError::Validation(err.msg),
                _ => {}
            }
        }
        RusotoError::Unknown(res)
    }
}
impl fmt::Display for GetMailboxDetailsError {
    #[allow(unused_variables)]
    fn fmt(&self, f: &mut fmt::Formatter) -> fmt::Result {
        match *self {
            GetMailboxDetailsError::EntityNotFound(ref cause) => write!(f, "{}", cause),
            GetMailboxDetailsError::OrganizationNotFound(ref cause) => write!(f, "{}", cause),
            GetMailboxDetailsError::OrganizationState(ref cause) => write!(f, "{}", cause),
        }
    }
}
impl Error for GetMailboxDetailsError {}
/// Errors returned by ListAccessControlRules
#[derive(Debug, PartialEq)]
pub enum ListAccessControlRulesError {
    /// <p>An operation received a valid organization identifier that either doesn't belong or exist in the system.</p>
    OrganizationNotFound(String),
    /// <p>The organization must have a valid state (Active or Synchronizing) to perform certain operations on the organization or its members.</p>
    OrganizationState(String),
}

impl ListAccessControlRulesError {
    pub fn from_response(res: BufferedHttpResponse) -> RusotoError<ListAccessControlRulesError> {
        if let Some(err) = proto::json::Error::parse(&res) {
            match err.typ.as_str() {
                "OrganizationNotFoundException" => {
                    return RusotoError::Service(ListAccessControlRulesError::OrganizationNotFound(
                        err.msg,
                    ))
                }
                "OrganizationStateException" => {
                    return RusotoError::Service(ListAccessControlRulesError::OrganizationState(
                        err.msg,
                    ))
                }
                "ValidationException" => return RusotoError::Validation(err.msg),
                _ => {}
            }
        }
        RusotoError::Unknown(res)
    }
}
impl fmt::Display for ListAccessControlRulesError {
    #[allow(unused_variables)]
    fn fmt(&self, f: &mut fmt::Formatter) -> fmt::Result {
        match *self {
            ListAccessControlRulesError::OrganizationNotFound(ref cause) => write!(f, "{}", cause),
            ListAccessControlRulesError::OrganizationState(ref cause) => write!(f, "{}", cause),
        }
    }
}
impl Error for ListAccessControlRulesError {}
/// Errors returned by ListAliases
#[derive(Debug, PartialEq)]
pub enum ListAliasesError {
    /// <p>The identifier supplied for the user, group, or resource does not exist in your organization.</p>
    EntityNotFound(String),
    /// <p>You are performing an operation on a user, group, or resource that isn't in the expected state, such as trying to delete an active user.</p>
    EntityState(String),
    /// <p>One or more of the input parameters don't match the service's restrictions.</p>
    InvalidParameter(String),
    /// <p>An operation received a valid organization identifier that either doesn't belong or exist in the system.</p>
    OrganizationNotFound(String),
    /// <p>The organization must have a valid state (Active or Synchronizing) to perform certain operations on the organization or its members.</p>
    OrganizationState(String),
}

impl ListAliasesError {
    pub fn from_response(res: BufferedHttpResponse) -> RusotoError<ListAliasesError> {
        if let Some(err) = proto::json::Error::parse(&res) {
            match err.typ.as_str() {
                "EntityNotFoundException" => {
                    return RusotoError::Service(ListAliasesError::EntityNotFound(err.msg))
                }
                "EntityStateException" => {
                    return RusotoError::Service(ListAliasesError::EntityState(err.msg))
                }
                "InvalidParameterException" => {
                    return RusotoError::Service(ListAliasesError::InvalidParameter(err.msg))
                }
                "OrganizationNotFoundException" => {
                    return RusotoError::Service(ListAliasesError::OrganizationNotFound(err.msg))
                }
                "OrganizationStateException" => {
                    return RusotoError::Service(ListAliasesError::OrganizationState(err.msg))
                }
                "ValidationException" => return RusotoError::Validation(err.msg),
                _ => {}
            }
        }
        RusotoError::Unknown(res)
    }
}
impl fmt::Display for ListAliasesError {
    #[allow(unused_variables)]
    fn fmt(&self, f: &mut fmt::Formatter) -> fmt::Result {
        match *self {
            ListAliasesError::EntityNotFound(ref cause) => write!(f, "{}", cause),
            ListAliasesError::EntityState(ref cause) => write!(f, "{}", cause),
            ListAliasesError::InvalidParameter(ref cause) => write!(f, "{}", cause),
            ListAliasesError::OrganizationNotFound(ref cause) => write!(f, "{}", cause),
            ListAliasesError::OrganizationState(ref cause) => write!(f, "{}", cause),
        }
    }
}
impl Error for ListAliasesError {}
/// Errors returned by ListGroupMembers
#[derive(Debug, PartialEq)]
pub enum ListGroupMembersError {
    /// <p>The identifier supplied for the user, group, or resource does not exist in your organization.</p>
    EntityNotFound(String),
    /// <p>You are performing an operation on a user, group, or resource that isn't in the expected state, such as trying to delete an active user.</p>
    EntityState(String),
    /// <p>One or more of the input parameters don't match the service's restrictions.</p>
    InvalidParameter(String),
    /// <p>An operation received a valid organization identifier that either doesn't belong or exist in the system.</p>
    OrganizationNotFound(String),
    /// <p>The organization must have a valid state (Active or Synchronizing) to perform certain operations on the organization or its members.</p>
    OrganizationState(String),
}

impl ListGroupMembersError {
    pub fn from_response(res: BufferedHttpResponse) -> RusotoError<ListGroupMembersError> {
        if let Some(err) = proto::json::Error::parse(&res) {
            match err.typ.as_str() {
                "EntityNotFoundException" => {
                    return RusotoError::Service(ListGroupMembersError::EntityNotFound(err.msg))
                }
                "EntityStateException" => {
                    return RusotoError::Service(ListGroupMembersError::EntityState(err.msg))
                }
                "InvalidParameterException" => {
                    return RusotoError::Service(ListGroupMembersError::InvalidParameter(err.msg))
                }
                "OrganizationNotFoundException" => {
                    return RusotoError::Service(ListGroupMembersError::OrganizationNotFound(
                        err.msg,
                    ))
                }
                "OrganizationStateException" => {
                    return RusotoError::Service(ListGroupMembersError::OrganizationState(err.msg))
                }
                "ValidationException" => return RusotoError::Validation(err.msg),
                _ => {}
            }
        }
        RusotoError::Unknown(res)
    }
}
impl fmt::Display for ListGroupMembersError {
    #[allow(unused_variables)]
    fn fmt(&self, f: &mut fmt::Formatter) -> fmt::Result {
        match *self {
            ListGroupMembersError::EntityNotFound(ref cause) => write!(f, "{}", cause),
            ListGroupMembersError::EntityState(ref cause) => write!(f, "{}", cause),
            ListGroupMembersError::InvalidParameter(ref cause) => write!(f, "{}", cause),
            ListGroupMembersError::OrganizationNotFound(ref cause) => write!(f, "{}", cause),
            ListGroupMembersError::OrganizationState(ref cause) => write!(f, "{}", cause),
        }
    }
}
impl Error for ListGroupMembersError {}
/// Errors returned by ListGroups
#[derive(Debug, PartialEq)]
pub enum ListGroupsError {
    /// <p>The identifier supplied for the user, group, or resource does not exist in your organization.</p>
    EntityNotFound(String),
    /// <p>One or more of the input parameters don't match the service's restrictions.</p>
    InvalidParameter(String),
    /// <p>An operation received a valid organization identifier that either doesn't belong or exist in the system.</p>
    OrganizationNotFound(String),
    /// <p>The organization must have a valid state (Active or Synchronizing) to perform certain operations on the organization or its members.</p>
    OrganizationState(String),
}

impl ListGroupsError {
    pub fn from_response(res: BufferedHttpResponse) -> RusotoError<ListGroupsError> {
        if let Some(err) = proto::json::Error::parse(&res) {
            match err.typ.as_str() {
                "EntityNotFoundException" => {
                    return RusotoError::Service(ListGroupsError::EntityNotFound(err.msg))
                }
                "InvalidParameterException" => {
                    return RusotoError::Service(ListGroupsError::InvalidParameter(err.msg))
                }
                "OrganizationNotFoundException" => {
                    return RusotoError::Service(ListGroupsError::OrganizationNotFound(err.msg))
                }
                "OrganizationStateException" => {
                    return RusotoError::Service(ListGroupsError::OrganizationState(err.msg))
                }
                "ValidationException" => return RusotoError::Validation(err.msg),
                _ => {}
            }
        }
        RusotoError::Unknown(res)
    }
}
impl fmt::Display for ListGroupsError {
    #[allow(unused_variables)]
    fn fmt(&self, f: &mut fmt::Formatter) -> fmt::Result {
        match *self {
            ListGroupsError::EntityNotFound(ref cause) => write!(f, "{}", cause),
            ListGroupsError::InvalidParameter(ref cause) => write!(f, "{}", cause),
            ListGroupsError::OrganizationNotFound(ref cause) => write!(f, "{}", cause),
            ListGroupsError::OrganizationState(ref cause) => write!(f, "{}", cause),
        }
    }
}
impl Error for ListGroupsError {}
/// Errors returned by ListMailboxPermissions
#[derive(Debug, PartialEq)]
pub enum ListMailboxPermissionsError {
    /// <p>The identifier supplied for the user, group, or resource does not exist in your organization.</p>
    EntityNotFound(String),
    /// <p>One or more of the input parameters don't match the service's restrictions.</p>
    InvalidParameter(String),
    /// <p>An operation received a valid organization identifier that either doesn't belong or exist in the system.</p>
    OrganizationNotFound(String),
    /// <p>The organization must have a valid state (Active or Synchronizing) to perform certain operations on the organization or its members.</p>
    OrganizationState(String),
}

impl ListMailboxPermissionsError {
    pub fn from_response(res: BufferedHttpResponse) -> RusotoError<ListMailboxPermissionsError> {
        if let Some(err) = proto::json::Error::parse(&res) {
            match err.typ.as_str() {
                "EntityNotFoundException" => {
                    return RusotoError::Service(ListMailboxPermissionsError::EntityNotFound(
                        err.msg,
                    ))
                }
                "InvalidParameterException" => {
                    return RusotoError::Service(ListMailboxPermissionsError::InvalidParameter(
                        err.msg,
                    ))
                }
                "OrganizationNotFoundException" => {
                    return RusotoError::Service(ListMailboxPermissionsError::OrganizationNotFound(
                        err.msg,
                    ))
                }
                "OrganizationStateException" => {
                    return RusotoError::Service(ListMailboxPermissionsError::OrganizationState(
                        err.msg,
                    ))
                }
                "ValidationException" => return RusotoError::Validation(err.msg),
                _ => {}
            }
        }
        RusotoError::Unknown(res)
    }
}
impl fmt::Display for ListMailboxPermissionsError {
    #[allow(unused_variables)]
    fn fmt(&self, f: &mut fmt::Formatter) -> fmt::Result {
        match *self {
            ListMailboxPermissionsError::EntityNotFound(ref cause) => write!(f, "{}", cause),
            ListMailboxPermissionsError::InvalidParameter(ref cause) => write!(f, "{}", cause),
            ListMailboxPermissionsError::OrganizationNotFound(ref cause) => write!(f, "{}", cause),
            ListMailboxPermissionsError::OrganizationState(ref cause) => write!(f, "{}", cause),
        }
    }
}
impl Error for ListMailboxPermissionsError {}
/// Errors returned by ListOrganizations
#[derive(Debug, PartialEq)]
pub enum ListOrganizationsError {
    /// <p>One or more of the input parameters don't match the service's restrictions.</p>
    InvalidParameter(String),
}

impl ListOrganizationsError {
    pub fn from_response(res: BufferedHttpResponse) -> RusotoError<ListOrganizationsError> {
        if let Some(err) = proto::json::Error::parse(&res) {
            match err.typ.as_str() {
                "InvalidParameterException" => {
                    return RusotoError::Service(ListOrganizationsError::InvalidParameter(err.msg))
                }
                "ValidationException" => return RusotoError::Validation(err.msg),
                _ => {}
            }
        }
        RusotoError::Unknown(res)
    }
}
impl fmt::Display for ListOrganizationsError {
    #[allow(unused_variables)]
    fn fmt(&self, f: &mut fmt::Formatter) -> fmt::Result {
        match *self {
            ListOrganizationsError::InvalidParameter(ref cause) => write!(f, "{}", cause),
        }
    }
}
impl Error for ListOrganizationsError {}
/// Errors returned by ListResourceDelegates
#[derive(Debug, PartialEq)]
pub enum ListResourceDelegatesError {
    /// <p>The identifier supplied for the user, group, or resource does not exist in your organization.</p>
    EntityNotFound(String),
    /// <p>You are performing an operation on a user, group, or resource that isn't in the expected state, such as trying to delete an active user.</p>
    EntityState(String),
    /// <p>One or more of the input parameters don't match the service's restrictions.</p>
    InvalidParameter(String),
    /// <p>An operation received a valid organization identifier that either doesn't belong or exist in the system.</p>
    OrganizationNotFound(String),
    /// <p>The organization must have a valid state (Active or Synchronizing) to perform certain operations on the organization or its members.</p>
    OrganizationState(String),
}

impl ListResourceDelegatesError {
    pub fn from_response(res: BufferedHttpResponse) -> RusotoError<ListResourceDelegatesError> {
        if let Some(err) = proto::json::Error::parse(&res) {
            match err.typ.as_str() {
                "EntityNotFoundException" => {
                    return RusotoError::Service(ListResourceDelegatesError::EntityNotFound(
                        err.msg,
                    ))
                }
                "EntityStateException" => {
                    return RusotoError::Service(ListResourceDelegatesError::EntityState(err.msg))
                }
                "InvalidParameterException" => {
                    return RusotoError::Service(ListResourceDelegatesError::InvalidParameter(
                        err.msg,
                    ))
                }
                "OrganizationNotFoundException" => {
                    return RusotoError::Service(ListResourceDelegatesError::OrganizationNotFound(
                        err.msg,
                    ))
                }
                "OrganizationStateException" => {
                    return RusotoError::Service(ListResourceDelegatesError::OrganizationState(
                        err.msg,
                    ))
                }
                "ValidationException" => return RusotoError::Validation(err.msg),
                _ => {}
            }
        }
        RusotoError::Unknown(res)
    }
}
impl fmt::Display for ListResourceDelegatesError {
    #[allow(unused_variables)]
    fn fmt(&self, f: &mut fmt::Formatter) -> fmt::Result {
        match *self {
            ListResourceDelegatesError::EntityNotFound(ref cause) => write!(f, "{}", cause),
            ListResourceDelegatesError::EntityState(ref cause) => write!(f, "{}", cause),
            ListResourceDelegatesError::InvalidParameter(ref cause) => write!(f, "{}", cause),
            ListResourceDelegatesError::OrganizationNotFound(ref cause) => write!(f, "{}", cause),
            ListResourceDelegatesError::OrganizationState(ref cause) => write!(f, "{}", cause),
        }
    }
}
impl Error for ListResourceDelegatesError {}
/// Errors returned by ListResources
#[derive(Debug, PartialEq)]
pub enum ListResourcesError {
    /// <p>One or more of the input parameters don't match the service's restrictions.</p>
    InvalidParameter(String),
    /// <p>An operation received a valid organization identifier that either doesn't belong or exist in the system.</p>
    OrganizationNotFound(String),
    /// <p>The organization must have a valid state (Active or Synchronizing) to perform certain operations on the organization or its members.</p>
    OrganizationState(String),
}

impl ListResourcesError {
    pub fn from_response(res: BufferedHttpResponse) -> RusotoError<ListResourcesError> {
        if let Some(err) = proto::json::Error::parse(&res) {
            match err.typ.as_str() {
                "InvalidParameterException" => {
                    return RusotoError::Service(ListResourcesError::InvalidParameter(err.msg))
                }
                "OrganizationNotFoundException" => {
                    return RusotoError::Service(ListResourcesError::OrganizationNotFound(err.msg))
                }
                "OrganizationStateException" => {
                    return RusotoError::Service(ListResourcesError::OrganizationState(err.msg))
                }
                "ValidationException" => return RusotoError::Validation(err.msg),
                _ => {}
            }
        }
        RusotoError::Unknown(res)
    }
}
impl fmt::Display for ListResourcesError {
    #[allow(unused_variables)]
    fn fmt(&self, f: &mut fmt::Formatter) -> fmt::Result {
        match *self {
            ListResourcesError::InvalidParameter(ref cause) => write!(f, "{}", cause),
            ListResourcesError::OrganizationNotFound(ref cause) => write!(f, "{}", cause),
            ListResourcesError::OrganizationState(ref cause) => write!(f, "{}", cause),
        }
    }
}
impl Error for ListResourcesError {}
/// Errors returned by ListTagsForResource
#[derive(Debug, PartialEq)]
pub enum ListTagsForResourceError {
    /// <p>The resource cannot be found.</p>
    ResourceNotFound(String),
}

impl ListTagsForResourceError {
    pub fn from_response(res: BufferedHttpResponse) -> RusotoError<ListTagsForResourceError> {
        if let Some(err) = proto::json::Error::parse(&res) {
            match err.typ.as_str() {
                "ResourceNotFoundException" => {
                    return RusotoError::Service(ListTagsForResourceError::ResourceNotFound(
                        err.msg,
                    ))
                }
                "ValidationException" => return RusotoError::Validation(err.msg),
                _ => {}
            }
        }
        RusotoError::Unknown(res)
    }
}
impl fmt::Display for ListTagsForResourceError {
    #[allow(unused_variables)]
    fn fmt(&self, f: &mut fmt::Formatter) -> fmt::Result {
        match *self {
            ListTagsForResourceError::ResourceNotFound(ref cause) => write!(f, "{}", cause),
        }
    }
}
impl Error for ListTagsForResourceError {}
/// Errors returned by ListUsers
#[derive(Debug, PartialEq)]
pub enum ListUsersError {
    /// <p>One or more of the input parameters don't match the service's restrictions.</p>
    InvalidParameter(String),
    /// <p>An operation received a valid organization identifier that either doesn't belong or exist in the system.</p>
    OrganizationNotFound(String),
    /// <p>The organization must have a valid state (Active or Synchronizing) to perform certain operations on the organization or its members.</p>
    OrganizationState(String),
}

impl ListUsersError {
    pub fn from_response(res: BufferedHttpResponse) -> RusotoError<ListUsersError> {
        if let Some(err) = proto::json::Error::parse(&res) {
            match err.typ.as_str() {
                "InvalidParameterException" => {
                    return RusotoError::Service(ListUsersError::InvalidParameter(err.msg))
                }
                "OrganizationNotFoundException" => {
                    return RusotoError::Service(ListUsersError::OrganizationNotFound(err.msg))
                }
                "OrganizationStateException" => {
                    return RusotoError::Service(ListUsersError::OrganizationState(err.msg))
                }
                "ValidationException" => return RusotoError::Validation(err.msg),
                _ => {}
            }
        }
        RusotoError::Unknown(res)
    }
}
impl fmt::Display for ListUsersError {
    #[allow(unused_variables)]
    fn fmt(&self, f: &mut fmt::Formatter) -> fmt::Result {
        match *self {
            ListUsersError::InvalidParameter(ref cause) => write!(f, "{}", cause),
            ListUsersError::OrganizationNotFound(ref cause) => write!(f, "{}", cause),
            ListUsersError::OrganizationState(ref cause) => write!(f, "{}", cause),
        }
    }
}
impl Error for ListUsersError {}
/// Errors returned by PutAccessControlRule
#[derive(Debug, PartialEq)]
pub enum PutAccessControlRuleError {
    /// <p>The identifier supplied for the user, group, or resource does not exist in your organization.</p>
    EntityNotFound(String),
    /// <p>One or more of the input parameters don't match the service's restrictions.</p>
    InvalidParameter(String),
    /// <p>The request exceeds the limit of the resource.</p>
    LimitExceeded(String),
    /// <p>An operation received a valid organization identifier that either doesn't belong or exist in the system.</p>
    OrganizationNotFound(String),
    /// <p>The organization must have a valid state (Active or Synchronizing) to perform certain operations on the organization or its members.</p>
    OrganizationState(String),
}

impl PutAccessControlRuleError {
    pub fn from_response(res: BufferedHttpResponse) -> RusotoError<PutAccessControlRuleError> {
        if let Some(err) = proto::json::Error::parse(&res) {
            match err.typ.as_str() {
                "EntityNotFoundException" => {
                    return RusotoError::Service(PutAccessControlRuleError::EntityNotFound(err.msg))
                }
                "InvalidParameterException" => {
                    return RusotoError::Service(PutAccessControlRuleError::InvalidParameter(
                        err.msg,
                    ))
                }
                "LimitExceededException" => {
                    return RusotoError::Service(PutAccessControlRuleError::LimitExceeded(err.msg))
                }
                "OrganizationNotFoundException" => {
                    return RusotoError::Service(PutAccessControlRuleError::OrganizationNotFound(
                        err.msg,
                    ))
                }
                "OrganizationStateException" => {
                    return RusotoError::Service(PutAccessControlRuleError::OrganizationState(
                        err.msg,
                    ))
                }
                "ValidationException" => return RusotoError::Validation(err.msg),
                _ => {}
            }
        }
        RusotoError::Unknown(res)
    }
}
impl fmt::Display for PutAccessControlRuleError {
    #[allow(unused_variables)]
    fn fmt(&self, f: &mut fmt::Formatter) -> fmt::Result {
        match *self {
            PutAccessControlRuleError::EntityNotFound(ref cause) => write!(f, "{}", cause),
            PutAccessControlRuleError::InvalidParameter(ref cause) => write!(f, "{}", cause),
            PutAccessControlRuleError::LimitExceeded(ref cause) => write!(f, "{}", cause),
            PutAccessControlRuleError::OrganizationNotFound(ref cause) => write!(f, "{}", cause),
            PutAccessControlRuleError::OrganizationState(ref cause) => write!(f, "{}", cause),
        }
    }
}
impl Error for PutAccessControlRuleError {}
/// Errors returned by PutMailboxPermissions
#[derive(Debug, PartialEq)]
pub enum PutMailboxPermissionsError {
    /// <p>The identifier supplied for the user, group, or resource does not exist in your organization.</p>
    EntityNotFound(String),
    /// <p>You are performing an operation on a user, group, or resource that isn't in the expected state, such as trying to delete an active user.</p>
    EntityState(String),
    /// <p>One or more of the input parameters don't match the service's restrictions.</p>
    InvalidParameter(String),
    /// <p>An operation received a valid organization identifier that either doesn't belong or exist in the system.</p>
    OrganizationNotFound(String),
    /// <p>The organization must have a valid state (Active or Synchronizing) to perform certain operations on the organization or its members.</p>
    OrganizationState(String),
}

impl PutMailboxPermissionsError {
    pub fn from_response(res: BufferedHttpResponse) -> RusotoError<PutMailboxPermissionsError> {
        if let Some(err) = proto::json::Error::parse(&res) {
            match err.typ.as_str() {
                "EntityNotFoundException" => {
                    return RusotoError::Service(PutMailboxPermissionsError::EntityNotFound(
                        err.msg,
                    ))
                }
                "EntityStateException" => {
                    return RusotoError::Service(PutMailboxPermissionsError::EntityState(err.msg))
                }
                "InvalidParameterException" => {
                    return RusotoError::Service(PutMailboxPermissionsError::InvalidParameter(
                        err.msg,
                    ))
                }
                "OrganizationNotFoundException" => {
                    return RusotoError::Service(PutMailboxPermissionsError::OrganizationNotFound(
                        err.msg,
                    ))
                }
                "OrganizationStateException" => {
                    return RusotoError::Service(PutMailboxPermissionsError::OrganizationState(
                        err.msg,
                    ))
                }
                "ValidationException" => return RusotoError::Validation(err.msg),
                _ => {}
            }
        }
        RusotoError::Unknown(res)
    }
}
impl fmt::Display for PutMailboxPermissionsError {
    #[allow(unused_variables)]
    fn fmt(&self, f: &mut fmt::Formatter) -> fmt::Result {
        match *self {
            PutMailboxPermissionsError::EntityNotFound(ref cause) => write!(f, "{}", cause),
            PutMailboxPermissionsError::EntityState(ref cause) => write!(f, "{}", cause),
            PutMailboxPermissionsError::InvalidParameter(ref cause) => write!(f, "{}", cause),
            PutMailboxPermissionsError::OrganizationNotFound(ref cause) => write!(f, "{}", cause),
            PutMailboxPermissionsError::OrganizationState(ref cause) => write!(f, "{}", cause),
        }
    }
}
impl Error for PutMailboxPermissionsError {}
/// Errors returned by PutRetentionPolicy
#[derive(Debug, PartialEq)]
pub enum PutRetentionPolicyError {
    /// <p>One or more of the input parameters don't match the service's restrictions.</p>
    InvalidParameter(String),
    /// <p>The request exceeds the limit of the resource.</p>
    LimitExceeded(String),
    /// <p>An operation received a valid organization identifier that either doesn't belong or exist in the system.</p>
    OrganizationNotFound(String),
    /// <p>The organization must have a valid state (Active or Synchronizing) to perform certain operations on the organization or its members.</p>
    OrganizationState(String),
}

impl PutRetentionPolicyError {
    pub fn from_response(res: BufferedHttpResponse) -> RusotoError<PutRetentionPolicyError> {
        if let Some(err) = proto::json::Error::parse(&res) {
            match err.typ.as_str() {
                "InvalidParameterException" => {
                    return RusotoError::Service(PutRetentionPolicyError::InvalidParameter(err.msg))
                }
                "LimitExceededException" => {
                    return RusotoError::Service(PutRetentionPolicyError::LimitExceeded(err.msg))
                }
                "OrganizationNotFoundException" => {
                    return RusotoError::Service(PutRetentionPolicyError::OrganizationNotFound(
                        err.msg,
                    ))
                }
                "OrganizationStateException" => {
                    return RusotoError::Service(PutRetentionPolicyError::OrganizationState(
                        err.msg,
                    ))
                }
                "ValidationException" => return RusotoError::Validation(err.msg),
                _ => {}
            }
        }
        RusotoError::Unknown(res)
    }
}
impl fmt::Display for PutRetentionPolicyError {
    #[allow(unused_variables)]
    fn fmt(&self, f: &mut fmt::Formatter) -> fmt::Result {
        match *self {
            PutRetentionPolicyError::InvalidParameter(ref cause) => write!(f, "{}", cause),
            PutRetentionPolicyError::LimitExceeded(ref cause) => write!(f, "{}", cause),
            PutRetentionPolicyError::OrganizationNotFound(ref cause) => write!(f, "{}", cause),
            PutRetentionPolicyError::OrganizationState(ref cause) => write!(f, "{}", cause),
        }
    }
}
impl Error for PutRetentionPolicyError {}
/// Errors returned by RegisterToWorkMail
#[derive(Debug, PartialEq)]
pub enum RegisterToWorkMailError {
    /// <p>The directory service doesn't recognize the credentials supplied by WorkMail.</p>
    DirectoryServiceAuthenticationFailed(String),
    /// <p>The directory on which you are trying to perform operations isn't available.</p>
    DirectoryUnavailable(String),
    /// <p>The email address that you're trying to assign is already created for a different user, group, or resource.</p>
    EmailAddressInUse(String),
    /// <p>The user, group, or resource that you're trying to register is already registered.</p>
    EntityAlreadyRegistered(String),
    /// <p>The identifier supplied for the user, group, or resource does not exist in your organization.</p>
    EntityNotFound(String),
    /// <p>You are performing an operation on a user, group, or resource that isn't in the expected state, such as trying to delete an active user.</p>
    EntityState(String),
    /// <p>One or more of the input parameters don't match the service's restrictions.</p>
    InvalidParameter(String),
    /// <p>For an email or alias to be created in Amazon WorkMail, the included domain must be defined in the organization.</p>
    MailDomainNotFound(String),
    /// <p>After a domain has been added to the organization, it must be verified. The domain is not yet verified.</p>
    MailDomainState(String),
    /// <p>An operation received a valid organization identifier that either doesn't belong or exist in the system.</p>
    OrganizationNotFound(String),
    /// <p>The organization must have a valid state (Active or Synchronizing) to perform certain operations on the organization or its members.</p>
    OrganizationState(String),
}

impl RegisterToWorkMailError {
    pub fn from_response(res: BufferedHttpResponse) -> RusotoError<RegisterToWorkMailError> {
        if let Some(err) = proto::json::Error::parse(&res) {
            match err.typ.as_str() {
                "DirectoryServiceAuthenticationFailedException" => {
                    return RusotoError::Service(
                        RegisterToWorkMailError::DirectoryServiceAuthenticationFailed(err.msg),
                    )
                }
                "DirectoryUnavailableException" => {
                    return RusotoError::Service(RegisterToWorkMailError::DirectoryUnavailable(
                        err.msg,
                    ))
                }
                "EmailAddressInUseException" => {
                    return RusotoError::Service(RegisterToWorkMailError::EmailAddressInUse(
                        err.msg,
                    ))
                }
                "EntityAlreadyRegisteredException" => {
                    return RusotoError::Service(RegisterToWorkMailError::EntityAlreadyRegistered(
                        err.msg,
                    ))
                }
                "EntityNotFoundException" => {
                    return RusotoError::Service(RegisterToWorkMailError::EntityNotFound(err.msg))
                }
                "EntityStateException" => {
                    return RusotoError::Service(RegisterToWorkMailError::EntityState(err.msg))
                }
                "InvalidParameterException" => {
                    return RusotoError::Service(RegisterToWorkMailError::InvalidParameter(err.msg))
                }
                "MailDomainNotFoundException" => {
                    return RusotoError::Service(RegisterToWorkMailError::MailDomainNotFound(
                        err.msg,
                    ))
                }
                "MailDomainStateException" => {
                    return RusotoError::Service(RegisterToWorkMailError::MailDomainState(err.msg))
                }
                "OrganizationNotFoundException" => {
                    return RusotoError::Service(RegisterToWorkMailError::OrganizationNotFound(
                        err.msg,
                    ))
                }
                "OrganizationStateException" => {
                    return RusotoError::Service(RegisterToWorkMailError::OrganizationState(
                        err.msg,
                    ))
                }
                "ValidationException" => return RusotoError::Validation(err.msg),
                _ => {}
            }
        }
        RusotoError::Unknown(res)
    }
}
impl fmt::Display for RegisterToWorkMailError {
    #[allow(unused_variables)]
    fn fmt(&self, f: &mut fmt::Formatter) -> fmt::Result {
        match *self {
            RegisterToWorkMailError::DirectoryServiceAuthenticationFailed(ref cause) => {
                write!(f, "{}", cause)
            }
            RegisterToWorkMailError::DirectoryUnavailable(ref cause) => write!(f, "{}", cause),
            RegisterToWorkMailError::EmailAddressInUse(ref cause) => write!(f, "{}", cause),
            RegisterToWorkMailError::EntityAlreadyRegistered(ref cause) => write!(f, "{}", cause),
            RegisterToWorkMailError::EntityNotFound(ref cause) => write!(f, "{}", cause),
            RegisterToWorkMailError::EntityState(ref cause) => write!(f, "{}", cause),
            RegisterToWorkMailError::InvalidParameter(ref cause) => write!(f, "{}", cause),
            RegisterToWorkMailError::MailDomainNotFound(ref cause) => write!(f, "{}", cause),
            RegisterToWorkMailError::MailDomainState(ref cause) => write!(f, "{}", cause),
            RegisterToWorkMailError::OrganizationNotFound(ref cause) => write!(f, "{}", cause),
            RegisterToWorkMailError::OrganizationState(ref cause) => write!(f, "{}", cause),
        }
    }
}
impl Error for RegisterToWorkMailError {}
/// Errors returned by ResetPassword
#[derive(Debug, PartialEq)]
pub enum ResetPasswordError {
    /// <p>The directory service doesn't recognize the credentials supplied by WorkMail.</p>
    DirectoryServiceAuthenticationFailed(String),
    /// <p>The directory on which you are trying to perform operations isn't available.</p>
    DirectoryUnavailable(String),
    /// <p>The identifier supplied for the user, group, or resource does not exist in your organization.</p>
    EntityNotFound(String),
    /// <p>You are performing an operation on a user, group, or resource that isn't in the expected state, such as trying to delete an active user.</p>
    EntityState(String),
    /// <p>One or more of the input parameters don't match the service's restrictions.</p>
    InvalidParameter(String),
    /// <p>The supplied password doesn't match the minimum security constraints, such as length or use of special characters.</p>
    InvalidPassword(String),
    /// <p>An operation received a valid organization identifier that either doesn't belong or exist in the system.</p>
    OrganizationNotFound(String),
    /// <p>The organization must have a valid state (Active or Synchronizing) to perform certain operations on the organization or its members.</p>
    OrganizationState(String),
    /// <p>You can't perform a write operation against a read-only directory.</p>
    UnsupportedOperation(String),
}

impl ResetPasswordError {
    pub fn from_response(res: BufferedHttpResponse) -> RusotoError<ResetPasswordError> {
        if let Some(err) = proto::json::Error::parse(&res) {
            match err.typ.as_str() {
                "DirectoryServiceAuthenticationFailedException" => {
                    return RusotoError::Service(
                        ResetPasswordError::DirectoryServiceAuthenticationFailed(err.msg),
                    )
                }
                "DirectoryUnavailableException" => {
                    return RusotoError::Service(ResetPasswordError::DirectoryUnavailable(err.msg))
                }
                "EntityNotFoundException" => {
                    return RusotoError::Service(ResetPasswordError::EntityNotFound(err.msg))
                }
                "EntityStateException" => {
                    return RusotoError::Service(ResetPasswordError::EntityState(err.msg))
                }
                "InvalidParameterException" => {
                    return RusotoError::Service(ResetPasswordError::InvalidParameter(err.msg))
                }
                "InvalidPasswordException" => {
                    return RusotoError::Service(ResetPasswordError::InvalidPassword(err.msg))
                }
                "OrganizationNotFoundException" => {
                    return RusotoError::Service(ResetPasswordError::OrganizationNotFound(err.msg))
                }
                "OrganizationStateException" => {
                    return RusotoError::Service(ResetPasswordError::OrganizationState(err.msg))
                }
                "UnsupportedOperationException" => {
                    return RusotoError::Service(ResetPasswordError::UnsupportedOperation(err.msg))
                }
                "ValidationException" => return RusotoError::Validation(err.msg),
                _ => {}
            }
        }
        RusotoError::Unknown(res)
    }
}
impl fmt::Display for ResetPasswordError {
    #[allow(unused_variables)]
    fn fmt(&self, f: &mut fmt::Formatter) -> fmt::Result {
        match *self {
            ResetPasswordError::DirectoryServiceAuthenticationFailed(ref cause) => {
                write!(f, "{}", cause)
            }
            ResetPasswordError::DirectoryUnavailable(ref cause) => write!(f, "{}", cause),
            ResetPasswordError::EntityNotFound(ref cause) => write!(f, "{}", cause),
            ResetPasswordError::EntityState(ref cause) => write!(f, "{}", cause),
            ResetPasswordError::InvalidParameter(ref cause) => write!(f, "{}", cause),
            ResetPasswordError::InvalidPassword(ref cause) => write!(f, "{}", cause),
            ResetPasswordError::OrganizationNotFound(ref cause) => write!(f, "{}", cause),
            ResetPasswordError::OrganizationState(ref cause) => write!(f, "{}", cause),
            ResetPasswordError::UnsupportedOperation(ref cause) => write!(f, "{}", cause),
        }
    }
}
impl Error for ResetPasswordError {}
/// Errors returned by TagResource
#[derive(Debug, PartialEq)]
pub enum TagResourceError {
    /// <p>The organization must have a valid state (Active or Synchronizing) to perform certain operations on the organization or its members.</p>
    OrganizationState(String),
    /// <p>The resource cannot be found.</p>
    ResourceNotFound(String),
    /// <p>The resource can have up to 50 user-applied tags.</p>
    TooManyTags(String),
}

impl TagResourceError {
    pub fn from_response(res: BufferedHttpResponse) -> RusotoError<TagResourceError> {
        if let Some(err) = proto::json::Error::parse(&res) {
            match err.typ.as_str() {
                "OrganizationStateException" => {
                    return RusotoError::Service(TagResourceError::OrganizationState(err.msg))
                }
                "ResourceNotFoundException" => {
                    return RusotoError::Service(TagResourceError::ResourceNotFound(err.msg))
                }
                "TooManyTagsException" => {
                    return RusotoError::Service(TagResourceError::TooManyTags(err.msg))
                }
                "ValidationException" => return RusotoError::Validation(err.msg),
                _ => {}
            }
        }
        RusotoError::Unknown(res)
    }
}
impl fmt::Display for TagResourceError {
    #[allow(unused_variables)]
    fn fmt(&self, f: &mut fmt::Formatter) -> fmt::Result {
        match *self {
            TagResourceError::OrganizationState(ref cause) => write!(f, "{}", cause),
            TagResourceError::ResourceNotFound(ref cause) => write!(f, "{}", cause),
            TagResourceError::TooManyTags(ref cause) => write!(f, "{}", cause),
        }
    }
}
impl Error for TagResourceError {}
/// Errors returned by UntagResource
#[derive(Debug, PartialEq)]
pub enum UntagResourceError {
    /// <p>The resource cannot be found.</p>
    ResourceNotFound(String),
}

impl UntagResourceError {
    pub fn from_response(res: BufferedHttpResponse) -> RusotoError<UntagResourceError> {
        if let Some(err) = proto::json::Error::parse(&res) {
            match err.typ.as_str() {
                "ResourceNotFoundException" => {
                    return RusotoError::Service(UntagResourceError::ResourceNotFound(err.msg))
                }
                "ValidationException" => return RusotoError::Validation(err.msg),
                _ => {}
            }
        }
        RusotoError::Unknown(res)
    }
}
impl fmt::Display for UntagResourceError {
    #[allow(unused_variables)]
    fn fmt(&self, f: &mut fmt::Formatter) -> fmt::Result {
        match *self {
            UntagResourceError::ResourceNotFound(ref cause) => write!(f, "{}", cause),
        }
    }
}
impl Error for UntagResourceError {}
/// Errors returned by UpdateMailboxQuota
#[derive(Debug, PartialEq)]
pub enum UpdateMailboxQuotaError {
    /// <p>The identifier supplied for the user, group, or resource does not exist in your organization.</p>
    EntityNotFound(String),
    /// <p>You are performing an operation on a user, group, or resource that isn't in the expected state, such as trying to delete an active user.</p>
    EntityState(String),
    /// <p>One or more of the input parameters don't match the service's restrictions.</p>
    InvalidParameter(String),
    /// <p>An operation received a valid organization identifier that either doesn't belong or exist in the system.</p>
    OrganizationNotFound(String),
    /// <p>The organization must have a valid state (Active or Synchronizing) to perform certain operations on the organization or its members.</p>
    OrganizationState(String),
}

impl UpdateMailboxQuotaError {
    pub fn from_response(res: BufferedHttpResponse) -> RusotoError<UpdateMailboxQuotaError> {
        if let Some(err) = proto::json::Error::parse(&res) {
            match err.typ.as_str() {
                "EntityNotFoundException" => {
                    return RusotoError::Service(UpdateMailboxQuotaError::EntityNotFound(err.msg))
                }
                "EntityStateException" => {
                    return RusotoError::Service(UpdateMailboxQuotaError::EntityState(err.msg))
                }
                "InvalidParameterException" => {
                    return RusotoError::Service(UpdateMailboxQuotaError::InvalidParameter(err.msg))
                }
                "OrganizationNotFoundException" => {
                    return RusotoError::Service(UpdateMailboxQuotaError::OrganizationNotFound(
                        err.msg,
                    ))
                }
                "OrganizationStateException" => {
                    return RusotoError::Service(UpdateMailboxQuotaError::OrganizationState(
                        err.msg,
                    ))
                }
                "ValidationException" => return RusotoError::Validation(err.msg),
                _ => {}
            }
        }
        RusotoError::Unknown(res)
    }
}
impl fmt::Display for UpdateMailboxQuotaError {
    #[allow(unused_variables)]
    fn fmt(&self, f: &mut fmt::Formatter) -> fmt::Result {
        match *self {
            UpdateMailboxQuotaError::EntityNotFound(ref cause) => write!(f, "{}", cause),
            UpdateMailboxQuotaError::EntityState(ref cause) => write!(f, "{}", cause),
            UpdateMailboxQuotaError::InvalidParameter(ref cause) => write!(f, "{}", cause),
            UpdateMailboxQuotaError::OrganizationNotFound(ref cause) => write!(f, "{}", cause),
            UpdateMailboxQuotaError::OrganizationState(ref cause) => write!(f, "{}", cause),
        }
    }
}
impl Error for UpdateMailboxQuotaError {}
/// Errors returned by UpdatePrimaryEmailAddress
#[derive(Debug, PartialEq)]
pub enum UpdatePrimaryEmailAddressError {
    /// <p>The directory service doesn't recognize the credentials supplied by WorkMail.</p>
    DirectoryServiceAuthenticationFailed(String),
    /// <p>The directory on which you are trying to perform operations isn't available.</p>
    DirectoryUnavailable(String),
    /// <p>The email address that you're trying to assign is already created for a different user, group, or resource.</p>
    EmailAddressInUse(String),
    /// <p>The identifier supplied for the user, group, or resource does not exist in your organization.</p>
    EntityNotFound(String),
    /// <p>You are performing an operation on a user, group, or resource that isn't in the expected state, such as trying to delete an active user.</p>
    EntityState(String),
    /// <p>One or more of the input parameters don't match the service's restrictions.</p>
    InvalidParameter(String),
    /// <p>For an email or alias to be created in Amazon WorkMail, the included domain must be defined in the organization.</p>
    MailDomainNotFound(String),
    /// <p>After a domain has been added to the organization, it must be verified. The domain is not yet verified.</p>
    MailDomainState(String),
    /// <p>An operation received a valid organization identifier that either doesn't belong or exist in the system.</p>
    OrganizationNotFound(String),
    /// <p>The organization must have a valid state (Active or Synchronizing) to perform certain operations on the organization or its members.</p>
    OrganizationState(String),
    /// <p>You can't perform a write operation against a read-only directory.</p>
    UnsupportedOperation(String),
}

impl UpdatePrimaryEmailAddressError {
    pub fn from_response(res: BufferedHttpResponse) -> RusotoError<UpdatePrimaryEmailAddressError> {
        if let Some(err) = proto::json::Error::parse(&res) {
            match err.typ.as_str() {
                "DirectoryServiceAuthenticationFailedException" => {
                    return RusotoError::Service(
                        UpdatePrimaryEmailAddressError::DirectoryServiceAuthenticationFailed(
                            err.msg,
                        ),
                    )
                }
                "DirectoryUnavailableException" => {
                    return RusotoError::Service(
                        UpdatePrimaryEmailAddressError::DirectoryUnavailable(err.msg),
                    )
                }
                "EmailAddressInUseException" => {
                    return RusotoError::Service(UpdatePrimaryEmailAddressError::EmailAddressInUse(
                        err.msg,
                    ))
                }
                "EntityNotFoundException" => {
                    return RusotoError::Service(UpdatePrimaryEmailAddressError::EntityNotFound(
                        err.msg,
                    ))
                }
                "EntityStateException" => {
                    return RusotoError::Service(UpdatePrimaryEmailAddressError::EntityState(
                        err.msg,
                    ))
                }
                "InvalidParameterException" => {
                    return RusotoError::Service(UpdatePrimaryEmailAddressError::InvalidParameter(
                        err.msg,
                    ))
                }
                "MailDomainNotFoundException" => {
                    return RusotoError::Service(
                        UpdatePrimaryEmailAddressError::MailDomainNotFound(err.msg),
                    )
                }
                "MailDomainStateException" => {
                    return RusotoError::Service(UpdatePrimaryEmailAddressError::MailDomainState(
                        err.msg,
                    ))
                }
                "OrganizationNotFoundException" => {
                    return RusotoError::Service(
                        UpdatePrimaryEmailAddressError::OrganizationNotFound(err.msg),
                    )
                }
                "OrganizationStateException" => {
                    return RusotoError::Service(UpdatePrimaryEmailAddressError::OrganizationState(
                        err.msg,
                    ))
                }
                "UnsupportedOperationException" => {
                    return RusotoError::Service(
                        UpdatePrimaryEmailAddressError::UnsupportedOperation(err.msg),
                    )
                }
                "ValidationException" => return RusotoError::Validation(err.msg),
                _ => {}
            }
        }
        RusotoError::Unknown(res)
    }
}
impl fmt::Display for UpdatePrimaryEmailAddressError {
    #[allow(unused_variables)]
    fn fmt(&self, f: &mut fmt::Formatter) -> fmt::Result {
        match *self {
            UpdatePrimaryEmailAddressError::DirectoryServiceAuthenticationFailed(ref cause) => {
                write!(f, "{}", cause)
            }
            UpdatePrimaryEmailAddressError::DirectoryUnavailable(ref cause) => {
                write!(f, "{}", cause)
            }
            UpdatePrimaryEmailAddressError::EmailAddressInUse(ref cause) => write!(f, "{}", cause),
            UpdatePrimaryEmailAddressError::EntityNotFound(ref cause) => write!(f, "{}", cause),
            UpdatePrimaryEmailAddressError::EntityState(ref cause) => write!(f, "{}", cause),
            UpdatePrimaryEmailAddressError::InvalidParameter(ref cause) => write!(f, "{}", cause),
            UpdatePrimaryEmailAddressError::MailDomainNotFound(ref cause) => write!(f, "{}", cause),
            UpdatePrimaryEmailAddressError::MailDomainState(ref cause) => write!(f, "{}", cause),
            UpdatePrimaryEmailAddressError::OrganizationNotFound(ref cause) => {
                write!(f, "{}", cause)
            }
            UpdatePrimaryEmailAddressError::OrganizationState(ref cause) => write!(f, "{}", cause),
            UpdatePrimaryEmailAddressError::UnsupportedOperation(ref cause) => {
                write!(f, "{}", cause)
            }
        }
    }
}
impl Error for UpdatePrimaryEmailAddressError {}
/// Errors returned by UpdateResource
#[derive(Debug, PartialEq)]
pub enum UpdateResourceError {
    /// <p>The directory on which you are trying to perform operations isn't available.</p>
    DirectoryUnavailable(String),
    /// <p>The email address that you're trying to assign is already created for a different user, group, or resource.</p>
    EmailAddressInUse(String),
    /// <p>The identifier supplied for the user, group, or resource does not exist in your organization.</p>
    EntityNotFound(String),
    /// <p>You are performing an operation on a user, group, or resource that isn't in the expected state, such as trying to delete an active user.</p>
    EntityState(String),
    /// <p>The configuration for a resource isn't valid. A resource must either be able to auto-respond to requests or have at least one delegate associated that can do so on its behalf.</p>
    InvalidConfiguration(String),
    /// <p>For an email or alias to be created in Amazon WorkMail, the included domain must be defined in the organization.</p>
    MailDomainNotFound(String),
    /// <p>After a domain has been added to the organization, it must be verified. The domain is not yet verified.</p>
    MailDomainState(String),
    /// <p>The user, group, or resource name isn't unique in Amazon WorkMail.</p>
    NameAvailability(String),
    /// <p>An operation received a valid organization identifier that either doesn't belong or exist in the system.</p>
    OrganizationNotFound(String),
    /// <p>The organization must have a valid state (Active or Synchronizing) to perform certain operations on the organization or its members.</p>
    OrganizationState(String),
}

impl UpdateResourceError {
    pub fn from_response(res: BufferedHttpResponse) -> RusotoError<UpdateResourceError> {
        if let Some(err) = proto::json::Error::parse(&res) {
            match err.typ.as_str() {
                "DirectoryUnavailableException" => {
                    return RusotoError::Service(UpdateResourceError::DirectoryUnavailable(err.msg))
                }
                "EmailAddressInUseException" => {
                    return RusotoError::Service(UpdateResourceError::EmailAddressInUse(err.msg))
                }
                "EntityNotFoundException" => {
                    return RusotoError::Service(UpdateResourceError::EntityNotFound(err.msg))
                }
                "EntityStateException" => {
                    return RusotoError::Service(UpdateResourceError::EntityState(err.msg))
                }
                "InvalidConfigurationException" => {
                    return RusotoError::Service(UpdateResourceError::InvalidConfiguration(err.msg))
                }
                "MailDomainNotFoundException" => {
                    return RusotoError::Service(UpdateResourceError::MailDomainNotFound(err.msg))
                }
                "MailDomainStateException" => {
                    return RusotoError::Service(UpdateResourceError::MailDomainState(err.msg))
                }
                "NameAvailabilityException" => {
                    return RusotoError::Service(UpdateResourceError::NameAvailability(err.msg))
                }
                "OrganizationNotFoundException" => {
                    return RusotoError::Service(UpdateResourceError::OrganizationNotFound(err.msg))
                }
                "OrganizationStateException" => {
                    return RusotoError::Service(UpdateResourceError::OrganizationState(err.msg))
                }
                "ValidationException" => return RusotoError::Validation(err.msg),
                _ => {}
            }
        }
        RusotoError::Unknown(res)
    }
}
impl fmt::Display for UpdateResourceError {
    #[allow(unused_variables)]
    fn fmt(&self, f: &mut fmt::Formatter) -> fmt::Result {
        match *self {
            UpdateResourceError::DirectoryUnavailable(ref cause) => write!(f, "{}", cause),
            UpdateResourceError::EmailAddressInUse(ref cause) => write!(f, "{}", cause),
            UpdateResourceError::EntityNotFound(ref cause) => write!(f, "{}", cause),
            UpdateResourceError::EntityState(ref cause) => write!(f, "{}", cause),
            UpdateResourceError::InvalidConfiguration(ref cause) => write!(f, "{}", cause),
            UpdateResourceError::MailDomainNotFound(ref cause) => write!(f, "{}", cause),
            UpdateResourceError::MailDomainState(ref cause) => write!(f, "{}", cause),
            UpdateResourceError::NameAvailability(ref cause) => write!(f, "{}", cause),
            UpdateResourceError::OrganizationNotFound(ref cause) => write!(f, "{}", cause),
            UpdateResourceError::OrganizationState(ref cause) => write!(f, "{}", cause),
        }
    }
}
impl Error for UpdateResourceError {}
/// Trait representing the capabilities of the Amazon WorkMail API. Amazon WorkMail clients implement this trait.
#[async_trait]
pub trait Workmail {
    /// <p>Adds a member (user or group) to the resource's set of delegates.</p>
    async fn associate_delegate_to_resource(
        &self,
        input: AssociateDelegateToResourceRequest,
    ) -> Result<AssociateDelegateToResourceResponse, RusotoError<AssociateDelegateToResourceError>>;

    /// <p>Adds a member (user or group) to the group's set.</p>
    async fn associate_member_to_group(
        &self,
        input: AssociateMemberToGroupRequest,
    ) -> Result<AssociateMemberToGroupResponse, RusotoError<AssociateMemberToGroupError>>;

    /// <p>Adds an alias to the set of a given member (user or group) of Amazon WorkMail.</p>
    async fn create_alias(
        &self,
        input: CreateAliasRequest,
    ) -> Result<CreateAliasResponse, RusotoError<CreateAliasError>>;

    /// <p>Creates a group that can be used in Amazon WorkMail by calling the <a>RegisterToWorkMail</a> operation.</p>
    async fn create_group(
        &self,
        input: CreateGroupRequest,
    ) -> Result<CreateGroupResponse, RusotoError<CreateGroupError>>;

    /// <p>Creates a new Amazon WorkMail resource. </p>
    async fn create_resource(
        &self,
        input: CreateResourceRequest,
    ) -> Result<CreateResourceResponse, RusotoError<CreateResourceError>>;

    /// <p>Creates a user who can be used in Amazon WorkMail by calling the <a>RegisterToWorkMail</a> operation.</p>
    async fn create_user(
        &self,
        input: CreateUserRequest,
    ) -> Result<CreateUserResponse, RusotoError<CreateUserError>>;

    /// <p>Deletes an access control rule for the specified WorkMail organization.</p>
    async fn delete_access_control_rule(
        &self,
        input: DeleteAccessControlRuleRequest,
    ) -> Result<DeleteAccessControlRuleResponse, RusotoError<DeleteAccessControlRuleError>>;

    /// <p>Remove one or more specified aliases from a set of aliases for a given user.</p>
    async fn delete_alias(
        &self,
        input: DeleteAliasRequest,
    ) -> Result<DeleteAliasResponse, RusotoError<DeleteAliasError>>;

    /// <p>Deletes a group from Amazon WorkMail.</p>
    async fn delete_group(
        &self,
        input: DeleteGroupRequest,
    ) -> Result<DeleteGroupResponse, RusotoError<DeleteGroupError>>;

    /// <p>Deletes permissions granted to a member (user or group).</p>
    async fn delete_mailbox_permissions(
        &self,
        input: DeleteMailboxPermissionsRequest,
    ) -> Result<DeleteMailboxPermissionsResponse, RusotoError<DeleteMailboxPermissionsError>>;

    /// <p>Deletes the specified resource. </p>
    async fn delete_resource(
        &self,
        input: DeleteResourceRequest,
    ) -> Result<DeleteResourceResponse, RusotoError<DeleteResourceError>>;

    /// <p>Deletes the specified retention policy from the specified organization.</p>
    async fn delete_retention_policy(
        &self,
        input: DeleteRetentionPolicyRequest,
    ) -> Result<DeleteRetentionPolicyResponse, RusotoError<DeleteRetentionPolicyError>>;

    /// <p>Deletes a user from Amazon WorkMail and all subsequent systems. Before you can delete a user, the user state must be <code>DISABLED</code>. Use the <a>DescribeUser</a> action to confirm the user state.</p> <p>Deleting a user is permanent and cannot be undone. WorkMail archives user mailboxes for 30 days before they are permanently removed.</p>
    async fn delete_user(
        &self,
        input: DeleteUserRequest,
    ) -> Result<DeleteUserResponse, RusotoError<DeleteUserError>>;

    /// <p>Mark a user, group, or resource as no longer used in Amazon WorkMail. This action disassociates the mailbox and schedules it for clean-up. WorkMail keeps mailboxes for 30 days before they are permanently removed. The functionality in the console is <i>Disable</i>.</p>
    async fn deregister_from_work_mail(
        &self,
        input: DeregisterFromWorkMailRequest,
    ) -> Result<DeregisterFromWorkMailResponse, RusotoError<DeregisterFromWorkMailError>>;

    /// <p>Returns the data available for the group.</p>
    async fn describe_group(
        &self,
        input: DescribeGroupRequest,
    ) -> Result<DescribeGroupResponse, RusotoError<DescribeGroupError>>;

    /// <p>Provides more information regarding a given organization based on its identifier.</p>
    async fn describe_organization(
        &self,
        input: DescribeOrganizationRequest,
    ) -> Result<DescribeOrganizationResponse, RusotoError<DescribeOrganizationError>>;

    /// <p>Returns the data available for the resource.</p>
    async fn describe_resource(
        &self,
        input: DescribeResourceRequest,
    ) -> Result<DescribeResourceResponse, RusotoError<DescribeResourceError>>;

    /// <p>Provides information regarding the user.</p>
    async fn describe_user(
        &self,
        input: DescribeUserRequest,
    ) -> Result<DescribeUserResponse, RusotoError<DescribeUserError>>;

    /// <p>Removes a member from the resource's set of delegates.</p>
    async fn disassociate_delegate_from_resource(
        &self,
        input: DisassociateDelegateFromResourceRequest,
    ) -> Result<
        DisassociateDelegateFromResourceResponse,
        RusotoError<DisassociateDelegateFromResourceError>,
    >;

    /// <p>Removes a member from a group.</p>
    async fn disassociate_member_from_group(
        &self,
        input: DisassociateMemberFromGroupRequest,
    ) -> Result<DisassociateMemberFromGroupResponse, RusotoError<DisassociateMemberFromGroupError>>;

    /// <p>Gets the effects of an organization's access control rules as they apply to a specified IPv4 address, access protocol action, or user ID. </p>
    async fn get_access_control_effect(
        &self,
        input: GetAccessControlEffectRequest,
    ) -> Result<GetAccessControlEffectResponse, RusotoError<GetAccessControlEffectError>>;

    /// <p>Gets the default retention policy details for the specified organization.</p>
    async fn get_default_retention_policy(
        &self,
        input: GetDefaultRetentionPolicyRequest,
    ) -> Result<GetDefaultRetentionPolicyResponse, RusotoError<GetDefaultRetentionPolicyError>>;

    /// <p>Requests a user's mailbox details for a specified organization and user.</p>
    async fn get_mailbox_details(
        &self,
        input: GetMailboxDetailsRequest,
    ) -> Result<GetMailboxDetailsResponse, RusotoError<GetMailboxDetailsError>>;

    /// <p>Lists the access control rules for the specified organization.</p>
    async fn list_access_control_rules(
        &self,
        input: ListAccessControlRulesRequest,
    ) -> Result<ListAccessControlRulesResponse, RusotoError<ListAccessControlRulesError>>;

    /// <p>Creates a paginated call to list the aliases associated with a given entity.</p>
    async fn list_aliases(
        &self,
        input: ListAliasesRequest,
    ) -> Result<ListAliasesResponse, RusotoError<ListAliasesError>>;

    /// <p>Returns an overview of the members of a group. Users and groups can be members of a group.</p>
    async fn list_group_members(
        &self,
        input: ListGroupMembersRequest,
    ) -> Result<ListGroupMembersResponse, RusotoError<ListGroupMembersError>>;

    /// <p>Returns summaries of the organization's groups.</p>
    async fn list_groups(
        &self,
        input: ListGroupsRequest,
    ) -> Result<ListGroupsResponse, RusotoError<ListGroupsError>>;

    /// <p>Lists the mailbox permissions associated with a user, group, or resource mailbox.</p>
    async fn list_mailbox_permissions(
        &self,
        input: ListMailboxPermissionsRequest,
    ) -> Result<ListMailboxPermissionsResponse, RusotoError<ListMailboxPermissionsError>>;

    /// <p>Returns summaries of the customer's organizations.</p>
    async fn list_organizations(
        &self,
        input: ListOrganizationsRequest,
    ) -> Result<ListOrganizationsResponse, RusotoError<ListOrganizationsError>>;

    /// <p>Lists the delegates associated with a resource. Users and groups can be resource delegates and answer requests on behalf of the resource.</p>
    async fn list_resource_delegates(
        &self,
        input: ListResourceDelegatesRequest,
    ) -> Result<ListResourceDelegatesResponse, RusotoError<ListResourceDelegatesError>>;

    /// <p>Returns summaries of the organization's resources.</p>
    async fn list_resources(
        &self,
        input: ListResourcesRequest,
    ) -> Result<ListResourcesResponse, RusotoError<ListResourcesError>>;

    /// <p>Lists the tags applied to an Amazon WorkMail organization resource.</p>
    async fn list_tags_for_resource(
        &self,
        input: ListTagsForResourceRequest,
    ) -> Result<ListTagsForResourceResponse, RusotoError<ListTagsForResourceError>>;

    /// <p>Returns summaries of the organization's users.</p>
    async fn list_users(
        &self,
        input: ListUsersRequest,
    ) -> Result<ListUsersResponse, RusotoError<ListUsersError>>;

    /// <p>Adds a new access control rule for the specified organization. The rule allows or denies access to the organization for the specified IPv4 addresses, access protocol actions, and user IDs. Adding a new rule with the same name as an existing rule replaces the older rule.</p>
    async fn put_access_control_rule(
        &self,
        input: PutAccessControlRuleRequest,
    ) -> Result<PutAccessControlRuleResponse, RusotoError<PutAccessControlRuleError>>;

    /// <p>Sets permissions for a user, group, or resource. This replaces any pre-existing permissions.</p>
    async fn put_mailbox_permissions(
        &self,
        input: PutMailboxPermissionsRequest,
    ) -> Result<PutMailboxPermissionsResponse, RusotoError<PutMailboxPermissionsError>>;

    /// <p>Puts a retention policy to the specified organization.</p>
    async fn put_retention_policy(
        &self,
        input: PutRetentionPolicyRequest,
    ) -> Result<PutRetentionPolicyResponse, RusotoError<PutRetentionPolicyError>>;

    /// <p>Registers an existing and disabled user, group, or resource for Amazon WorkMail use by associating a mailbox and calendaring capabilities. It performs no change if the user, group, or resource is enabled and fails if the user, group, or resource is deleted. This operation results in the accumulation of costs. For more information, see <a href="https://aws.amazon.com/workmail/pricing">Pricing</a>. The equivalent console functionality for this operation is <i>Enable</i>. </p> <p>Users can either be created by calling the <a>CreateUser</a> API operation or they can be synchronized from your directory. For more information, see <a>DeregisterFromWorkMail</a>.</p>
    async fn register_to_work_mail(
        &self,
        input: RegisterToWorkMailRequest,
    ) -> Result<RegisterToWorkMailResponse, RusotoError<RegisterToWorkMailError>>;

    /// <p>Allows the administrator to reset the password for a user.</p>
    async fn reset_password(
        &self,
        input: ResetPasswordRequest,
    ) -> Result<ResetPasswordResponse, RusotoError<ResetPasswordError>>;

    /// <p>Applies the specified tags to the specified Amazon WorkMail organization resource.</p>
    async fn tag_resource(
        &self,
        input: TagResourceRequest,
    ) -> Result<TagResourceResponse, RusotoError<TagResourceError>>;

    /// <p>Untags the specified tags from the specified Amazon WorkMail organization resource.</p>
    async fn untag_resource(
        &self,
        input: UntagResourceRequest,
    ) -> Result<UntagResourceResponse, RusotoError<UntagResourceError>>;

    /// <p>Updates a user's current mailbox quota for a specified organization and user.</p>
    async fn update_mailbox_quota(
        &self,
        input: UpdateMailboxQuotaRequest,
    ) -> Result<UpdateMailboxQuotaResponse, RusotoError<UpdateMailboxQuotaError>>;

    /// <p>Updates the primary email for a user, group, or resource. The current email is moved into the list of aliases (or swapped between an existing alias and the current primary email), and the email provided in the input is promoted as the primary.</p>
    async fn update_primary_email_address(
        &self,
        input: UpdatePrimaryEmailAddressRequest,
    ) -> Result<UpdatePrimaryEmailAddressResponse, RusotoError<UpdatePrimaryEmailAddressError>>;

    /// <p>Updates data for the resource. To have the latest information, it must be preceded by a <a>DescribeResource</a> call. The dataset in the request should be the one expected when performing another <code>DescribeResource</code> call.</p>
    async fn update_resource(
        &self,
        input: UpdateResourceRequest,
    ) -> Result<UpdateResourceResponse, RusotoError<UpdateResourceError>>;
}
/// A client for the Amazon WorkMail API.
#[derive(Clone)]
pub struct WorkmailClient {
    client: Client,
    region: region::Region,
}

impl WorkmailClient {
    /// Creates a client backed by the default tokio event loop.
    ///
    /// The client will use the default credentials provider and tls client.
    pub fn new(region: region::Region) -> WorkmailClient {
        WorkmailClient {
            client: Client::shared(),
            region,
        }
    }

    pub fn new_with<P, D>(
        request_dispatcher: D,
        credentials_provider: P,
        region: region::Region,
    ) -> WorkmailClient
    where
        P: ProvideAwsCredentials + Send + Sync + 'static,
        D: DispatchSignedRequest + Send + Sync + 'static,
    {
        WorkmailClient {
            client: Client::new_with(credentials_provider, request_dispatcher),
            region,
        }
    }

    pub fn new_with_client(client: Client, region: region::Region) -> WorkmailClient {
        WorkmailClient { client, region }
    }
}

#[async_trait]
impl Workmail for WorkmailClient {
    /// <p>Adds a member (user or group) to the resource's set of delegates.</p>
    async fn associate_delegate_to_resource(
        &self,
        input: AssociateDelegateToResourceRequest,
    ) -> Result<AssociateDelegateToResourceResponse, RusotoError<AssociateDelegateToResourceError>>
    {
        let mut request = self.new_signed_request("POST", "/");
        request.add_header(
            "x-amz-target",
            "WorkMailService.AssociateDelegateToResource",
        );
        let encoded = serde_json::to_string(&input).unwrap();
        request.set_payload(Some(encoded));

        let response = self
            .sign_and_dispatch(request, AssociateDelegateToResourceError::from_response)
            .await?;
        let mut response = response;
        let response = response.buffer().await.map_err(RusotoError::HttpDispatch)?;
        proto::json::ResponsePayload::new(&response)
            .deserialize::<AssociateDelegateToResourceResponse, _>()
    }

    /// <p>Adds a member (user or group) to the group's set.</p>
    async fn associate_member_to_group(
        &self,
        input: AssociateMemberToGroupRequest,
    ) -> Result<AssociateMemberToGroupResponse, RusotoError<AssociateMemberToGroupError>> {
        let mut request = self.new_signed_request("POST", "/");
        request.add_header("x-amz-target", "WorkMailService.AssociateMemberToGroup");
        let encoded = serde_json::to_string(&input).unwrap();
        request.set_payload(Some(encoded));

        let response = self
            .sign_and_dispatch(request, AssociateMemberToGroupError::from_response)
            .await?;
        let mut response = response;
        let response = response.buffer().await.map_err(RusotoError::HttpDispatch)?;
        proto::json::ResponsePayload::new(&response)
            .deserialize::<AssociateMemberToGroupResponse, _>()
    }

    /// <p>Adds an alias to the set of a given member (user or group) of Amazon WorkMail.</p>
    async fn create_alias(
        &self,
        input: CreateAliasRequest,
    ) -> Result<CreateAliasResponse, RusotoError<CreateAliasError>> {
        let mut request = self.new_signed_request("POST", "/");
        request.add_header("x-amz-target", "WorkMailService.CreateAlias");
        let encoded = serde_json::to_string(&input).unwrap();
        request.set_payload(Some(encoded));

        let response = self
            .sign_and_dispatch(request, CreateAliasError::from_response)
            .await?;
        let mut response = response;
        let response = response.buffer().await.map_err(RusotoError::HttpDispatch)?;
        proto::json::ResponsePayload::new(&response).deserialize::<CreateAliasResponse, _>()
    }

    /// <p>Creates a group that can be used in Amazon WorkMail by calling the <a>RegisterToWorkMail</a> operation.</p>
    async fn create_group(
        &self,
        input: CreateGroupRequest,
    ) -> Result<CreateGroupResponse, RusotoError<CreateGroupError>> {
        let mut request = self.new_signed_request("POST", "/");
        request.add_header("x-amz-target", "WorkMailService.CreateGroup");
        let encoded = serde_json::to_string(&input).unwrap();
        request.set_payload(Some(encoded));

        let response = self
            .sign_and_dispatch(request, CreateGroupError::from_response)
            .await?;
        let mut response = response;
        let response = response.buffer().await.map_err(RusotoError::HttpDispatch)?;
        proto::json::ResponsePayload::new(&response).deserialize::<CreateGroupResponse, _>()
    }

    /// <p>Creates a new Amazon WorkMail resource. </p>
    async fn create_resource(
        &self,
        input: CreateResourceRequest,
    ) -> Result<CreateResourceResponse, RusotoError<CreateResourceError>> {
        let mut request = self.new_signed_request("POST", "/");
        request.add_header("x-amz-target", "WorkMailService.CreateResource");
        let encoded = serde_json::to_string(&input).unwrap();
        request.set_payload(Some(encoded));

        let response = self
            .sign_and_dispatch(request, CreateResourceError::from_response)
            .await?;
        let mut response = response;
        let response = response.buffer().await.map_err(RusotoError::HttpDispatch)?;
        proto::json::ResponsePayload::new(&response).deserialize::<CreateResourceResponse, _>()
    }

    /// <p>Creates a user who can be used in Amazon WorkMail by calling the <a>RegisterToWorkMail</a> operation.</p>
    async fn create_user(
        &self,
        input: CreateUserRequest,
    ) -> Result<CreateUserResponse, RusotoError<CreateUserError>> {
        let mut request = self.new_signed_request("POST", "/");
        request.add_header("x-amz-target", "WorkMailService.CreateUser");
        let encoded = serde_json::to_string(&input).unwrap();
        request.set_payload(Some(encoded));

        let response = self
            .sign_and_dispatch(request, CreateUserError::from_response)
            .await?;
        let mut response = response;
        let response = response.buffer().await.map_err(RusotoError::HttpDispatch)?;
        proto::json::ResponsePayload::new(&response).deserialize::<CreateUserResponse, _>()
    }

    /// <p>Deletes an access control rule for the specified WorkMail organization.</p>
    async fn delete_access_control_rule(
        &self,
        input: DeleteAccessControlRuleRequest,
    ) -> Result<DeleteAccessControlRuleResponse, RusotoError<DeleteAccessControlRuleError>> {
        let mut request = self.new_signed_request("POST", "/");
        request.add_header("x-amz-target", "WorkMailService.DeleteAccessControlRule");
        let encoded = serde_json::to_string(&input).unwrap();
        request.set_payload(Some(encoded));

        let response = self
            .sign_and_dispatch(request, DeleteAccessControlRuleError::from_response)
            .await?;
        let mut response = response;
        let response = response.buffer().await.map_err(RusotoError::HttpDispatch)?;
        proto::json::ResponsePayload::new(&response)
            .deserialize::<DeleteAccessControlRuleResponse, _>()
    }

    /// <p>Remove one or more specified aliases from a set of aliases for a given user.</p>
    async fn delete_alias(
        &self,
        input: DeleteAliasRequest,
    ) -> Result<DeleteAliasResponse, RusotoError<DeleteAliasError>> {
        let mut request = self.new_signed_request("POST", "/");
        request.add_header("x-amz-target", "WorkMailService.DeleteAlias");
        let encoded = serde_json::to_string(&input).unwrap();
        request.set_payload(Some(encoded));

        let response = self
            .sign_and_dispatch(request, DeleteAliasError::from_response)
            .await?;
        let mut response = response;
        let response = response.buffer().await.map_err(RusotoError::HttpDispatch)?;
        proto::json::ResponsePayload::new(&response).deserialize::<DeleteAliasResponse, _>()
    }

    /// <p>Deletes a group from Amazon WorkMail.</p>
    async fn delete_group(
        &self,
        input: DeleteGroupRequest,
    ) -> Result<DeleteGroupResponse, RusotoError<DeleteGroupError>> {
        let mut request = self.new_signed_request("POST", "/");
        request.add_header("x-amz-target", "WorkMailService.DeleteGroup");
        let encoded = serde_json::to_string(&input).unwrap();
        request.set_payload(Some(encoded));

        let response = self
            .sign_and_dispatch(request, DeleteGroupError::from_response)
            .await?;
        let mut response = response;
        let response = response.buffer().await.map_err(RusotoError::HttpDispatch)?;
        proto::json::ResponsePayload::new(&response).deserialize::<DeleteGroupResponse, _>()
    }

    /// <p>Deletes permissions granted to a member (user or group).</p>
    async fn delete_mailbox_permissions(
        &self,
        input: DeleteMailboxPermissionsRequest,
    ) -> Result<DeleteMailboxPermissionsResponse, RusotoError<DeleteMailboxPermissionsError>> {
        let mut request = self.new_signed_request("POST", "/");
        request.add_header("x-amz-target", "WorkMailService.DeleteMailboxPermissions");
        let encoded = serde_json::to_string(&input).unwrap();
        request.set_payload(Some(encoded));

        let response = self
            .sign_and_dispatch(request, DeleteMailboxPermissionsError::from_response)
            .await?;
        let mut response = response;
        let response = response.buffer().await.map_err(RusotoError::HttpDispatch)?;
        proto::json::ResponsePayload::new(&response)
            .deserialize::<DeleteMailboxPermissionsResponse, _>()
    }

    /// <p>Deletes the specified resource. </p>
    async fn delete_resource(
        &self,
        input: DeleteResourceRequest,
    ) -> Result<DeleteResourceResponse, RusotoError<DeleteResourceError>> {
        let mut request = self.new_signed_request("POST", "/");
        request.add_header("x-amz-target", "WorkMailService.DeleteResource");
        let encoded = serde_json::to_string(&input).unwrap();
        request.set_payload(Some(encoded));

        let response = self
            .sign_and_dispatch(request, DeleteResourceError::from_response)
            .await?;
        let mut response = response;
        let response = response.buffer().await.map_err(RusotoError::HttpDispatch)?;
        proto::json::ResponsePayload::new(&response).deserialize::<DeleteResourceResponse, _>()
    }

    /// <p>Deletes the specified retention policy from the specified organization.</p>
    async fn delete_retention_policy(
        &self,
        input: DeleteRetentionPolicyRequest,
    ) -> Result<DeleteRetentionPolicyResponse, RusotoError<DeleteRetentionPolicyError>> {
        let mut request = SignedRequest::new("POST", "workmail", &self.region, "/");

        request.set_content_type("application/x-amz-json-1.1".to_owned());
        request.add_header("x-amz-target", "WorkMailService.DeleteRetentionPolicy");
        let encoded = serde_json::to_string(&input).unwrap();
        request.set_payload(Some(encoded));

        let mut response = self
            .client
            .sign_and_dispatch(request)
            .await
            .map_err(RusotoError::from)?;
        if response.status.is_success() {
            let response = response.buffer().await.map_err(RusotoError::HttpDispatch)?;
            proto::json::ResponsePayload::new(&response)
                .deserialize::<DeleteRetentionPolicyResponse, _>()
        } else {
            let try_response = response.buffer().await;
            let response = try_response.map_err(RusotoError::HttpDispatch)?;
            Err(DeleteRetentionPolicyError::from_response(response))
        }
    }

    /// <p>Deletes a user from Amazon WorkMail and all subsequent systems. Before you can delete a user, the user state must be <code>DISABLED</code>. Use the <a>DescribeUser</a> action to confirm the user state.</p> <p>Deleting a user is permanent and cannot be undone. WorkMail archives user mailboxes for 30 days before they are permanently removed.</p>
    async fn delete_user(
        &self,
        input: DeleteUserRequest,
    ) -> Result<DeleteUserResponse, RusotoError<DeleteUserError>> {
        let mut request = self.new_signed_request("POST", "/");
        request.add_header("x-amz-target", "WorkMailService.DeleteUser");
        let encoded = serde_json::to_string(&input).unwrap();
        request.set_payload(Some(encoded));

        let response = self
            .sign_and_dispatch(request, DeleteUserError::from_response)
            .await?;
        let mut response = response;
        let response = response.buffer().await.map_err(RusotoError::HttpDispatch)?;
        proto::json::ResponsePayload::new(&response).deserialize::<DeleteUserResponse, _>()
    }

    /// <p>Mark a user, group, or resource as no longer used in Amazon WorkMail. This action disassociates the mailbox and schedules it for clean-up. WorkMail keeps mailboxes for 30 days before they are permanently removed. The functionality in the console is <i>Disable</i>.</p>
    async fn deregister_from_work_mail(
        &self,
        input: DeregisterFromWorkMailRequest,
    ) -> Result<DeregisterFromWorkMailResponse, RusotoError<DeregisterFromWorkMailError>> {
        let mut request = self.new_signed_request("POST", "/");
        request.add_header("x-amz-target", "WorkMailService.DeregisterFromWorkMail");
        let encoded = serde_json::to_string(&input).unwrap();
        request.set_payload(Some(encoded));

        let response = self
            .sign_and_dispatch(request, DeregisterFromWorkMailError::from_response)
            .await?;
        let mut response = response;
        let response = response.buffer().await.map_err(RusotoError::HttpDispatch)?;
        proto::json::ResponsePayload::new(&response)
            .deserialize::<DeregisterFromWorkMailResponse, _>()
    }

    /// <p>Returns the data available for the group.</p>
    async fn describe_group(
        &self,
        input: DescribeGroupRequest,
    ) -> Result<DescribeGroupResponse, RusotoError<DescribeGroupError>> {
        let mut request = self.new_signed_request("POST", "/");
        request.add_header("x-amz-target", "WorkMailService.DescribeGroup");
        let encoded = serde_json::to_string(&input).unwrap();
        request.set_payload(Some(encoded));

        let response = self
            .sign_and_dispatch(request, DescribeGroupError::from_response)
            .await?;
        let mut response = response;
        let response = response.buffer().await.map_err(RusotoError::HttpDispatch)?;
        proto::json::ResponsePayload::new(&response).deserialize::<DescribeGroupResponse, _>()
    }

    /// <p>Provides more information regarding a given organization based on its identifier.</p>
    async fn describe_organization(
        &self,
        input: DescribeOrganizationRequest,
    ) -> Result<DescribeOrganizationResponse, RusotoError<DescribeOrganizationError>> {
        let mut request = self.new_signed_request("POST", "/");
        request.add_header("x-amz-target", "WorkMailService.DescribeOrganization");
        let encoded = serde_json::to_string(&input).unwrap();
        request.set_payload(Some(encoded));

        let response = self
            .sign_and_dispatch(request, DescribeOrganizationError::from_response)
            .await?;
        let mut response = response;
        let response = response.buffer().await.map_err(RusotoError::HttpDispatch)?;
        proto::json::ResponsePayload::new(&response)
            .deserialize::<DescribeOrganizationResponse, _>()
    }

    /// <p>Returns the data available for the resource.</p>
    async fn describe_resource(
        &self,
        input: DescribeResourceRequest,
    ) -> Result<DescribeResourceResponse, RusotoError<DescribeResourceError>> {
        let mut request = self.new_signed_request("POST", "/");
        request.add_header("x-amz-target", "WorkMailService.DescribeResource");
        let encoded = serde_json::to_string(&input).unwrap();
        request.set_payload(Some(encoded));

        let response = self
            .sign_and_dispatch(request, DescribeResourceError::from_response)
            .await?;
        let mut response = response;
        let response = response.buffer().await.map_err(RusotoError::HttpDispatch)?;
        proto::json::ResponsePayload::new(&response).deserialize::<DescribeResourceResponse, _>()
    }

    /// <p>Provides information regarding the user.</p>
    async fn describe_user(
        &self,
        input: DescribeUserRequest,
    ) -> Result<DescribeUserResponse, RusotoError<DescribeUserError>> {
        let mut request = self.new_signed_request("POST", "/");
        request.add_header("x-amz-target", "WorkMailService.DescribeUser");
        let encoded = serde_json::to_string(&input).unwrap();
        request.set_payload(Some(encoded));

        let response = self
            .sign_and_dispatch(request, DescribeUserError::from_response)
            .await?;
        let mut response = response;
        let response = response.buffer().await.map_err(RusotoError::HttpDispatch)?;
        proto::json::ResponsePayload::new(&response).deserialize::<DescribeUserResponse, _>()
    }

    /// <p>Removes a member from the resource's set of delegates.</p>
    async fn disassociate_delegate_from_resource(
        &self,
        input: DisassociateDelegateFromResourceRequest,
    ) -> Result<
        DisassociateDelegateFromResourceResponse,
        RusotoError<DisassociateDelegateFromResourceError>,
    > {
        let mut request = self.new_signed_request("POST", "/");
        request.add_header(
            "x-amz-target",
            "WorkMailService.DisassociateDelegateFromResource",
        );
        let encoded = serde_json::to_string(&input).unwrap();
        request.set_payload(Some(encoded));

        let response = self
            .sign_and_dispatch(
                request,
                DisassociateDelegateFromResourceError::from_response,
            )
            .await?;
        let mut response = response;
        let response = response.buffer().await.map_err(RusotoError::HttpDispatch)?;
        proto::json::ResponsePayload::new(&response)
            .deserialize::<DisassociateDelegateFromResourceResponse, _>()
    }

    /// <p>Removes a member from a group.</p>
    async fn disassociate_member_from_group(
        &self,
        input: DisassociateMemberFromGroupRequest,
    ) -> Result<DisassociateMemberFromGroupResponse, RusotoError<DisassociateMemberFromGroupError>>
    {
        let mut request = self.new_signed_request("POST", "/");
        request.add_header(
            "x-amz-target",
            "WorkMailService.DisassociateMemberFromGroup",
        );
        let encoded = serde_json::to_string(&input).unwrap();
        request.set_payload(Some(encoded));

        let response = self
            .sign_and_dispatch(request, DisassociateMemberFromGroupError::from_response)
            .await?;
        let mut response = response;
        let response = response.buffer().await.map_err(RusotoError::HttpDispatch)?;
        proto::json::ResponsePayload::new(&response)
            .deserialize::<DisassociateMemberFromGroupResponse, _>()
    }

    /// <p>Gets the effects of an organization's access control rules as they apply to a specified IPv4 address, access protocol action, or user ID. </p>
    async fn get_access_control_effect(
        &self,
        input: GetAccessControlEffectRequest,
    ) -> Result<GetAccessControlEffectResponse, RusotoError<GetAccessControlEffectError>> {
        let mut request = self.new_signed_request("POST", "/");
        request.add_header("x-amz-target", "WorkMailService.GetAccessControlEffect");
        let encoded = serde_json::to_string(&input).unwrap();
        request.set_payload(Some(encoded));

        let response = self
            .sign_and_dispatch(request, GetAccessControlEffectError::from_response)
            .await?;
        let mut response = response;
        let response = response.buffer().await.map_err(RusotoError::HttpDispatch)?;
        proto::json::ResponsePayload::new(&response)
            .deserialize::<GetAccessControlEffectResponse, _>()
    }

    /// <p>Gets the default retention policy details for the specified organization.</p>
    async fn get_default_retention_policy(
        &self,
        input: GetDefaultRetentionPolicyRequest,
    ) -> Result<GetDefaultRetentionPolicyResponse, RusotoError<GetDefaultRetentionPolicyError>>
    {
        let mut request = SignedRequest::new("POST", "workmail", &self.region, "/");

        request.set_content_type("application/x-amz-json-1.1".to_owned());
        request.add_header("x-amz-target", "WorkMailService.GetDefaultRetentionPolicy");
        let encoded = serde_json::to_string(&input).unwrap();
        request.set_payload(Some(encoded));

        let mut response = self
            .client
            .sign_and_dispatch(request)
            .await
            .map_err(RusotoError::from)?;
        if response.status.is_success() {
            let response = response.buffer().await.map_err(RusotoError::HttpDispatch)?;
            proto::json::ResponsePayload::new(&response)
                .deserialize::<GetDefaultRetentionPolicyResponse, _>()
        } else {
            let try_response = response.buffer().await;
            let response = try_response.map_err(RusotoError::HttpDispatch)?;
            Err(GetDefaultRetentionPolicyError::from_response(response))
        }
    }

    /// <p>Requests a user's mailbox details for a specified organization and user.</p>
    async fn get_mailbox_details(
        &self,
        input: GetMailboxDetailsRequest,
    ) -> Result<GetMailboxDetailsResponse, RusotoError<GetMailboxDetailsError>> {
        let mut request = self.new_signed_request("POST", "/");
        request.add_header("x-amz-target", "WorkMailService.GetMailboxDetails");
        let encoded = serde_json::to_string(&input).unwrap();
        request.set_payload(Some(encoded));

        let response = self
            .sign_and_dispatch(request, GetMailboxDetailsError::from_response)
            .await?;
        let mut response = response;
        let response = response.buffer().await.map_err(RusotoError::HttpDispatch)?;
        proto::json::ResponsePayload::new(&response).deserialize::<GetMailboxDetailsResponse, _>()
    }

    /// <p>Lists the access control rules for the specified organization.</p>
    async fn list_access_control_rules(
        &self,
        input: ListAccessControlRulesRequest,
    ) -> Result<ListAccessControlRulesResponse, RusotoError<ListAccessControlRulesError>> {
        let mut request = self.new_signed_request("POST", "/");
        request.add_header("x-amz-target", "WorkMailService.ListAccessControlRules");
        let encoded = serde_json::to_string(&input).unwrap();
        request.set_payload(Some(encoded));

        let response = self
            .sign_and_dispatch(request, ListAccessControlRulesError::from_response)
            .await?;
        let mut response = response;
        let response = response.buffer().await.map_err(RusotoError::HttpDispatch)?;
        proto::json::ResponsePayload::new(&response)
            .deserialize::<ListAccessControlRulesResponse, _>()
    }

    /// <p>Creates a paginated call to list the aliases associated with a given entity.</p>
    async fn list_aliases(
        &self,
        input: ListAliasesRequest,
    ) -> Result<ListAliasesResponse, RusotoError<ListAliasesError>> {
        let mut request = self.new_signed_request("POST", "/");
        request.add_header("x-amz-target", "WorkMailService.ListAliases");
        let encoded = serde_json::to_string(&input).unwrap();
        request.set_payload(Some(encoded));

        let response = self
            .sign_and_dispatch(request, ListAliasesError::from_response)
            .await?;
        let mut response = response;
        let response = response.buffer().await.map_err(RusotoError::HttpDispatch)?;
        proto::json::ResponsePayload::new(&response).deserialize::<ListAliasesResponse, _>()
    }

    /// <p>Returns an overview of the members of a group. Users and groups can be members of a group.</p>
    async fn list_group_members(
        &self,
        input: ListGroupMembersRequest,
    ) -> Result<ListGroupMembersResponse, RusotoError<ListGroupMembersError>> {
        let mut request = self.new_signed_request("POST", "/");
        request.add_header("x-amz-target", "WorkMailService.ListGroupMembers");
        let encoded = serde_json::to_string(&input).unwrap();
        request.set_payload(Some(encoded));

        let response = self
            .sign_and_dispatch(request, ListGroupMembersError::from_response)
            .await?;
        let mut response = response;
        let response = response.buffer().await.map_err(RusotoError::HttpDispatch)?;
        proto::json::ResponsePayload::new(&response).deserialize::<ListGroupMembersResponse, _>()
    }

    /// <p>Returns summaries of the organization's groups.</p>
    async fn list_groups(
        &self,
        input: ListGroupsRequest,
    ) -> Result<ListGroupsResponse, RusotoError<ListGroupsError>> {
        let mut request = self.new_signed_request("POST", "/");
        request.add_header("x-amz-target", "WorkMailService.ListGroups");
        let encoded = serde_json::to_string(&input).unwrap();
        request.set_payload(Some(encoded));

        let response = self
            .sign_and_dispatch(request, ListGroupsError::from_response)
            .await?;
        let mut response = response;
        let response = response.buffer().await.map_err(RusotoError::HttpDispatch)?;
        proto::json::ResponsePayload::new(&response).deserialize::<ListGroupsResponse, _>()
    }

    /// <p>Lists the mailbox permissions associated with a user, group, or resource mailbox.</p>
    async fn list_mailbox_permissions(
        &self,
        input: ListMailboxPermissionsRequest,
    ) -> Result<ListMailboxPermissionsResponse, RusotoError<ListMailboxPermissionsError>> {
        let mut request = self.new_signed_request("POST", "/");
        request.add_header("x-amz-target", "WorkMailService.ListMailboxPermissions");
        let encoded = serde_json::to_string(&input).unwrap();
        request.set_payload(Some(encoded));

        let response = self
            .sign_and_dispatch(request, ListMailboxPermissionsError::from_response)
            .await?;
        let mut response = response;
        let response = response.buffer().await.map_err(RusotoError::HttpDispatch)?;
        proto::json::ResponsePayload::new(&response)
            .deserialize::<ListMailboxPermissionsResponse, _>()
    }

    /// <p>Returns summaries of the customer's organizations.</p>
    async fn list_organizations(
        &self,
        input: ListOrganizationsRequest,
    ) -> Result<ListOrganizationsResponse, RusotoError<ListOrganizationsError>> {
        let mut request = self.new_signed_request("POST", "/");
        request.add_header("x-amz-target", "WorkMailService.ListOrganizations");
        let encoded = serde_json::to_string(&input).unwrap();
        request.set_payload(Some(encoded));

        let response = self
            .sign_and_dispatch(request, ListOrganizationsError::from_response)
            .await?;
        let mut response = response;
        let response = response.buffer().await.map_err(RusotoError::HttpDispatch)?;
        proto::json::ResponsePayload::new(&response).deserialize::<ListOrganizationsResponse, _>()
    }

    /// <p>Lists the delegates associated with a resource. Users and groups can be resource delegates and answer requests on behalf of the resource.</p>
    async fn list_resource_delegates(
        &self,
        input: ListResourceDelegatesRequest,
    ) -> Result<ListResourceDelegatesResponse, RusotoError<ListResourceDelegatesError>> {
        let mut request = self.new_signed_request("POST", "/");
        request.add_header("x-amz-target", "WorkMailService.ListResourceDelegates");
        let encoded = serde_json::to_string(&input).unwrap();
        request.set_payload(Some(encoded));

        let response = self
            .sign_and_dispatch(request, ListResourceDelegatesError::from_response)
            .await?;
        let mut response = response;
        let response = response.buffer().await.map_err(RusotoError::HttpDispatch)?;
        proto::json::ResponsePayload::new(&response)
            .deserialize::<ListResourceDelegatesResponse, _>()
    }

    /// <p>Returns summaries of the organization's resources.</p>
    async fn list_resources(
        &self,
        input: ListResourcesRequest,
    ) -> Result<ListResourcesResponse, RusotoError<ListResourcesError>> {
        let mut request = self.new_signed_request("POST", "/");
        request.add_header("x-amz-target", "WorkMailService.ListResources");
        let encoded = serde_json::to_string(&input).unwrap();
        request.set_payload(Some(encoded));

        let response = self
            .sign_and_dispatch(request, ListResourcesError::from_response)
            .await?;
        let mut response = response;
        let response = response.buffer().await.map_err(RusotoError::HttpDispatch)?;
        proto::json::ResponsePayload::new(&response).deserialize::<ListResourcesResponse, _>()
    }

    /// <p>Lists the tags applied to an Amazon WorkMail organization resource.</p>
    async fn list_tags_for_resource(
        &self,
        input: ListTagsForResourceRequest,
    ) -> Result<ListTagsForResourceResponse, RusotoError<ListTagsForResourceError>> {
        let mut request = self.new_signed_request("POST", "/");
        request.add_header("x-amz-target", "WorkMailService.ListTagsForResource");
        let encoded = serde_json::to_string(&input).unwrap();
        request.set_payload(Some(encoded));

        let response = self
            .sign_and_dispatch(request, ListTagsForResourceError::from_response)
            .await?;
        let mut response = response;
        let response = response.buffer().await.map_err(RusotoError::HttpDispatch)?;
        proto::json::ResponsePayload::new(&response).deserialize::<ListTagsForResourceResponse, _>()
    }

    /// <p>Returns summaries of the organization's users.</p>
    async fn list_users(
        &self,
        input: ListUsersRequest,
    ) -> Result<ListUsersResponse, RusotoError<ListUsersError>> {
        let mut request = self.new_signed_request("POST", "/");
        request.add_header("x-amz-target", "WorkMailService.ListUsers");
        let encoded = serde_json::to_string(&input).unwrap();
        request.set_payload(Some(encoded));

        let response = self
            .sign_and_dispatch(request, ListUsersError::from_response)
            .await?;
        let mut response = response;
        let response = response.buffer().await.map_err(RusotoError::HttpDispatch)?;
        proto::json::ResponsePayload::new(&response).deserialize::<ListUsersResponse, _>()
    }

    /// <p>Adds a new access control rule for the specified organization. The rule allows or denies access to the organization for the specified IPv4 addresses, access protocol actions, and user IDs. Adding a new rule with the same name as an existing rule replaces the older rule.</p>
    async fn put_access_control_rule(
        &self,
        input: PutAccessControlRuleRequest,
    ) -> Result<PutAccessControlRuleResponse, RusotoError<PutAccessControlRuleError>> {
        let mut request = self.new_signed_request("POST", "/");
        request.add_header("x-amz-target", "WorkMailService.PutAccessControlRule");
        let encoded = serde_json::to_string(&input).unwrap();
        request.set_payload(Some(encoded));

        let response = self
            .sign_and_dispatch(request, PutAccessControlRuleError::from_response)
            .await?;
        let mut response = response;
        let response = response.buffer().await.map_err(RusotoError::HttpDispatch)?;
        proto::json::ResponsePayload::new(&response)
            .deserialize::<PutAccessControlRuleResponse, _>()
    }

    /// <p>Sets permissions for a user, group, or resource. This replaces any pre-existing permissions.</p>
    async fn put_mailbox_permissions(
        &self,
        input: PutMailboxPermissionsRequest,
    ) -> Result<PutMailboxPermissionsResponse, RusotoError<PutMailboxPermissionsError>> {
        let mut request = self.new_signed_request("POST", "/");
        request.add_header("x-amz-target", "WorkMailService.PutMailboxPermissions");
        let encoded = serde_json::to_string(&input).unwrap();
        request.set_payload(Some(encoded));

        let response = self
            .sign_and_dispatch(request, PutMailboxPermissionsError::from_response)
            .await?;
        let mut response = response;
        let response = response.buffer().await.map_err(RusotoError::HttpDispatch)?;
        proto::json::ResponsePayload::new(&response)
            .deserialize::<PutMailboxPermissionsResponse, _>()
    }

    /// <p>Puts a retention policy to the specified organization.</p>
    async fn put_retention_policy(
        &self,
        input: PutRetentionPolicyRequest,
    ) -> Result<PutRetentionPolicyResponse, RusotoError<PutRetentionPolicyError>> {
        let mut request = SignedRequest::new("POST", "workmail", &self.region, "/");

        request.set_content_type("application/x-amz-json-1.1".to_owned());
        request.add_header("x-amz-target", "WorkMailService.PutRetentionPolicy");
        let encoded = serde_json::to_string(&input).unwrap();
        request.set_payload(Some(encoded));

        let mut response = self
            .client
            .sign_and_dispatch(request)
            .await
            .map_err(RusotoError::from)?;
        if response.status.is_success() {
            let response = response.buffer().await.map_err(RusotoError::HttpDispatch)?;
            proto::json::ResponsePayload::new(&response)
                .deserialize::<PutRetentionPolicyResponse, _>()
        } else {
            let try_response = response.buffer().await;
            let response = try_response.map_err(RusotoError::HttpDispatch)?;
            Err(PutRetentionPolicyError::from_response(response))
        }
    }

    /// <p>Registers an existing and disabled user, group, or resource for Amazon WorkMail use by associating a mailbox and calendaring capabilities. It performs no change if the user, group, or resource is enabled and fails if the user, group, or resource is deleted. This operation results in the accumulation of costs. For more information, see <a href="https://aws.amazon.com/workmail/pricing">Pricing</a>. The equivalent console functionality for this operation is <i>Enable</i>. </p> <p>Users can either be created by calling the <a>CreateUser</a> API operation or they can be synchronized from your directory. For more information, see <a>DeregisterFromWorkMail</a>.</p>
    async fn register_to_work_mail(
        &self,
        input: RegisterToWorkMailRequest,
    ) -> Result<RegisterToWorkMailResponse, RusotoError<RegisterToWorkMailError>> {
        let mut request = self.new_signed_request("POST", "/");
        request.add_header("x-amz-target", "WorkMailService.RegisterToWorkMail");
        let encoded = serde_json::to_string(&input).unwrap();
        request.set_payload(Some(encoded));

        let response = self
            .sign_and_dispatch(request, RegisterToWorkMailError::from_response)
            .await?;
        let mut response = response;
        let response = response.buffer().await.map_err(RusotoError::HttpDispatch)?;
        proto::json::ResponsePayload::new(&response).deserialize::<RegisterToWorkMailResponse, _>()
    }

    /// <p>Allows the administrator to reset the password for a user.</p>
    async fn reset_password(
        &self,
        input: ResetPasswordRequest,
    ) -> Result<ResetPasswordResponse, RusotoError<ResetPasswordError>> {
        let mut request = self.new_signed_request("POST", "/");
        request.add_header("x-amz-target", "WorkMailService.ResetPassword");
        let encoded = serde_json::to_string(&input).unwrap();
        request.set_payload(Some(encoded));

        let response = self
            .sign_and_dispatch(request, ResetPasswordError::from_response)
            .await?;
        let mut response = response;
        let response = response.buffer().await.map_err(RusotoError::HttpDispatch)?;
        proto::json::ResponsePayload::new(&response).deserialize::<ResetPasswordResponse, _>()
    }

    /// <p>Applies the specified tags to the specified Amazon WorkMail organization resource.</p>
    async fn tag_resource(
        &self,
        input: TagResourceRequest,
    ) -> Result<TagResourceResponse, RusotoError<TagResourceError>> {
        let mut request = self.new_signed_request("POST", "/");
        request.add_header("x-amz-target", "WorkMailService.TagResource");
        let encoded = serde_json::to_string(&input).unwrap();
        request.set_payload(Some(encoded));

        let response = self
            .sign_and_dispatch(request, TagResourceError::from_response)
            .await?;
        let mut response = response;
        let response = response.buffer().await.map_err(RusotoError::HttpDispatch)?;
        proto::json::ResponsePayload::new(&response).deserialize::<TagResourceResponse, _>()
    }

    /// <p>Untags the specified tags from the specified Amazon WorkMail organization resource.</p>
    async fn untag_resource(
        &self,
        input: UntagResourceRequest,
    ) -> Result<UntagResourceResponse, RusotoError<UntagResourceError>> {
        let mut request = self.new_signed_request("POST", "/");
        request.add_header("x-amz-target", "WorkMailService.UntagResource");
        let encoded = serde_json::to_string(&input).unwrap();
        request.set_payload(Some(encoded));

        let response = self
            .sign_and_dispatch(request, UntagResourceError::from_response)
            .await?;
        let mut response = response;
        let response = response.buffer().await.map_err(RusotoError::HttpDispatch)?;
        proto::json::ResponsePayload::new(&response).deserialize::<UntagResourceResponse, _>()
    }

    /// <p>Updates a user's current mailbox quota for a specified organization and user.</p>
    async fn update_mailbox_quota(
        &self,
        input: UpdateMailboxQuotaRequest,
    ) -> Result<UpdateMailboxQuotaResponse, RusotoError<UpdateMailboxQuotaError>> {
        let mut request = self.new_signed_request("POST", "/");
        request.add_header("x-amz-target", "WorkMailService.UpdateMailboxQuota");
        let encoded = serde_json::to_string(&input).unwrap();
        request.set_payload(Some(encoded));

        let response = self
            .sign_and_dispatch(request, UpdateMailboxQuotaError::from_response)
            .await?;
        let mut response = response;
        let response = response.buffer().await.map_err(RusotoError::HttpDispatch)?;
        proto::json::ResponsePayload::new(&response).deserialize::<UpdateMailboxQuotaResponse, _>()
    }

    /// <p>Updates the primary email for a user, group, or resource. The current email is moved into the list of aliases (or swapped between an existing alias and the current primary email), and the email provided in the input is promoted as the primary.</p>
    async fn update_primary_email_address(
        &self,
        input: UpdatePrimaryEmailAddressRequest,
    ) -> Result<UpdatePrimaryEmailAddressResponse, RusotoError<UpdatePrimaryEmailAddressError>>
    {
        let mut request = self.new_signed_request("POST", "/");
        request.add_header("x-amz-target", "WorkMailService.UpdatePrimaryEmailAddress");
        let encoded = serde_json::to_string(&input).unwrap();
        request.set_payload(Some(encoded));

        let response = self
            .sign_and_dispatch(request, UpdatePrimaryEmailAddressError::from_response)
            .await?;
        let mut response = response;
        let response = response.buffer().await.map_err(RusotoError::HttpDispatch)?;
        proto::json::ResponsePayload::new(&response)
            .deserialize::<UpdatePrimaryEmailAddressResponse, _>()
    }

    /// <p>Updates data for the resource. To have the latest information, it must be preceded by a <a>DescribeResource</a> call. The dataset in the request should be the one expected when performing another <code>DescribeResource</code> call.</p>
    async fn update_resource(
        &self,
        input: UpdateResourceRequest,
    ) -> Result<UpdateResourceResponse, RusotoError<UpdateResourceError>> {
        let mut request = self.new_signed_request("POST", "/");
        request.add_header("x-amz-target", "WorkMailService.UpdateResource");
        let encoded = serde_json::to_string(&input).unwrap();
        request.set_payload(Some(encoded));

        let response = self
            .sign_and_dispatch(request, UpdateResourceError::from_response)
            .await?;
        let mut response = response;
        let response = response.buffer().await.map_err(RusotoError::HttpDispatch)?;
        proto::json::ResponsePayload::new(&response).deserialize::<UpdateResourceResponse, _>()
    }
}<|MERGE_RESOLUTION|>--- conflicted
+++ resolved
@@ -344,11 +344,11 @@
     pub organization_id: String,
 }
 
-#[derive(Default, Debug, Clone, PartialEq, Deserialize)]
+#[derive(Clone, Debug, Default, Deserialize, PartialEq)]
 #[cfg_attr(any(test, feature = "serialize_structs"), derive(Serialize))]
 pub struct DeleteRetentionPolicyResponse {}
 
-#[derive(Default, Debug, Clone, PartialEq, Serialize)]
+#[derive(Clone, Debug, Default, PartialEq, Serialize)]
 #[cfg_attr(feature = "deserialize_structs", derive(Deserialize))]
 pub struct DeleteUserRequest {
     /// <p>The organization that contains the user to be deleted.</p>
@@ -599,11 +599,8 @@
 #[cfg_attr(any(test, feature = "serialize_structs"), derive(Serialize))]
 pub struct DisassociateMemberFromGroupResponse {}
 
-<<<<<<< HEAD
-#[derive(Clone, Debug, Default, PartialEq, Serialize)]
-=======
 /// <p>The configuration applied to an organization's folders by its retention policy.</p>
-#[derive(Default, Debug, Clone, PartialEq, Serialize, Deserialize)]
+#[derive(Clone, Debug, Default, Deserialize, PartialEq, Serialize)]
 pub struct FolderConfiguration {
     /// <p>The action to take on the folder contents at the end of the folder configuration period.</p>
     #[serde(rename = "Action")]
@@ -617,8 +614,7 @@
     pub period: Option<i64>,
 }
 
-#[derive(Default, Debug, Clone, PartialEq, Serialize)]
->>>>>>> e150e708
+#[derive(Clone, Debug, Default, PartialEq, Serialize)]
 #[cfg_attr(feature = "deserialize_structs", derive(Deserialize))]
 pub struct GetAccessControlEffectRequest {
     /// <p>The access protocol action. Valid values include <code>ActiveSync</code>, <code>AutoDiscover</code>, <code>EWS</code>, <code>IMAP</code>, <code>SMTP</code>, <code>WindowsOutlook</code>, and <code>WebMail</code>.</p>
@@ -656,7 +652,7 @@
     pub organization_id: String,
 }
 
-#[derive(Default, Debug, Clone, PartialEq, Deserialize)]
+#[derive(Clone, Debug, Default, Deserialize, PartialEq)]
 #[cfg_attr(any(test, feature = "serialize_structs"), derive(Serialize))]
 pub struct GetDefaultRetentionPolicyResponse {
     /// <p>The retention policy description.</p>
@@ -677,7 +673,7 @@
     pub name: Option<String>,
 }
 
-#[derive(Default, Debug, Clone, PartialEq, Serialize)]
+#[derive(Clone, Debug, Default, PartialEq, Serialize)]
 #[cfg_attr(feature = "deserialize_structs", derive(Deserialize))]
 pub struct GetMailboxDetailsRequest {
     /// <p>The identifier for the organization that contains the user whose mailbox details are being requested.</p>
@@ -1161,11 +1157,11 @@
     pub organization_id: String,
 }
 
-#[derive(Default, Debug, Clone, PartialEq, Deserialize)]
+#[derive(Clone, Debug, Default, Deserialize, PartialEq)]
 #[cfg_attr(any(test, feature = "serialize_structs"), derive(Serialize))]
 pub struct PutRetentionPolicyResponse {}
 
-#[derive(Default, Debug, Clone, PartialEq, Serialize)]
+#[derive(Clone, Debug, Default, PartialEq, Serialize)]
 #[cfg_attr(feature = "deserialize_structs", derive(Deserialize))]
 pub struct RegisterToWorkMailRequest {
     /// <p>The email for the user, group, or resource to be updated.</p>
@@ -4490,27 +4486,18 @@
         &self,
         input: DeleteRetentionPolicyRequest,
     ) -> Result<DeleteRetentionPolicyResponse, RusotoError<DeleteRetentionPolicyError>> {
-        let mut request = SignedRequest::new("POST", "workmail", &self.region, "/");
-
-        request.set_content_type("application/x-amz-json-1.1".to_owned());
+        let mut request = self.new_signed_request("POST", "/");
         request.add_header("x-amz-target", "WorkMailService.DeleteRetentionPolicy");
         let encoded = serde_json::to_string(&input).unwrap();
         request.set_payload(Some(encoded));
 
-        let mut response = self
-            .client
-            .sign_and_dispatch(request)
-            .await
-            .map_err(RusotoError::from)?;
-        if response.status.is_success() {
-            let response = response.buffer().await.map_err(RusotoError::HttpDispatch)?;
-            proto::json::ResponsePayload::new(&response)
-                .deserialize::<DeleteRetentionPolicyResponse, _>()
-        } else {
-            let try_response = response.buffer().await;
-            let response = try_response.map_err(RusotoError::HttpDispatch)?;
-            Err(DeleteRetentionPolicyError::from_response(response))
-        }
+        let response = self
+            .sign_and_dispatch(request, DeleteRetentionPolicyError::from_response)
+            .await?;
+        let mut response = response;
+        let response = response.buffer().await.map_err(RusotoError::HttpDispatch)?;
+        proto::json::ResponsePayload::new(&response)
+            .deserialize::<DeleteRetentionPolicyResponse, _>()
     }
 
     /// <p>Deletes a user from Amazon WorkMail and all subsequent systems. Before you can delete a user, the user state must be <code>DISABLED</code>. Use the <a>DescribeUser</a> action to confirm the user state.</p> <p>Deleting a user is permanent and cannot be undone. WorkMail archives user mailboxes for 30 days before they are permanently removed.</p>
@@ -4699,27 +4686,18 @@
         input: GetDefaultRetentionPolicyRequest,
     ) -> Result<GetDefaultRetentionPolicyResponse, RusotoError<GetDefaultRetentionPolicyError>>
     {
-        let mut request = SignedRequest::new("POST", "workmail", &self.region, "/");
-
-        request.set_content_type("application/x-amz-json-1.1".to_owned());
+        let mut request = self.new_signed_request("POST", "/");
         request.add_header("x-amz-target", "WorkMailService.GetDefaultRetentionPolicy");
         let encoded = serde_json::to_string(&input).unwrap();
         request.set_payload(Some(encoded));
 
-        let mut response = self
-            .client
-            .sign_and_dispatch(request)
-            .await
-            .map_err(RusotoError::from)?;
-        if response.status.is_success() {
-            let response = response.buffer().await.map_err(RusotoError::HttpDispatch)?;
-            proto::json::ResponsePayload::new(&response)
-                .deserialize::<GetDefaultRetentionPolicyResponse, _>()
-        } else {
-            let try_response = response.buffer().await;
-            let response = try_response.map_err(RusotoError::HttpDispatch)?;
-            Err(GetDefaultRetentionPolicyError::from_response(response))
-        }
+        let response = self
+            .sign_and_dispatch(request, GetDefaultRetentionPolicyError::from_response)
+            .await?;
+        let mut response = response;
+        let response = response.buffer().await.map_err(RusotoError::HttpDispatch)?;
+        proto::json::ResponsePayload::new(&response)
+            .deserialize::<GetDefaultRetentionPolicyResponse, _>()
     }
 
     /// <p>Requests a user's mailbox details for a specified organization and user.</p>
@@ -4966,27 +4944,17 @@
         &self,
         input: PutRetentionPolicyRequest,
     ) -> Result<PutRetentionPolicyResponse, RusotoError<PutRetentionPolicyError>> {
-        let mut request = SignedRequest::new("POST", "workmail", &self.region, "/");
-
-        request.set_content_type("application/x-amz-json-1.1".to_owned());
+        let mut request = self.new_signed_request("POST", "/");
         request.add_header("x-amz-target", "WorkMailService.PutRetentionPolicy");
         let encoded = serde_json::to_string(&input).unwrap();
         request.set_payload(Some(encoded));
 
-        let mut response = self
-            .client
-            .sign_and_dispatch(request)
-            .await
-            .map_err(RusotoError::from)?;
-        if response.status.is_success() {
-            let response = response.buffer().await.map_err(RusotoError::HttpDispatch)?;
-            proto::json::ResponsePayload::new(&response)
-                .deserialize::<PutRetentionPolicyResponse, _>()
-        } else {
-            let try_response = response.buffer().await;
-            let response = try_response.map_err(RusotoError::HttpDispatch)?;
-            Err(PutRetentionPolicyError::from_response(response))
-        }
+        let response = self
+            .sign_and_dispatch(request, PutRetentionPolicyError::from_response)
+            .await?;
+        let mut response = response;
+        let response = response.buffer().await.map_err(RusotoError::HttpDispatch)?;
+        proto::json::ResponsePayload::new(&response).deserialize::<PutRetentionPolicyResponse, _>()
     }
 
     /// <p>Registers an existing and disabled user, group, or resource for Amazon WorkMail use by associating a mailbox and calendaring capabilities. It performs no change if the user, group, or resource is enabled and fails if the user, group, or resource is deleted. This operation results in the accumulation of costs. For more information, see <a href="https://aws.amazon.com/workmail/pricing">Pricing</a>. The equivalent console functionality for this operation is <i>Enable</i>. </p> <p>Users can either be created by calling the <a>CreateUser</a> API operation or they can be synchronized from your directory. For more information, see <a>DeregisterFromWorkMail</a>.</p>
