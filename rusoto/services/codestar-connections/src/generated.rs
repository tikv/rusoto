// =================================================================
//
//                           * WARNING *
//
//                    This file is generated!
//
//  Changes made to this file will be overwritten. If changes are
//  required to the generated code, the service_crategen project
//  must be updated to generate the changes.
//
// =================================================================

use std::error::Error;
use std::fmt;

use async_trait::async_trait;
use rusoto_core::credential::ProvideAwsCredentials;
use rusoto_core::region;
use rusoto_core::request::{BufferedHttpResponse, DispatchSignedRequest};
use rusoto_core::{Client, RusotoError};

use rusoto_core::proto;
use rusoto_core::request::HttpResponse;
use rusoto_core::signature::SignedRequest;
#[allow(unused_imports)]
use serde::{Deserialize, Serialize};

impl CodeStarConnectionsClient {
    fn new_signed_request(&self, http_method: &str, request_uri: &str) -> SignedRequest {
        let mut request = SignedRequest::new(
            http_method,
            "codestar-connections",
            &self.region,
            request_uri,
        );

        request.set_content_type("application/x-amz-json-1.0".to_owned());

        request
    }

    async fn sign_and_dispatch<E>(
        &self,
        request: SignedRequest,
        from_response: fn(BufferedHttpResponse) -> RusotoError<E>,
    ) -> Result<HttpResponse, RusotoError<E>> {
        let mut response = self.client.sign_and_dispatch(request).await?;
        if !response.status.is_success() {
            let response = response.buffer().await.map_err(RusotoError::HttpDispatch)?;
            return Err(from_response(response));
        }

        Ok(response)
    }
}

use serde_json;
<<<<<<< HEAD
/// <p>The AWS::CodeStarConnections::Connection resource can be used to connect external source providers with services like AWS CodePipeline.</p> <p>Note: A connection created through CloudFormation is in `PENDING` status by default. You can make its status `AVAILABLE` by editing the connection in the CodePipeline console.</p>
#[derive(Clone, Debug, Default, Deserialize, PartialEq)]
=======
/// <p>A resource that is used to connect third-party source providers with services like AWS CodePipeline.</p> <p>Note: A connection created through CloudFormation, the CLI, or the SDK is in `PENDING` status by default. You can make its status `AVAILABLE` by updating the connection in the console.</p>
#[derive(Default, Debug, Clone, PartialEq, Deserialize)]
>>>>>>> e150e708
#[cfg_attr(any(test, feature = "serialize_structs"), derive(Serialize))]
pub struct Connection {
    /// <p><p>The Amazon Resource Name (ARN) of the connection. The ARN is used as the connection reference when the connection is shared between AWS services.</p> <note> <p>The ARN is never reused if the connection is deleted.</p> </note></p>
    #[serde(rename = "ConnectionArn")]
    #[serde(skip_serializing_if = "Option::is_none")]
    pub connection_arn: Option<String>,
    /// <p>The name of the connection. Connection names must be unique in an AWS user account.</p>
    #[serde(rename = "ConnectionName")]
    #[serde(skip_serializing_if = "Option::is_none")]
    pub connection_name: Option<String>,
    /// <p>The current status of the connection. </p>
    #[serde(rename = "ConnectionStatus")]
    #[serde(skip_serializing_if = "Option::is_none")]
    pub connection_status: Option<String>,
    /// <p>The Amazon Resource Name (ARN) of the host associated with the connection.</p>
    #[serde(rename = "HostArn")]
    #[serde(skip_serializing_if = "Option::is_none")]
    pub host_arn: Option<String>,
    /// <p>The identifier of the external provider where your third-party code repository is configured. For Bitbucket, this is the account ID of the owner of the Bitbucket repository.</p>
    #[serde(rename = "OwnerAccountId")]
    #[serde(skip_serializing_if = "Option::is_none")]
    pub owner_account_id: Option<String>,
    /// <p>The name of the external provider where your third-party code repository is configured. The valid provider type is Bitbucket.</p>
    #[serde(rename = "ProviderType")]
    #[serde(skip_serializing_if = "Option::is_none")]
    pub provider_type: Option<String>,
}

#[derive(Clone, Debug, Default, PartialEq, Serialize)]
#[cfg_attr(feature = "deserialize_structs", derive(Deserialize))]
pub struct CreateConnectionInput {
    /// <p>The name of the connection to be created. The name must be unique in the calling AWS account.</p>
    #[serde(rename = "ConnectionName")]
    pub connection_name: String,
    /// <p>The Amazon Resource Name (ARN) of the host associated with the connection to be created.</p>
    #[serde(rename = "HostArn")]
    #[serde(skip_serializing_if = "Option::is_none")]
    pub host_arn: Option<String>,
    /// <p>The name of the external provider where your third-party code repository is configured. The valid provider type is Bitbucket.</p>
    #[serde(rename = "ProviderType")]
    #[serde(skip_serializing_if = "Option::is_none")]
    pub provider_type: Option<String>,
    /// <p>The key-value pair to use when tagging the resource.</p>
    #[serde(rename = "Tags")]
    #[serde(skip_serializing_if = "Option::is_none")]
    pub tags: Option<Vec<Tag>>,
}

#[derive(Clone, Debug, Default, Deserialize, PartialEq)]
#[cfg_attr(any(test, feature = "serialize_structs"), derive(Serialize))]
pub struct CreateConnectionOutput {
    /// <p><p>The Amazon Resource Name (ARN) of the connection to be created. The ARN is used as the connection reference when the connection is shared between AWS services.</p> <note> <p>The ARN is never reused if the connection is deleted.</p> </note></p>
    #[serde(rename = "ConnectionArn")]
    pub connection_arn: String,
    /// <p>Specifies the tags applied to the resource.</p>
    #[serde(rename = "Tags")]
    #[serde(skip_serializing_if = "Option::is_none")]
    pub tags: Option<Vec<Tag>>,
}

#[derive(Clone, Debug, Default, PartialEq, Serialize)]
#[cfg_attr(feature = "deserialize_structs", derive(Deserialize))]
pub struct CreateHostInput {
    /// <p>The name of the host to be created. The name must be unique in the calling AWS account.</p>
    #[serde(rename = "Name")]
    pub name: String,
    /// <p>The endpoint of the infrastructure to be represented by the host after it is created.</p>
    #[serde(rename = "ProviderEndpoint")]
    pub provider_endpoint: String,
    /// <p>The name of the installed provider to be associated with your connection. The host resource represents the infrastructure where your provider type is installed. The valid provider type is GitHub Enterprise Server.</p>
    #[serde(rename = "ProviderType")]
    pub provider_type: String,
    /// <p>The VPC configuration to be provisioned for the host. A VPC must be configured and the infrastructure to be represented by the host must already be connected to the VPC.</p>
    #[serde(rename = "VpcConfiguration")]
    #[serde(skip_serializing_if = "Option::is_none")]
    pub vpc_configuration: Option<VpcConfiguration>,
}

#[derive(Default, Debug, Clone, PartialEq, Deserialize)]
#[cfg_attr(any(test, feature = "serialize_structs"), derive(Serialize))]
pub struct CreateHostOutput {
    /// <p>The Amazon Resource Name (ARN) of the host to be created.</p>
    #[serde(rename = "HostArn")]
    #[serde(skip_serializing_if = "Option::is_none")]
    pub host_arn: Option<String>,
}

#[derive(Default, Debug, Clone, PartialEq, Serialize)]
#[cfg_attr(feature = "deserialize_structs", derive(Deserialize))]
pub struct DeleteConnectionInput {
    /// <p><p>The Amazon Resource Name (ARN) of the connection to be deleted.</p> <note> <p>The ARN is never reused if the connection is deleted.</p> </note></p>
    #[serde(rename = "ConnectionArn")]
    pub connection_arn: String,
}

#[derive(Clone, Debug, Default, Deserialize, PartialEq)]
#[cfg_attr(any(test, feature = "serialize_structs"), derive(Serialize))]
pub struct DeleteConnectionOutput {}

#[derive(Clone, Debug, Default, PartialEq, Serialize)]
#[cfg_attr(feature = "deserialize_structs", derive(Deserialize))]
pub struct DeleteHostInput {
    /// <p>The Amazon Resource Name (ARN) of the host to be deleted.</p>
    #[serde(rename = "HostArn")]
    pub host_arn: String,
}

#[derive(Default, Debug, Clone, PartialEq, Deserialize)]
#[cfg_attr(any(test, feature = "serialize_structs"), derive(Serialize))]
pub struct DeleteHostOutput {}

#[derive(Default, Debug, Clone, PartialEq, Serialize)]
#[cfg_attr(feature = "deserialize_structs", derive(Deserialize))]
pub struct GetConnectionInput {
    /// <p>The Amazon Resource Name (ARN) of a connection.</p>
    #[serde(rename = "ConnectionArn")]
    pub connection_arn: String,
}

#[derive(Clone, Debug, Default, Deserialize, PartialEq)]
#[cfg_attr(any(test, feature = "serialize_structs"), derive(Serialize))]
pub struct GetConnectionOutput {
    /// <p>The connection details, such as status, owner, and provider type.</p>
    #[serde(rename = "Connection")]
    #[serde(skip_serializing_if = "Option::is_none")]
    pub connection: Option<Connection>,
}

#[derive(Clone, Debug, Default, PartialEq, Serialize)]
#[cfg_attr(feature = "deserialize_structs", derive(Deserialize))]
pub struct GetHostInput {
    /// <p>The Amazon Resource Name (ARN) of the requested host.</p>
    #[serde(rename = "HostArn")]
    pub host_arn: String,
}

#[derive(Default, Debug, Clone, PartialEq, Deserialize)]
#[cfg_attr(any(test, feature = "serialize_structs"), derive(Serialize))]
pub struct GetHostOutput {
    /// <p>The name of the requested host.</p>
    #[serde(rename = "Name")]
    #[serde(skip_serializing_if = "Option::is_none")]
    pub name: Option<String>,
    /// <p>The endpoint of the infrastructure represented by the requested host.</p>
    #[serde(rename = "ProviderEndpoint")]
    #[serde(skip_serializing_if = "Option::is_none")]
    pub provider_endpoint: Option<String>,
    /// <p>The provider type of the requested host, such as GitHub Enterprise Server.</p>
    #[serde(rename = "ProviderType")]
    #[serde(skip_serializing_if = "Option::is_none")]
    pub provider_type: Option<String>,
    /// <p>The status of the requested host.</p>
    #[serde(rename = "Status")]
    #[serde(skip_serializing_if = "Option::is_none")]
    pub status: Option<String>,
    /// <p>The VPC configuration of the requested host.</p>
    #[serde(rename = "VpcConfiguration")]
    #[serde(skip_serializing_if = "Option::is_none")]
    pub vpc_configuration: Option<VpcConfiguration>,
}

/// <p><p>A resource that represents the infrastructure where a third-party provider is installed. The host is used when you create connections to an installed third-party provider type, such as GitHub Enterprise Server. You create one host for all connections to that provider.</p> <note> <p>A host created through the CLI or the SDK is in <code>PENDING</code> status by default. You can make its status <code>AVAILABLE</code> by setting up the host in the console.</p> </note></p>
#[derive(Default, Debug, Clone, PartialEq, Deserialize)]
#[cfg_attr(any(test, feature = "serialize_structs"), derive(Serialize))]
pub struct Host {
    /// <p>The Amazon Resource Name (ARN) of the host.</p>
    #[serde(rename = "HostArn")]
    #[serde(skip_serializing_if = "Option::is_none")]
    pub host_arn: Option<String>,
    /// <p>The name of the host.</p>
    #[serde(rename = "Name")]
    #[serde(skip_serializing_if = "Option::is_none")]
    pub name: Option<String>,
    /// <p>The endpoint of the infrastructure where your provider type is installed.</p>
    #[serde(rename = "ProviderEndpoint")]
    #[serde(skip_serializing_if = "Option::is_none")]
    pub provider_endpoint: Option<String>,
    /// <p>The name of the installed provider to be associated with your connection. The host resource represents the infrastructure where your provider type is installed. The valid provider type is GitHub Enterprise Server.</p>
    #[serde(rename = "ProviderType")]
    #[serde(skip_serializing_if = "Option::is_none")]
    pub provider_type: Option<String>,
    /// <p>The status of the host, such as PENDING, AVAILABLE, VPC_CONFIG_DELETING, VPC_CONFIG_INITIALIZING, and VPC_CONFIG_FAILED_INITIALIZATION.</p>
    #[serde(rename = "Status")]
    #[serde(skip_serializing_if = "Option::is_none")]
    pub status: Option<String>,
    /// <p>The status description for the host.</p>
    #[serde(rename = "StatusMessage")]
    #[serde(skip_serializing_if = "Option::is_none")]
    pub status_message: Option<String>,
    /// <p>The VPC configuration provisioned for the host.</p>
    #[serde(rename = "VpcConfiguration")]
    #[serde(skip_serializing_if = "Option::is_none")]
    pub vpc_configuration: Option<VpcConfiguration>,
}

#[derive(Default, Debug, Clone, PartialEq, Serialize)]
#[cfg_attr(feature = "deserialize_structs", derive(Deserialize))]
pub struct ListConnectionsInput {
    /// <p>Filters the list of connections to those associated with a specified host.</p>
    #[serde(rename = "HostArnFilter")]
    #[serde(skip_serializing_if = "Option::is_none")]
    pub host_arn_filter: Option<String>,
    /// <p>The maximum number of results to return in a single call. To retrieve the remaining results, make another call with the returned <code>nextToken</code> value.</p>
    #[serde(rename = "MaxResults")]
    #[serde(skip_serializing_if = "Option::is_none")]
    pub max_results: Option<i64>,
    /// <p>The token that was returned from the previous <code>ListConnections</code> call, which can be used to return the next set of connections in the list.</p>
    #[serde(rename = "NextToken")]
    #[serde(skip_serializing_if = "Option::is_none")]
    pub next_token: Option<String>,
    /// <p>Filters the list of connections to those associated with a specified provider, such as Bitbucket.</p>
    #[serde(rename = "ProviderTypeFilter")]
    #[serde(skip_serializing_if = "Option::is_none")]
    pub provider_type_filter: Option<String>,
}

#[derive(Clone, Debug, Default, Deserialize, PartialEq)]
#[cfg_attr(any(test, feature = "serialize_structs"), derive(Serialize))]
pub struct ListConnectionsOutput {
    /// <p>A list of connections and the details for each connection, such as status, owner, and provider type.</p>
    #[serde(rename = "Connections")]
    #[serde(skip_serializing_if = "Option::is_none")]
    pub connections: Option<Vec<Connection>>,
    /// <p>A token that can be used in the next <code>ListConnections</code> call. To view all items in the list, continue to call this operation with each subsequent token until no more <code>nextToken</code> values are returned.</p>
    #[serde(rename = "NextToken")]
    #[serde(skip_serializing_if = "Option::is_none")]
    pub next_token: Option<String>,
}

#[derive(Clone, Debug, Default, PartialEq, Serialize)]
#[cfg_attr(feature = "deserialize_structs", derive(Deserialize))]
pub struct ListHostsInput {
    /// <p>The maximum number of results to return in a single call. To retrieve the remaining results, make another call with the returned <code>nextToken</code> value.</p>
    #[serde(rename = "MaxResults")]
    #[serde(skip_serializing_if = "Option::is_none")]
    pub max_results: Option<i64>,
    /// <p>The token that was returned from the previous <code>ListHosts</code> call, which can be used to return the next set of hosts in the list.</p>
    #[serde(rename = "NextToken")]
    #[serde(skip_serializing_if = "Option::is_none")]
    pub next_token: Option<String>,
}

#[derive(Default, Debug, Clone, PartialEq, Deserialize)]
#[cfg_attr(any(test, feature = "serialize_structs"), derive(Serialize))]
pub struct ListHostsOutput {
    /// <p>A list of hosts and the details for each host, such as status, endpoint, and provider type.</p>
    #[serde(rename = "Hosts")]
    #[serde(skip_serializing_if = "Option::is_none")]
    pub hosts: Option<Vec<Host>>,
    /// <p>A token that can be used in the next <code>ListHosts</code> call. To view all items in the list, continue to call this operation with each subsequent token until no more <code>nextToken</code> values are returned.</p>
    #[serde(rename = "NextToken")]
    #[serde(skip_serializing_if = "Option::is_none")]
    pub next_token: Option<String>,
}

#[derive(Default, Debug, Clone, PartialEq, Serialize)]
#[cfg_attr(feature = "deserialize_structs", derive(Deserialize))]
pub struct ListTagsForResourceInput {
    /// <p>The Amazon Resource Name (ARN) of the resource for which you want to get information about tags, if any.</p>
    #[serde(rename = "ResourceArn")]
    pub resource_arn: String,
}

#[derive(Clone, Debug, Default, Deserialize, PartialEq)]
#[cfg_attr(any(test, feature = "serialize_structs"), derive(Serialize))]
pub struct ListTagsForResourceOutput {
    /// <p>A list of tag key and value pairs associated with the specified resource.</p>
    #[serde(rename = "Tags")]
    #[serde(skip_serializing_if = "Option::is_none")]
    pub tags: Option<Vec<Tag>>,
}

/// <p>A tag is a key-value pair that is used to manage the resource.</p> <p>This tag is available for use by AWS services that support tags.</p>
#[derive(Clone, Debug, Default, Deserialize, PartialEq, Serialize)]
pub struct Tag {
    /// <p>The tag's key.</p>
    #[serde(rename = "Key")]
    pub key: String,
    /// <p>The tag's value.</p>
    #[serde(rename = "Value")]
    pub value: String,
}

#[derive(Clone, Debug, Default, PartialEq, Serialize)]
#[cfg_attr(feature = "deserialize_structs", derive(Deserialize))]
pub struct TagResourceInput {
    /// <p>The Amazon Resource Name (ARN) of the resource to which you want to add or update tags.</p>
    #[serde(rename = "ResourceArn")]
    pub resource_arn: String,
    /// <p>The tags you want to modify or add to the resource.</p>
    #[serde(rename = "Tags")]
    pub tags: Vec<Tag>,
}

#[derive(Clone, Debug, Default, Deserialize, PartialEq)]
#[cfg_attr(any(test, feature = "serialize_structs"), derive(Serialize))]
pub struct TagResourceOutput {}

#[derive(Clone, Debug, Default, PartialEq, Serialize)]
#[cfg_attr(feature = "deserialize_structs", derive(Deserialize))]
pub struct UntagResourceInput {
    /// <p>The Amazon Resource Name (ARN) of the resource to remove tags from.</p>
    #[serde(rename = "ResourceArn")]
    pub resource_arn: String,
    /// <p>The list of keys for the tags to be removed from the resource.</p>
    #[serde(rename = "TagKeys")]
    pub tag_keys: Vec<String>,
}

#[derive(Clone, Debug, Default, Deserialize, PartialEq)]
#[cfg_attr(any(test, feature = "serialize_structs"), derive(Serialize))]
pub struct UntagResourceOutput {}

/// <p>The VPC configuration provisioned for the host.</p>
#[derive(Default, Debug, Clone, PartialEq, Serialize, Deserialize)]
pub struct VpcConfiguration {
    /// <p>The ID of the security group or security groups associated with the Amazon VPC connected to the infrastructure where your provider type is installed.</p>
    #[serde(rename = "SecurityGroupIds")]
    pub security_group_ids: Vec<String>,
    /// <p>The ID of the subnet or subnets associated with the Amazon VPC connected to the infrastructure where your provider type is installed.</p>
    #[serde(rename = "SubnetIds")]
    pub subnet_ids: Vec<String>,
    /// <p>The value of the Transport Layer Security (TLS) certificate associated with the infrastructure where your provider type is installed.</p>
    #[serde(rename = "TlsCertificate")]
    #[serde(skip_serializing_if = "Option::is_none")]
    pub tls_certificate: Option<String>,
    /// <p>The ID of the Amazon VPC connected to the infrastructure where your provider type is installed.</p>
    #[serde(rename = "VpcId")]
    pub vpc_id: String,
}

/// Errors returned by CreateConnection
#[derive(Debug, PartialEq)]
pub enum CreateConnectionError {
    /// <p>Exceeded the maximum limit for connections.</p>
    LimitExceeded(String),
    /// <p>Resource not found. Verify the connection resource ARN and try again.</p>
    ResourceNotFound(String),
    /// <p>Resource not found. Verify the ARN for the host resource and try again.</p>
    ResourceUnavailable(String),
}

impl CreateConnectionError {
    pub fn from_response(res: BufferedHttpResponse) -> RusotoError<CreateConnectionError> {
        if let Some(err) = proto::json::Error::parse(&res) {
            match err.typ.as_str() {
                "LimitExceededException" => {
                    return RusotoError::Service(CreateConnectionError::LimitExceeded(err.msg))
                }
                "ResourceNotFoundException" => {
                    return RusotoError::Service(CreateConnectionError::ResourceNotFound(err.msg))
                }
                "ResourceUnavailableException" => {
                    return RusotoError::Service(CreateConnectionError::ResourceUnavailable(
                        err.msg,
                    ))
                }
                "ValidationException" => return RusotoError::Validation(err.msg),
                _ => {}
            }
        }
        RusotoError::Unknown(res)
    }
}
impl fmt::Display for CreateConnectionError {
    #[allow(unused_variables)]
    fn fmt(&self, f: &mut fmt::Formatter) -> fmt::Result {
        match *self {
            CreateConnectionError::LimitExceeded(ref cause) => write!(f, "{}", cause),
            CreateConnectionError::ResourceNotFound(ref cause) => write!(f, "{}", cause),
            CreateConnectionError::ResourceUnavailable(ref cause) => write!(f, "{}", cause),
        }
    }
}
impl Error for CreateConnectionError {}
/// Errors returned by CreateHost
#[derive(Debug, PartialEq)]
pub enum CreateHostError {
    /// <p>Exceeded the maximum limit for connections.</p>
    LimitExceeded(String),
}

impl CreateHostError {
    pub fn from_response(res: BufferedHttpResponse) -> RusotoError<CreateHostError> {
        if let Some(err) = proto::json::Error::parse(&res) {
            match err.typ.as_str() {
                "LimitExceededException" => {
                    return RusotoError::Service(CreateHostError::LimitExceeded(err.msg))
                }
                "ValidationException" => return RusotoError::Validation(err.msg),
                _ => {}
            }
        }
        RusotoError::Unknown(res)
    }
}
impl fmt::Display for CreateHostError {
    #[allow(unused_variables)]
    fn fmt(&self, f: &mut fmt::Formatter) -> fmt::Result {
        match *self {
            CreateHostError::LimitExceeded(ref cause) => write!(f, "{}", cause),
        }
    }
}
impl Error for CreateHostError {}
/// Errors returned by DeleteConnection
#[derive(Debug, PartialEq)]
pub enum DeleteConnectionError {
    /// <p>Resource not found. Verify the connection resource ARN and try again.</p>
    ResourceNotFound(String),
}

impl DeleteConnectionError {
    pub fn from_response(res: BufferedHttpResponse) -> RusotoError<DeleteConnectionError> {
        if let Some(err) = proto::json::Error::parse(&res) {
            match err.typ.as_str() {
                "ResourceNotFoundException" => {
                    return RusotoError::Service(DeleteConnectionError::ResourceNotFound(err.msg))
                }
                "ValidationException" => return RusotoError::Validation(err.msg),
                _ => {}
            }
        }
        RusotoError::Unknown(res)
    }
}
impl fmt::Display for DeleteConnectionError {
    #[allow(unused_variables)]
    fn fmt(&self, f: &mut fmt::Formatter) -> fmt::Result {
        match *self {
            DeleteConnectionError::ResourceNotFound(ref cause) => write!(f, "{}", cause),
        }
    }
}
impl Error for DeleteConnectionError {}
/// Errors returned by DeleteHost
#[derive(Debug, PartialEq)]
pub enum DeleteHostError {
    /// <p>Resource not found. Verify the connection resource ARN and try again.</p>
    ResourceNotFound(String),
    /// <p>Resource not found. Verify the ARN for the host resource and try again.</p>
    ResourceUnavailable(String),
}

impl DeleteHostError {
    pub fn from_response(res: BufferedHttpResponse) -> RusotoError<DeleteHostError> {
        if let Some(err) = proto::json::Error::parse(&res) {
            match err.typ.as_str() {
                "ResourceNotFoundException" => {
                    return RusotoError::Service(DeleteHostError::ResourceNotFound(err.msg))
                }
                "ResourceUnavailableException" => {
                    return RusotoError::Service(DeleteHostError::ResourceUnavailable(err.msg))
                }
                "ValidationException" => return RusotoError::Validation(err.msg),
                _ => {}
            }
        }
        RusotoError::Unknown(res)
    }
}
impl fmt::Display for DeleteHostError {
    #[allow(unused_variables)]
    fn fmt(&self, f: &mut fmt::Formatter) -> fmt::Result {
        match *self {
            DeleteHostError::ResourceNotFound(ref cause) => write!(f, "{}", cause),
            DeleteHostError::ResourceUnavailable(ref cause) => write!(f, "{}", cause),
        }
    }
}
impl Error for DeleteHostError {}
/// Errors returned by GetConnection
#[derive(Debug, PartialEq)]
pub enum GetConnectionError {
    /// <p>Resource not found. Verify the connection resource ARN and try again.</p>
    ResourceNotFound(String),
    /// <p>Resource not found. Verify the ARN for the host resource and try again.</p>
    ResourceUnavailable(String),
}

impl GetConnectionError {
    pub fn from_response(res: BufferedHttpResponse) -> RusotoError<GetConnectionError> {
        if let Some(err) = proto::json::Error::parse(&res) {
            match err.typ.as_str() {
                "ResourceNotFoundException" => {
                    return RusotoError::Service(GetConnectionError::ResourceNotFound(err.msg))
                }
                "ResourceUnavailableException" => {
                    return RusotoError::Service(GetConnectionError::ResourceUnavailable(err.msg))
                }
                "ValidationException" => return RusotoError::Validation(err.msg),
                _ => {}
            }
        }
        RusotoError::Unknown(res)
    }
}
impl fmt::Display for GetConnectionError {
    #[allow(unused_variables)]
    fn fmt(&self, f: &mut fmt::Formatter) -> fmt::Result {
        match *self {
            GetConnectionError::ResourceNotFound(ref cause) => write!(f, "{}", cause),
            GetConnectionError::ResourceUnavailable(ref cause) => write!(f, "{}", cause),
        }
    }
}
impl Error for GetConnectionError {}
/// Errors returned by GetHost
#[derive(Debug, PartialEq)]
pub enum GetHostError {
    /// <p>Resource not found. Verify the connection resource ARN and try again.</p>
    ResourceNotFound(String),
}

impl GetHostError {
    pub fn from_response(res: BufferedHttpResponse) -> RusotoError<GetHostError> {
        if let Some(err) = proto::json::Error::parse(&res) {
            match err.typ.as_str() {
                "ResourceNotFoundException" => {
                    return RusotoError::Service(GetHostError::ResourceNotFound(err.msg))
                }
                "ValidationException" => return RusotoError::Validation(err.msg),
                _ => {}
            }
        }
        RusotoError::Unknown(res)
    }
}
impl fmt::Display for GetHostError {
    #[allow(unused_variables)]
    fn fmt(&self, f: &mut fmt::Formatter) -> fmt::Result {
        match *self {
            GetHostError::ResourceNotFound(ref cause) => write!(f, "{}", cause),
        }
    }
}
impl Error for GetHostError {}
/// Errors returned by ListConnections
#[derive(Debug, PartialEq)]
pub enum ListConnectionsError {}

impl ListConnectionsError {
    pub fn from_response(res: BufferedHttpResponse) -> RusotoError<ListConnectionsError> {
        if let Some(err) = proto::json::Error::parse(&res) {
            match err.typ.as_str() {
                "ValidationException" => return RusotoError::Validation(err.msg),
                _ => {}
            }
        }
        RusotoError::Unknown(res)
    }
}
impl fmt::Display for ListConnectionsError {
    #[allow(unused_variables)]
    fn fmt(&self, f: &mut fmt::Formatter) -> fmt::Result {
        match *self {}
    }
}
impl Error for ListConnectionsError {}
/// Errors returned by ListHosts
#[derive(Debug, PartialEq)]
pub enum ListHostsError {}

impl ListHostsError {
    pub fn from_response(res: BufferedHttpResponse) -> RusotoError<ListHostsError> {
        if let Some(err) = proto::json::Error::parse(&res) {
            match err.typ.as_str() {
                "ValidationException" => return RusotoError::Validation(err.msg),
                _ => {}
            }
        }
        RusotoError::Unknown(res)
    }
}
impl fmt::Display for ListHostsError {
    #[allow(unused_variables)]
    fn fmt(&self, f: &mut fmt::Formatter) -> fmt::Result {
        match *self {}
    }
}
impl Error for ListHostsError {}
/// Errors returned by ListTagsForResource
#[derive(Debug, PartialEq)]
pub enum ListTagsForResourceError {
    /// <p>Resource not found. Verify the connection resource ARN and try again.</p>
    ResourceNotFound(String),
}

impl ListTagsForResourceError {
    pub fn from_response(res: BufferedHttpResponse) -> RusotoError<ListTagsForResourceError> {
        if let Some(err) = proto::json::Error::parse(&res) {
            match err.typ.as_str() {
                "ResourceNotFoundException" => {
                    return RusotoError::Service(ListTagsForResourceError::ResourceNotFound(
                        err.msg,
                    ))
                }
                "ValidationException" => return RusotoError::Validation(err.msg),
                _ => {}
            }
        }
        RusotoError::Unknown(res)
    }
}
impl fmt::Display for ListTagsForResourceError {
    #[allow(unused_variables)]
    fn fmt(&self, f: &mut fmt::Formatter) -> fmt::Result {
        match *self {
            ListTagsForResourceError::ResourceNotFound(ref cause) => write!(f, "{}", cause),
        }
    }
}
impl Error for ListTagsForResourceError {}
/// Errors returned by TagResource
#[derive(Debug, PartialEq)]
pub enum TagResourceError {
    /// <p>Exceeded the maximum limit for connections.</p>
    LimitExceeded(String),
    /// <p>Resource not found. Verify the connection resource ARN and try again.</p>
    ResourceNotFound(String),
}

impl TagResourceError {
    pub fn from_response(res: BufferedHttpResponse) -> RusotoError<TagResourceError> {
        if let Some(err) = proto::json::Error::parse(&res) {
            match err.typ.as_str() {
                "LimitExceededException" => {
                    return RusotoError::Service(TagResourceError::LimitExceeded(err.msg))
                }
                "ResourceNotFoundException" => {
                    return RusotoError::Service(TagResourceError::ResourceNotFound(err.msg))
                }
                "ValidationException" => return RusotoError::Validation(err.msg),
                _ => {}
            }
        }
        RusotoError::Unknown(res)
    }
}
impl fmt::Display for TagResourceError {
    #[allow(unused_variables)]
    fn fmt(&self, f: &mut fmt::Formatter) -> fmt::Result {
        match *self {
            TagResourceError::LimitExceeded(ref cause) => write!(f, "{}", cause),
            TagResourceError::ResourceNotFound(ref cause) => write!(f, "{}", cause),
        }
    }
}
impl Error for TagResourceError {}
/// Errors returned by UntagResource
#[derive(Debug, PartialEq)]
pub enum UntagResourceError {
    /// <p>Resource not found. Verify the connection resource ARN and try again.</p>
    ResourceNotFound(String),
}

impl UntagResourceError {
    pub fn from_response(res: BufferedHttpResponse) -> RusotoError<UntagResourceError> {
        if let Some(err) = proto::json::Error::parse(&res) {
            match err.typ.as_str() {
                "ResourceNotFoundException" => {
                    return RusotoError::Service(UntagResourceError::ResourceNotFound(err.msg))
                }
                "ValidationException" => return RusotoError::Validation(err.msg),
                _ => {}
            }
        }
        RusotoError::Unknown(res)
    }
}
impl fmt::Display for UntagResourceError {
    #[allow(unused_variables)]
    fn fmt(&self, f: &mut fmt::Formatter) -> fmt::Result {
        match *self {
            UntagResourceError::ResourceNotFound(ref cause) => write!(f, "{}", cause),
        }
    }
}
impl Error for UntagResourceError {}
/// Trait representing the capabilities of the AWS CodeStar connections API. AWS CodeStar connections clients implement this trait.
#[async_trait]
pub trait CodeStarConnections {
    /// <p>Creates a connection that can then be given to other AWS services like CodePipeline so that it can access third-party code repositories. The connection is in pending status until the third-party connection handshake is completed from the console.</p>
    async fn create_connection(
        &self,
        input: CreateConnectionInput,
    ) -> Result<CreateConnectionOutput, RusotoError<CreateConnectionError>>;

    /// <p><p>Creates a resource that represents the infrastructure where a third-party provider is installed. The host is used when you create connections to an installed third-party provider type, such as GitHub Enterprise Server. You create one host for all connections to that provider.</p> <note> <p>A host created through the CLI or the SDK is in <code>PENDING</code> status by default. You can make its status <code>AVAILABLE</code> by setting up the host in the console.</p> </note></p>
    async fn create_host(
        &self,
        input: CreateHostInput,
    ) -> Result<CreateHostOutput, RusotoError<CreateHostError>>;

    /// <p>The connection to be deleted.</p>
    async fn delete_connection(
        &self,
        input: DeleteConnectionInput,
    ) -> Result<DeleteConnectionOutput, RusotoError<DeleteConnectionError>>;

    /// <p><p>The host to be deleted. Before you delete a host, all connections associated to the host must be deleted.</p> <note> <p>A host cannot be deleted if it is in the VPC<em>CONFIG</em>INITIALIZING or VPC<em>CONFIG</em>DELETING state.</p> </note></p>
    async fn delete_host(
        &self,
        input: DeleteHostInput,
    ) -> Result<DeleteHostOutput, RusotoError<DeleteHostError>>;

    /// <p>Returns the connection ARN and details such as status, owner, and provider type.</p>
    async fn get_connection(
        &self,
        input: GetConnectionInput,
    ) -> Result<GetConnectionOutput, RusotoError<GetConnectionError>>;

    /// <p>Returns the host ARN and details such as status, provider type, endpoint, and, if applicable, the VPC configuration.</p>
    async fn get_host(
        &self,
        input: GetHostInput,
    ) -> Result<GetHostOutput, RusotoError<GetHostError>>;

    /// <p>Lists the connections associated with your account.</p>
    async fn list_connections(
        &self,
        input: ListConnectionsInput,
    ) -> Result<ListConnectionsOutput, RusotoError<ListConnectionsError>>;

    /// <p>Lists the hosts associated with your account.</p>
    async fn list_hosts(
        &self,
        input: ListHostsInput,
    ) -> Result<ListHostsOutput, RusotoError<ListHostsError>>;

    /// <p>Gets the set of key-value pairs (metadata) that are used to manage the resource.</p>
    async fn list_tags_for_resource(
        &self,
        input: ListTagsForResourceInput,
    ) -> Result<ListTagsForResourceOutput, RusotoError<ListTagsForResourceError>>;

    /// <p>Adds to or modifies the tags of the given resource. Tags are metadata that can be used to manage a resource.</p>
    async fn tag_resource(
        &self,
        input: TagResourceInput,
    ) -> Result<TagResourceOutput, RusotoError<TagResourceError>>;

    /// <p>Removes tags from an AWS resource.</p>
    async fn untag_resource(
        &self,
        input: UntagResourceInput,
    ) -> Result<UntagResourceOutput, RusotoError<UntagResourceError>>;
}
/// A client for the AWS CodeStar connections API.
#[derive(Clone)]
pub struct CodeStarConnectionsClient {
    client: Client,
    region: region::Region,
}

impl CodeStarConnectionsClient {
    /// Creates a client backed by the default tokio event loop.
    ///
    /// The client will use the default credentials provider and tls client.
    pub fn new(region: region::Region) -> CodeStarConnectionsClient {
        CodeStarConnectionsClient {
            client: Client::shared(),
            region,
        }
    }

    pub fn new_with<P, D>(
        request_dispatcher: D,
        credentials_provider: P,
        region: region::Region,
    ) -> CodeStarConnectionsClient
    where
        P: ProvideAwsCredentials + Send + Sync + 'static,
        D: DispatchSignedRequest + Send + Sync + 'static,
    {
        CodeStarConnectionsClient {
            client: Client::new_with(credentials_provider, request_dispatcher),
            region,
        }
    }

    pub fn new_with_client(client: Client, region: region::Region) -> CodeStarConnectionsClient {
        CodeStarConnectionsClient { client, region }
    }
}

#[async_trait]
impl CodeStarConnections for CodeStarConnectionsClient {
    /// <p>Creates a connection that can then be given to other AWS services like CodePipeline so that it can access third-party code repositories. The connection is in pending status until the third-party connection handshake is completed from the console.</p>
    async fn create_connection(
        &self,
        input: CreateConnectionInput,
    ) -> Result<CreateConnectionOutput, RusotoError<CreateConnectionError>> {
        let mut request = self.new_signed_request("POST", "/");
        request.add_header(
            "x-amz-target",
            "com.amazonaws.codestar.connections.CodeStar_connections_20191201.CreateConnection",
        );
        let encoded = serde_json::to_string(&input).unwrap();
        request.set_payload(Some(encoded));

        let response = self
            .sign_and_dispatch(request, CreateConnectionError::from_response)
            .await?;
        let mut response = response;
        let response = response.buffer().await.map_err(RusotoError::HttpDispatch)?;
        proto::json::ResponsePayload::new(&response).deserialize::<CreateConnectionOutput, _>()
    }

    /// <p><p>Creates a resource that represents the infrastructure where a third-party provider is installed. The host is used when you create connections to an installed third-party provider type, such as GitHub Enterprise Server. You create one host for all connections to that provider.</p> <note> <p>A host created through the CLI or the SDK is in <code>PENDING</code> status by default. You can make its status <code>AVAILABLE</code> by setting up the host in the console.</p> </note></p>
    async fn create_host(
        &self,
        input: CreateHostInput,
    ) -> Result<CreateHostOutput, RusotoError<CreateHostError>> {
        let mut request = SignedRequest::new("POST", "codestar-connections", &self.region, "/");

        request.set_content_type("application/x-amz-json-1.0".to_owned());
        request.add_header(
            "x-amz-target",
            "com.amazonaws.codestar.connections.CodeStar_connections_20191201.CreateHost",
        );
        let encoded = serde_json::to_string(&input).unwrap();
        request.set_payload(Some(encoded));

        let mut response = self
            .client
            .sign_and_dispatch(request)
            .await
            .map_err(RusotoError::from)?;
        if response.status.is_success() {
            let response = response.buffer().await.map_err(RusotoError::HttpDispatch)?;
            proto::json::ResponsePayload::new(&response).deserialize::<CreateHostOutput, _>()
        } else {
            let try_response = response.buffer().await;
            let response = try_response.map_err(RusotoError::HttpDispatch)?;
            Err(CreateHostError::from_response(response))
        }
    }

    /// <p>The connection to be deleted.</p>
    async fn delete_connection(
        &self,
        input: DeleteConnectionInput,
    ) -> Result<DeleteConnectionOutput, RusotoError<DeleteConnectionError>> {
        let mut request = self.new_signed_request("POST", "/");
        request.add_header(
            "x-amz-target",
            "com.amazonaws.codestar.connections.CodeStar_connections_20191201.DeleteConnection",
        );
        let encoded = serde_json::to_string(&input).unwrap();
        request.set_payload(Some(encoded));

        let response = self
            .sign_and_dispatch(request, DeleteConnectionError::from_response)
            .await?;
        let mut response = response;
        let response = response.buffer().await.map_err(RusotoError::HttpDispatch)?;
        proto::json::ResponsePayload::new(&response).deserialize::<DeleteConnectionOutput, _>()
    }

    /// <p><p>The host to be deleted. Before you delete a host, all connections associated to the host must be deleted.</p> <note> <p>A host cannot be deleted if it is in the VPC<em>CONFIG</em>INITIALIZING or VPC<em>CONFIG</em>DELETING state.</p> </note></p>
    async fn delete_host(
        &self,
        input: DeleteHostInput,
    ) -> Result<DeleteHostOutput, RusotoError<DeleteHostError>> {
        let mut request = SignedRequest::new("POST", "codestar-connections", &self.region, "/");

        request.set_content_type("application/x-amz-json-1.0".to_owned());
        request.add_header(
            "x-amz-target",
            "com.amazonaws.codestar.connections.CodeStar_connections_20191201.DeleteHost",
        );
        let encoded = serde_json::to_string(&input).unwrap();
        request.set_payload(Some(encoded));

        let mut response = self
            .client
            .sign_and_dispatch(request)
            .await
            .map_err(RusotoError::from)?;
        if response.status.is_success() {
            let response = response.buffer().await.map_err(RusotoError::HttpDispatch)?;
            proto::json::ResponsePayload::new(&response).deserialize::<DeleteHostOutput, _>()
        } else {
            let try_response = response.buffer().await;
            let response = try_response.map_err(RusotoError::HttpDispatch)?;
            Err(DeleteHostError::from_response(response))
        }
    }

    /// <p>Returns the connection ARN and details such as status, owner, and provider type.</p>
    async fn get_connection(
        &self,
        input: GetConnectionInput,
    ) -> Result<GetConnectionOutput, RusotoError<GetConnectionError>> {
        let mut request = self.new_signed_request("POST", "/");
        request.add_header(
            "x-amz-target",
            "com.amazonaws.codestar.connections.CodeStar_connections_20191201.GetConnection",
        );
        let encoded = serde_json::to_string(&input).unwrap();
        request.set_payload(Some(encoded));

        let response = self
            .sign_and_dispatch(request, GetConnectionError::from_response)
            .await?;
        let mut response = response;
        let response = response.buffer().await.map_err(RusotoError::HttpDispatch)?;
        proto::json::ResponsePayload::new(&response).deserialize::<GetConnectionOutput, _>()
    }

    /// <p>Returns the host ARN and details such as status, provider type, endpoint, and, if applicable, the VPC configuration.</p>
    async fn get_host(
        &self,
        input: GetHostInput,
    ) -> Result<GetHostOutput, RusotoError<GetHostError>> {
        let mut request = SignedRequest::new("POST", "codestar-connections", &self.region, "/");

        request.set_content_type("application/x-amz-json-1.0".to_owned());
        request.add_header(
            "x-amz-target",
            "com.amazonaws.codestar.connections.CodeStar_connections_20191201.GetHost",
        );
        let encoded = serde_json::to_string(&input).unwrap();
        request.set_payload(Some(encoded));

        let mut response = self
            .client
            .sign_and_dispatch(request)
            .await
            .map_err(RusotoError::from)?;
        if response.status.is_success() {
            let response = response.buffer().await.map_err(RusotoError::HttpDispatch)?;
            proto::json::ResponsePayload::new(&response).deserialize::<GetHostOutput, _>()
        } else {
            let try_response = response.buffer().await;
            let response = try_response.map_err(RusotoError::HttpDispatch)?;
            Err(GetHostError::from_response(response))
        }
    }

    /// <p>Lists the connections associated with your account.</p>
    async fn list_connections(
        &self,
        input: ListConnectionsInput,
    ) -> Result<ListConnectionsOutput, RusotoError<ListConnectionsError>> {
        let mut request = self.new_signed_request("POST", "/");
        request.add_header(
            "x-amz-target",
            "com.amazonaws.codestar.connections.CodeStar_connections_20191201.ListConnections",
        );
        let encoded = serde_json::to_string(&input).unwrap();
        request.set_payload(Some(encoded));

        let response = self
            .sign_and_dispatch(request, ListConnectionsError::from_response)
            .await?;
        let mut response = response;
        let response = response.buffer().await.map_err(RusotoError::HttpDispatch)?;
        proto::json::ResponsePayload::new(&response).deserialize::<ListConnectionsOutput, _>()
    }

    /// <p>Lists the hosts associated with your account.</p>
    async fn list_hosts(
        &self,
        input: ListHostsInput,
    ) -> Result<ListHostsOutput, RusotoError<ListHostsError>> {
        let mut request = SignedRequest::new("POST", "codestar-connections", &self.region, "/");

        request.set_content_type("application/x-amz-json-1.0".to_owned());
        request.add_header(
            "x-amz-target",
            "com.amazonaws.codestar.connections.CodeStar_connections_20191201.ListHosts",
        );
        let encoded = serde_json::to_string(&input).unwrap();
        request.set_payload(Some(encoded));

        let mut response = self
            .client
            .sign_and_dispatch(request)
            .await
            .map_err(RusotoError::from)?;
        if response.status.is_success() {
            let response = response.buffer().await.map_err(RusotoError::HttpDispatch)?;
            proto::json::ResponsePayload::new(&response).deserialize::<ListHostsOutput, _>()
        } else {
            let try_response = response.buffer().await;
            let response = try_response.map_err(RusotoError::HttpDispatch)?;
            Err(ListHostsError::from_response(response))
        }
    }

    /// <p>Gets the set of key-value pairs (metadata) that are used to manage the resource.</p>
    async fn list_tags_for_resource(
        &self,
        input: ListTagsForResourceInput,
    ) -> Result<ListTagsForResourceOutput, RusotoError<ListTagsForResourceError>> {
        let mut request = self.new_signed_request("POST", "/");
        request.add_header(
            "x-amz-target",
            "com.amazonaws.codestar.connections.CodeStar_connections_20191201.ListTagsForResource",
        );
        let encoded = serde_json::to_string(&input).unwrap();
        request.set_payload(Some(encoded));

        let response = self
            .sign_and_dispatch(request, ListTagsForResourceError::from_response)
            .await?;
        let mut response = response;
        let response = response.buffer().await.map_err(RusotoError::HttpDispatch)?;
        proto::json::ResponsePayload::new(&response).deserialize::<ListTagsForResourceOutput, _>()
    }

    /// <p>Adds to or modifies the tags of the given resource. Tags are metadata that can be used to manage a resource.</p>
    async fn tag_resource(
        &self,
        input: TagResourceInput,
    ) -> Result<TagResourceOutput, RusotoError<TagResourceError>> {
        let mut request = self.new_signed_request("POST", "/");
        request.add_header(
            "x-amz-target",
            "com.amazonaws.codestar.connections.CodeStar_connections_20191201.TagResource",
        );
        let encoded = serde_json::to_string(&input).unwrap();
        request.set_payload(Some(encoded));

        let response = self
            .sign_and_dispatch(request, TagResourceError::from_response)
            .await?;
        let mut response = response;
        let response = response.buffer().await.map_err(RusotoError::HttpDispatch)?;
        proto::json::ResponsePayload::new(&response).deserialize::<TagResourceOutput, _>()
    }

    /// <p>Removes tags from an AWS resource.</p>
    async fn untag_resource(
        &self,
        input: UntagResourceInput,
    ) -> Result<UntagResourceOutput, RusotoError<UntagResourceError>> {
        let mut request = self.new_signed_request("POST", "/");
        request.add_header(
            "x-amz-target",
            "com.amazonaws.codestar.connections.CodeStar_connections_20191201.UntagResource",
        );
        let encoded = serde_json::to_string(&input).unwrap();
        request.set_payload(Some(encoded));

        let response = self
            .sign_and_dispatch(request, UntagResourceError::from_response)
            .await?;
        let mut response = response;
        let response = response.buffer().await.map_err(RusotoError::HttpDispatch)?;
        proto::json::ResponsePayload::new(&response).deserialize::<UntagResourceOutput, _>()
    }
}<|MERGE_RESOLUTION|>--- conflicted
+++ resolved
@@ -55,13 +55,8 @@
 }
 
 use serde_json;
-<<<<<<< HEAD
-/// <p>The AWS::CodeStarConnections::Connection resource can be used to connect external source providers with services like AWS CodePipeline.</p> <p>Note: A connection created through CloudFormation is in `PENDING` status by default. You can make its status `AVAILABLE` by editing the connection in the CodePipeline console.</p>
-#[derive(Clone, Debug, Default, Deserialize, PartialEq)]
-=======
 /// <p>A resource that is used to connect third-party source providers with services like AWS CodePipeline.</p> <p>Note: A connection created through CloudFormation, the CLI, or the SDK is in `PENDING` status by default. You can make its status `AVAILABLE` by updating the connection in the console.</p>
-#[derive(Default, Debug, Clone, PartialEq, Deserialize)]
->>>>>>> e150e708
+#[derive(Clone, Debug, Default, Deserialize, PartialEq)]
 #[cfg_attr(any(test, feature = "serialize_structs"), derive(Serialize))]
 pub struct Connection {
     /// <p><p>The Amazon Resource Name (ARN) of the connection. The ARN is used as the connection reference when the connection is shared between AWS services.</p> <note> <p>The ARN is never reused if the connection is deleted.</p> </note></p>
@@ -140,7 +135,7 @@
     pub vpc_configuration: Option<VpcConfiguration>,
 }
 
-#[derive(Default, Debug, Clone, PartialEq, Deserialize)]
+#[derive(Clone, Debug, Default, Deserialize, PartialEq)]
 #[cfg_attr(any(test, feature = "serialize_structs"), derive(Serialize))]
 pub struct CreateHostOutput {
     /// <p>The Amazon Resource Name (ARN) of the host to be created.</p>
@@ -149,7 +144,7 @@
     pub host_arn: Option<String>,
 }
 
-#[derive(Default, Debug, Clone, PartialEq, Serialize)]
+#[derive(Clone, Debug, Default, PartialEq, Serialize)]
 #[cfg_attr(feature = "deserialize_structs", derive(Deserialize))]
 pub struct DeleteConnectionInput {
     /// <p><p>The Amazon Resource Name (ARN) of the connection to be deleted.</p> <note> <p>The ARN is never reused if the connection is deleted.</p> </note></p>
@@ -169,11 +164,11 @@
     pub host_arn: String,
 }
 
-#[derive(Default, Debug, Clone, PartialEq, Deserialize)]
+#[derive(Clone, Debug, Default, Deserialize, PartialEq)]
 #[cfg_attr(any(test, feature = "serialize_structs"), derive(Serialize))]
 pub struct DeleteHostOutput {}
 
-#[derive(Default, Debug, Clone, PartialEq, Serialize)]
+#[derive(Clone, Debug, Default, PartialEq, Serialize)]
 #[cfg_attr(feature = "deserialize_structs", derive(Deserialize))]
 pub struct GetConnectionInput {
     /// <p>The Amazon Resource Name (ARN) of a connection.</p>
@@ -198,7 +193,7 @@
     pub host_arn: String,
 }
 
-#[derive(Default, Debug, Clone, PartialEq, Deserialize)]
+#[derive(Clone, Debug, Default, Deserialize, PartialEq)]
 #[cfg_attr(any(test, feature = "serialize_structs"), derive(Serialize))]
 pub struct GetHostOutput {
     /// <p>The name of the requested host.</p>
@@ -224,7 +219,7 @@
 }
 
 /// <p><p>A resource that represents the infrastructure where a third-party provider is installed. The host is used when you create connections to an installed third-party provider type, such as GitHub Enterprise Server. You create one host for all connections to that provider.</p> <note> <p>A host created through the CLI or the SDK is in <code>PENDING</code> status by default. You can make its status <code>AVAILABLE</code> by setting up the host in the console.</p> </note></p>
-#[derive(Default, Debug, Clone, PartialEq, Deserialize)]
+#[derive(Clone, Debug, Default, Deserialize, PartialEq)]
 #[cfg_attr(any(test, feature = "serialize_structs"), derive(Serialize))]
 pub struct Host {
     /// <p>The Amazon Resource Name (ARN) of the host.</p>
@@ -257,7 +252,7 @@
     pub vpc_configuration: Option<VpcConfiguration>,
 }
 
-#[derive(Default, Debug, Clone, PartialEq, Serialize)]
+#[derive(Clone, Debug, Default, PartialEq, Serialize)]
 #[cfg_attr(feature = "deserialize_structs", derive(Deserialize))]
 pub struct ListConnectionsInput {
     /// <p>Filters the list of connections to those associated with a specified host.</p>
@@ -304,7 +299,7 @@
     pub next_token: Option<String>,
 }
 
-#[derive(Default, Debug, Clone, PartialEq, Deserialize)]
+#[derive(Clone, Debug, Default, Deserialize, PartialEq)]
 #[cfg_attr(any(test, feature = "serialize_structs"), derive(Serialize))]
 pub struct ListHostsOutput {
     /// <p>A list of hosts and the details for each host, such as status, endpoint, and provider type.</p>
@@ -317,7 +312,7 @@
     pub next_token: Option<String>,
 }
 
-#[derive(Default, Debug, Clone, PartialEq, Serialize)]
+#[derive(Clone, Debug, Default, PartialEq, Serialize)]
 #[cfg_attr(feature = "deserialize_structs", derive(Deserialize))]
 pub struct ListTagsForResourceInput {
     /// <p>The Amazon Resource Name (ARN) of the resource for which you want to get information about tags, if any.</p>
@@ -376,7 +371,7 @@
 pub struct UntagResourceOutput {}
 
 /// <p>The VPC configuration provisioned for the host.</p>
-#[derive(Default, Debug, Clone, PartialEq, Serialize, Deserialize)]
+#[derive(Clone, Debug, Default, Deserialize, PartialEq, Serialize)]
 pub struct VpcConfiguration {
     /// <p>The ID of the security group or security groups associated with the Amazon VPC connected to the infrastructure where your provider type is installed.</p>
     #[serde(rename = "SecurityGroupIds")]
@@ -876,9 +871,7 @@
         &self,
         input: CreateHostInput,
     ) -> Result<CreateHostOutput, RusotoError<CreateHostError>> {
-        let mut request = SignedRequest::new("POST", "codestar-connections", &self.region, "/");
-
-        request.set_content_type("application/x-amz-json-1.0".to_owned());
+        let mut request = self.new_signed_request("POST", "/");
         request.add_header(
             "x-amz-target",
             "com.amazonaws.codestar.connections.CodeStar_connections_20191201.CreateHost",
@@ -886,19 +879,12 @@
         let encoded = serde_json::to_string(&input).unwrap();
         request.set_payload(Some(encoded));
 
-        let mut response = self
-            .client
-            .sign_and_dispatch(request)
-            .await
-            .map_err(RusotoError::from)?;
-        if response.status.is_success() {
-            let response = response.buffer().await.map_err(RusotoError::HttpDispatch)?;
-            proto::json::ResponsePayload::new(&response).deserialize::<CreateHostOutput, _>()
-        } else {
-            let try_response = response.buffer().await;
-            let response = try_response.map_err(RusotoError::HttpDispatch)?;
-            Err(CreateHostError::from_response(response))
-        }
+        let response = self
+            .sign_and_dispatch(request, CreateHostError::from_response)
+            .await?;
+        let mut response = response;
+        let response = response.buffer().await.map_err(RusotoError::HttpDispatch)?;
+        proto::json::ResponsePayload::new(&response).deserialize::<CreateHostOutput, _>()
     }
 
     /// <p>The connection to be deleted.</p>
@@ -927,9 +913,7 @@
         &self,
         input: DeleteHostInput,
     ) -> Result<DeleteHostOutput, RusotoError<DeleteHostError>> {
-        let mut request = SignedRequest::new("POST", "codestar-connections", &self.region, "/");
-
-        request.set_content_type("application/x-amz-json-1.0".to_owned());
+        let mut request = self.new_signed_request("POST", "/");
         request.add_header(
             "x-amz-target",
             "com.amazonaws.codestar.connections.CodeStar_connections_20191201.DeleteHost",
@@ -937,19 +921,12 @@
         let encoded = serde_json::to_string(&input).unwrap();
         request.set_payload(Some(encoded));
 
-        let mut response = self
-            .client
-            .sign_and_dispatch(request)
-            .await
-            .map_err(RusotoError::from)?;
-        if response.status.is_success() {
-            let response = response.buffer().await.map_err(RusotoError::HttpDispatch)?;
-            proto::json::ResponsePayload::new(&response).deserialize::<DeleteHostOutput, _>()
-        } else {
-            let try_response = response.buffer().await;
-            let response = try_response.map_err(RusotoError::HttpDispatch)?;
-            Err(DeleteHostError::from_response(response))
-        }
+        let response = self
+            .sign_and_dispatch(request, DeleteHostError::from_response)
+            .await?;
+        let mut response = response;
+        let response = response.buffer().await.map_err(RusotoError::HttpDispatch)?;
+        proto::json::ResponsePayload::new(&response).deserialize::<DeleteHostOutput, _>()
     }
 
     /// <p>Returns the connection ARN and details such as status, owner, and provider type.</p>
@@ -978,9 +955,7 @@
         &self,
         input: GetHostInput,
     ) -> Result<GetHostOutput, RusotoError<GetHostError>> {
-        let mut request = SignedRequest::new("POST", "codestar-connections", &self.region, "/");
-
-        request.set_content_type("application/x-amz-json-1.0".to_owned());
+        let mut request = self.new_signed_request("POST", "/");
         request.add_header(
             "x-amz-target",
             "com.amazonaws.codestar.connections.CodeStar_connections_20191201.GetHost",
@@ -988,19 +963,12 @@
         let encoded = serde_json::to_string(&input).unwrap();
         request.set_payload(Some(encoded));
 
-        let mut response = self
-            .client
-            .sign_and_dispatch(request)
-            .await
-            .map_err(RusotoError::from)?;
-        if response.status.is_success() {
-            let response = response.buffer().await.map_err(RusotoError::HttpDispatch)?;
-            proto::json::ResponsePayload::new(&response).deserialize::<GetHostOutput, _>()
-        } else {
-            let try_response = response.buffer().await;
-            let response = try_response.map_err(RusotoError::HttpDispatch)?;
-            Err(GetHostError::from_response(response))
-        }
+        let response = self
+            .sign_and_dispatch(request, GetHostError::from_response)
+            .await?;
+        let mut response = response;
+        let response = response.buffer().await.map_err(RusotoError::HttpDispatch)?;
+        proto::json::ResponsePayload::new(&response).deserialize::<GetHostOutput, _>()
     }
 
     /// <p>Lists the connections associated with your account.</p>
@@ -1029,9 +997,7 @@
         &self,
         input: ListHostsInput,
     ) -> Result<ListHostsOutput, RusotoError<ListHostsError>> {
-        let mut request = SignedRequest::new("POST", "codestar-connections", &self.region, "/");
-
-        request.set_content_type("application/x-amz-json-1.0".to_owned());
+        let mut request = self.new_signed_request("POST", "/");
         request.add_header(
             "x-amz-target",
             "com.amazonaws.codestar.connections.CodeStar_connections_20191201.ListHosts",
@@ -1039,19 +1005,12 @@
         let encoded = serde_json::to_string(&input).unwrap();
         request.set_payload(Some(encoded));
 
-        let mut response = self
-            .client
-            .sign_and_dispatch(request)
-            .await
-            .map_err(RusotoError::from)?;
-        if response.status.is_success() {
-            let response = response.buffer().await.map_err(RusotoError::HttpDispatch)?;
-            proto::json::ResponsePayload::new(&response).deserialize::<ListHostsOutput, _>()
-        } else {
-            let try_response = response.buffer().await;
-            let response = try_response.map_err(RusotoError::HttpDispatch)?;
-            Err(ListHostsError::from_response(response))
-        }
+        let response = self
+            .sign_and_dispatch(request, ListHostsError::from_response)
+            .await?;
+        let mut response = response;
+        let response = response.buffer().await.map_err(RusotoError::HttpDispatch)?;
+        proto::json::ResponsePayload::new(&response).deserialize::<ListHostsOutput, _>()
     }
 
     /// <p>Gets the set of key-value pairs (metadata) that are used to manage the resource.</p>
