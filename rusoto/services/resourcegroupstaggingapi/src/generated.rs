--- conflicted
+++ resolved
@@ -42,6 +42,7 @@
 }
 
 #[derive(Default, Debug, Clone, PartialEq, Serialize)]
+#[cfg_attr(feature = "deserialize_structs", derive(Deserialize))]
 pub struct DescribeReportCreationInput {}
 
 #[derive(Default, Debug, Clone, PartialEq, Deserialize)]
@@ -80,9 +81,7 @@
 }
 
 #[derive(Default, Debug, Clone, PartialEq, Serialize)]
-<<<<<<< HEAD
 #[cfg_attr(feature = "deserialize_structs", derive(Deserialize))]
-=======
 pub struct GetComplianceSummaryInput {
     /// <p>A list of attributes to group the counts of noncompliant resources by. If supplied, the counts are sorted by those attributes.</p>
     #[serde(rename = "GroupBy")]
@@ -128,7 +127,7 @@
 }
 
 #[derive(Default, Debug, Clone, PartialEq, Serialize)]
->>>>>>> 36d57c13
+#[cfg_attr(feature = "deserialize_structs", derive(Deserialize))]
 pub struct GetResourcesInput {
     /// <p>Specifies whether to exclude resources that are compliant with the tag policy. Set this to <code>true</code> if you are interested in retrieving information on noncompliant resources only.</p> <p>You can use this parameter only if the <code>IncludeComplianceDetails</code> parameter is also set to <code>true</code>.</p>
     #[serde(rename = "ExcludeCompliantResources")]
@@ -239,6 +238,7 @@
 }
 
 #[derive(Default, Debug, Clone, PartialEq, Serialize)]
+#[cfg_attr(feature = "deserialize_structs", derive(Deserialize))]
 pub struct StartReportCreationInput {
     /// <p>The name of the Amazon S3 bucket where the report will be stored; for example:</p> <p> <code>awsexamplebucket</code> </p> <p>For more information on S3 bucket requirements, including an example bucket policy, see the example S3 bucket policy on this page.</p>
     #[serde(rename = "S3Bucket")]
