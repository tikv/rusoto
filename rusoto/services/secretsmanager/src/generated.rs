--- conflicted
+++ resolved
@@ -257,11 +257,8 @@
     pub version_ids_to_stages: Option<::std::collections::HashMap<String, Vec<String>>>,
 }
 
-<<<<<<< HEAD
+/// <p>Allows you to filter your list of secrets.</p>
 #[derive(Clone, Debug, Default, PartialEq, Serialize)]
-=======
-/// <p>Allows you to filter your list of secrets.</p>
-#[derive(Default, Debug, Clone, PartialEq, Serialize)]
 #[cfg_attr(feature = "deserialize_structs", derive(Deserialize))]
 pub struct Filter {
     /// <p>Filters your list of secrets by a specific key.</p>
@@ -274,8 +271,7 @@
     pub values: Option<Vec<String>>,
 }
 
-#[derive(Default, Debug, Clone, PartialEq, Serialize)]
->>>>>>> e150e708
+#[derive(Clone, Debug, Default, PartialEq, Serialize)]
 #[cfg_attr(feature = "deserialize_structs", derive(Deserialize))]
 pub struct GetRandomPasswordRequest {
     /// <p>A string that includes characters that should not be included in the generated password. The default is that all characters from the included sets can be used.</p>
@@ -825,7 +821,7 @@
     pub name: Option<String>,
 }
 
-#[derive(Default, Debug, Clone, PartialEq, Serialize)]
+#[derive(Clone, Debug, Default, PartialEq, Serialize)]
 #[cfg_attr(feature = "deserialize_structs", derive(Deserialize))]
 pub struct ValidateResourcePolicyRequest {
     /// <p>Identifies the Resource Policy attached to the secret.</p>
@@ -837,7 +833,7 @@
     pub secret_id: Option<String>,
 }
 
-#[derive(Default, Debug, Clone, PartialEq, Deserialize)]
+#[derive(Clone, Debug, Default, Deserialize, PartialEq)]
 #[cfg_attr(any(test, feature = "serialize_structs"), derive(Serialize))]
 pub struct ValidateResourcePolicyResponse {
     /// <p>Returns a message stating that your Reource Policy passed validation. </p>
@@ -851,7 +847,7 @@
 }
 
 /// <p>Displays errors that occurred during validation of the resource policy.</p>
-#[derive(Default, Debug, Clone, PartialEq, Deserialize)]
+#[derive(Clone, Debug, Default, Deserialize, PartialEq)]
 #[cfg_attr(any(test, feature = "serialize_structs"), derive(Serialize))]
 pub struct ValidationErrorsEntry {
     /// <p>Checks the name of the policy.</p>
@@ -2377,26 +2373,17 @@
         &self,
         input: ValidateResourcePolicyRequest,
     ) -> Result<ValidateResourcePolicyResponse, RusotoError<ValidateResourcePolicyError>> {
-        let mut request = SignedRequest::new("POST", "secretsmanager", &self.region, "/");
-
-        request.set_content_type("application/x-amz-json-1.1".to_owned());
+        let mut request = self.new_signed_request("POST", "/");
         request.add_header("x-amz-target", "secretsmanager.ValidateResourcePolicy");
         let encoded = serde_json::to_string(&input).unwrap();
         request.set_payload(Some(encoded));
 
-        let mut response = self
-            .client
-            .sign_and_dispatch(request)
-            .await
-            .map_err(RusotoError::from)?;
-        if response.status.is_success() {
-            let response = response.buffer().await.map_err(RusotoError::HttpDispatch)?;
-            proto::json::ResponsePayload::new(&response)
-                .deserialize::<ValidateResourcePolicyResponse, _>()
-        } else {
-            let try_response = response.buffer().await;
-            let response = try_response.map_err(RusotoError::HttpDispatch)?;
-            Err(ValidateResourcePolicyError::from_response(response))
-        }
+        let response = self
+            .sign_and_dispatch(request, ValidateResourcePolicyError::from_response)
+            .await?;
+        let mut response = response;
+        let response = response.buffer().await.map_err(RusotoError::HttpDispatch)?;
+        proto::json::ResponsePayload::new(&response)
+            .deserialize::<ValidateResourcePolicyResponse, _>()
     }
 }