// =================================================================
//
//                           * WARNING *
//
//                    This file is generated!
//
//  Changes made to this file will be overwritten. If changes are
//  required to the generated code, the service_crategen project
//  must be updated to generate the changes.
//
// =================================================================

use std::error::Error;
use std::fmt;

use async_trait::async_trait;
use rusoto_core::credential::ProvideAwsCredentials;
use rusoto_core::region;
use rusoto_core::request::{BufferedHttpResponse, DispatchSignedRequest};
use rusoto_core::{Client, RusotoError};

use rusoto_core::param::{Params, ServiceParams};
use rusoto_core::proto;
use rusoto_core::signature::SignedRequest;
#[allow(unused_imports)]
use serde::{Deserialize, Serialize};
use serde_json;
/// <p>An object that contains information about a blacklisting event that impacts one of the dedicated IP addresses that is associated with your account.</p>
#[derive(Clone, Debug, Default, Deserialize, PartialEq)]
#[cfg_attr(any(test, feature = "serialize_structs"), derive(Serialize))]
pub struct BlacklistEntry {
    /// <p>Additional information about the blacklisting event, as provided by the blacklist maintainer.</p>
    #[serde(rename = "Description")]
    #[serde(skip_serializing_if = "Option::is_none")]
    pub description: Option<String>,
    /// <p>The time when the blacklisting event occurred, shown in Unix time format.</p>
    #[serde(rename = "ListingTime")]
    #[serde(skip_serializing_if = "Option::is_none")]
    pub listing_time: Option<f64>,
    /// <p>The name of the blacklist that the IP address appears on.</p>
    #[serde(rename = "RblName")]
    #[serde(skip_serializing_if = "Option::is_none")]
    pub rbl_name: Option<String>,
}

/// <p>Represents the body of the email message.</p>
#[derive(Clone, Debug, Default, PartialEq, Serialize)]
#[cfg_attr(feature = "deserialize_structs", derive(Deserialize))]
pub struct Body {
    /// <p>An object that represents the version of the message that is displayed in email clients that support HTML. HTML messages can include formatted text, hyperlinks, images, and more. </p>
    #[serde(rename = "Html")]
    #[serde(skip_serializing_if = "Option::is_none")]
    pub html: Option<Content>,
    /// <p>An object that represents the version of the message that is displayed in email clients that don't support HTML, or clients where the recipient has disabled HTML rendering.</p>
    #[serde(rename = "Text")]
    #[serde(skip_serializing_if = "Option::is_none")]
    pub text: Option<Content>,
}

/// <p>An object that defines an Amazon CloudWatch destination for email events. You can use Amazon CloudWatch to monitor and gain insights on your email sending metrics.</p>
#[derive(Clone, Debug, Default, Deserialize, PartialEq, Serialize)]
pub struct CloudWatchDestination {
    /// <p>An array of objects that define the dimensions to use when you send email events to Amazon CloudWatch.</p>
    #[serde(rename = "DimensionConfigurations")]
    pub dimension_configurations: Vec<CloudWatchDimensionConfiguration>,
}

/// <p>An object that defines the dimension configuration to use when you send email events to Amazon CloudWatch.</p>
#[derive(Clone, Debug, Default, Deserialize, PartialEq, Serialize)]
pub struct CloudWatchDimensionConfiguration {
    /// <p><p>The default value of the dimension that is published to Amazon CloudWatch if you don&#39;t provide the value of the dimension when you send an email. This value has to meet the following criteria:</p> <ul> <li> <p>It can only contain ASCII letters (a–z, A–Z), numbers (0–9), underscores (_), or dashes (-).</p> </li> <li> <p>It can contain no more than 256 characters.</p> </li> </ul></p>
    #[serde(rename = "DefaultDimensionValue")]
    pub default_dimension_value: String,
    /// <p><p>The name of an Amazon CloudWatch dimension associated with an email sending metric. The name has to meet the following criteria:</p> <ul> <li> <p>It can only contain ASCII letters (a–z, A–Z), numbers (0–9), underscores (_), or dashes (-).</p> </li> <li> <p>It can contain no more than 256 characters.</p> </li> </ul></p>
    #[serde(rename = "DimensionName")]
    pub dimension_name: String,
    /// <p>The location where the Amazon SES API v2 finds the value of a dimension to publish to Amazon CloudWatch. If you want to use the message tags that you specify using an <code>X-SES-MESSAGE-TAGS</code> header or a parameter to the <code>SendEmail</code> or <code>SendRawEmail</code> API, choose <code>messageTag</code>. If you want to use your own email headers, choose <code>emailHeader</code>. If you want to use link tags, choose <code>linkTags</code>.</p>
    #[serde(rename = "DimensionValueSource")]
    pub dimension_value_source: String,
}

/// <p>An object that represents the content of the email, and optionally a character set specification.</p>
#[derive(Clone, Debug, Default, PartialEq, Serialize)]
#[cfg_attr(feature = "deserialize_structs", derive(Deserialize))]
pub struct Content {
    /// <p>The character set for the content. Because of the constraints of the SMTP protocol, Amazon SES uses 7-bit ASCII by default. If the text includes characters outside of the ASCII range, you have to specify a character set. For example, you could specify <code>UTF-8</code>, <code>ISO-8859-1</code>, or <code>Shift_JIS</code>.</p>
    #[serde(rename = "Charset")]
    #[serde(skip_serializing_if = "Option::is_none")]
    pub charset: Option<String>,
    /// <p>The content of the message itself.</p>
    #[serde(rename = "Data")]
    pub data: String,
}

/// <p>A request to add an event destination to a configuration set.</p>
#[derive(Clone, Debug, Default, PartialEq, Serialize)]
#[cfg_attr(feature = "deserialize_structs", derive(Deserialize))]
pub struct CreateConfigurationSetEventDestinationRequest {
    /// <p>The name of the configuration set that you want to add an event destination to.</p>
    #[serde(rename = "ConfigurationSetName")]
    pub configuration_set_name: String,
    /// <p>An object that defines the event destination.</p>
    #[serde(rename = "EventDestination")]
    pub event_destination: EventDestinationDefinition,
    /// <p>A name that identifies the event destination within the configuration set.</p>
    #[serde(rename = "EventDestinationName")]
    pub event_destination_name: String,
}

/// <p>An HTTP 200 response if the request succeeds, or an error message if the request fails.</p>
#[derive(Clone, Debug, Default, Deserialize, PartialEq)]
#[cfg_attr(any(test, feature = "serialize_structs"), derive(Serialize))]
pub struct CreateConfigurationSetEventDestinationResponse {}

/// <p>A request to create a configuration set.</p>
#[derive(Clone, Debug, Default, PartialEq, Serialize)]
#[cfg_attr(feature = "deserialize_structs", derive(Deserialize))]
pub struct CreateConfigurationSetRequest {
    /// <p>The name of the configuration set.</p>
    #[serde(rename = "ConfigurationSetName")]
    pub configuration_set_name: String,
    /// <p>An object that defines the dedicated IP pool that is used to send emails that you send using the configuration set.</p>
    #[serde(rename = "DeliveryOptions")]
    #[serde(skip_serializing_if = "Option::is_none")]
    pub delivery_options: Option<DeliveryOptions>,
    /// <p>An object that defines whether or not Amazon SES collects reputation metrics for the emails that you send that use the configuration set.</p>
    #[serde(rename = "ReputationOptions")]
    #[serde(skip_serializing_if = "Option::is_none")]
    pub reputation_options: Option<ReputationOptions>,
    /// <p>An object that defines whether or not Amazon SES can send email that you send using the configuration set.</p>
    #[serde(rename = "SendingOptions")]
    #[serde(skip_serializing_if = "Option::is_none")]
    pub sending_options: Option<SendingOptions>,
    #[serde(rename = "SuppressionOptions")]
    #[serde(skip_serializing_if = "Option::is_none")]
    pub suppression_options: Option<SuppressionOptions>,
    /// <p>An array of objects that define the tags (keys and values) that you want to associate with the configuration set.</p>
    #[serde(rename = "Tags")]
    #[serde(skip_serializing_if = "Option::is_none")]
    pub tags: Option<Vec<Tag>>,
    /// <p>An object that defines the open and click tracking options for emails that you send using the configuration set.</p>
    #[serde(rename = "TrackingOptions")]
    #[serde(skip_serializing_if = "Option::is_none")]
    pub tracking_options: Option<TrackingOptions>,
}

/// <p>An HTTP 200 response if the request succeeds, or an error message if the request fails.</p>
#[derive(Clone, Debug, Default, Deserialize, PartialEq)]
#[cfg_attr(any(test, feature = "serialize_structs"), derive(Serialize))]
pub struct CreateConfigurationSetResponse {}

/// <p>A request to create a new dedicated IP pool.</p>
#[derive(Clone, Debug, Default, PartialEq, Serialize)]
#[cfg_attr(feature = "deserialize_structs", derive(Deserialize))]
pub struct CreateDedicatedIpPoolRequest {
    /// <p>The name of the dedicated IP pool.</p>
    #[serde(rename = "PoolName")]
    pub pool_name: String,
    /// <p>An object that defines the tags (keys and values) that you want to associate with the pool.</p>
    #[serde(rename = "Tags")]
    #[serde(skip_serializing_if = "Option::is_none")]
    pub tags: Option<Vec<Tag>>,
}

/// <p>An HTTP 200 response if the request succeeds, or an error message if the request fails.</p>
#[derive(Clone, Debug, Default, Deserialize, PartialEq)]
#[cfg_attr(any(test, feature = "serialize_structs"), derive(Serialize))]
pub struct CreateDedicatedIpPoolResponse {}

/// <p>A request to perform a predictive inbox placement test. Predictive inbox placement tests can help you predict how your messages will be handled by various email providers around the world. When you perform a predictive inbox placement test, you provide a sample message that contains the content that you plan to send to your customers. We send that message to special email addresses spread across several major email providers around the world. The test takes about 24 hours to complete. When the test is complete, you can use the <code>GetDeliverabilityTestReport</code> operation to view the results of the test.</p>
#[derive(Clone, Debug, Default, PartialEq, Serialize)]
#[cfg_attr(feature = "deserialize_structs", derive(Deserialize))]
pub struct CreateDeliverabilityTestReportRequest {
    /// <p>The HTML body of the message that you sent when you performed the predictive inbox placement test.</p>
    #[serde(rename = "Content")]
    pub content: EmailContent,
    /// <p>The email address that the predictive inbox placement test email was sent from.</p>
    #[serde(rename = "FromEmailAddress")]
    pub from_email_address: String,
    /// <p>A unique name that helps you to identify the predictive inbox placement test when you retrieve the results.</p>
    #[serde(rename = "ReportName")]
    #[serde(skip_serializing_if = "Option::is_none")]
    pub report_name: Option<String>,
    /// <p>An array of objects that define the tags (keys and values) that you want to associate with the predictive inbox placement test.</p>
    #[serde(rename = "Tags")]
    #[serde(skip_serializing_if = "Option::is_none")]
    pub tags: Option<Vec<Tag>>,
}

/// <p>Information about the predictive inbox placement test that you created.</p>
#[derive(Clone, Debug, Default, Deserialize, PartialEq)]
#[cfg_attr(any(test, feature = "serialize_structs"), derive(Serialize))]
pub struct CreateDeliverabilityTestReportResponse {
    /// <p>The status of the predictive inbox placement test. If the status is <code>IN_PROGRESS</code>, then the predictive inbox placement test is currently running. Predictive inbox placement tests are usually complete within 24 hours of creating the test. If the status is <code>COMPLETE</code>, then the test is finished, and you can use the <code>GetDeliverabilityTestReport</code> to view the results of the test.</p>
    #[serde(rename = "DeliverabilityTestStatus")]
    pub deliverability_test_status: String,
    /// <p>A unique string that identifies the predictive inbox placement test.</p>
    #[serde(rename = "ReportId")]
    pub report_id: String,
}

/// <p>A request to begin the verification process for an email identity (an email address or domain).</p>
#[derive(Clone, Debug, Default, PartialEq, Serialize)]
#[cfg_attr(feature = "deserialize_structs", derive(Deserialize))]
pub struct CreateEmailIdentityRequest {
    /// <p>If your request includes this object, Amazon SES configures the identity to use Bring Your Own DKIM (BYODKIM) for DKIM authentication purposes, as opposed to the default method, <a href="https://docs.aws.amazon.com/ses/latest/DeveloperGuide/easy-dkim.html">Easy DKIM</a>.</p> <p>You can only specify this object if the email identity is a domain, as opposed to an address.</p>
    #[serde(rename = "DkimSigningAttributes")]
    #[serde(skip_serializing_if = "Option::is_none")]
    pub dkim_signing_attributes: Option<DkimSigningAttributes>,
    /// <p>The email address or domain that you want to verify.</p>
    #[serde(rename = "EmailIdentity")]
    pub email_identity: String,
    /// <p>An array of objects that define the tags (keys and values) that you want to associate with the email identity.</p>
    #[serde(rename = "Tags")]
    #[serde(skip_serializing_if = "Option::is_none")]
    pub tags: Option<Vec<Tag>>,
}

/// <p>If the email identity is a domain, this object contains information about the DKIM verification status for the domain.</p> <p>If the email identity is an email address, this object is empty. </p>
#[derive(Clone, Debug, Default, Deserialize, PartialEq)]
#[cfg_attr(any(test, feature = "serialize_structs"), derive(Serialize))]
pub struct CreateEmailIdentityResponse {
    /// <p>An object that contains information about the DKIM attributes for the identity.</p>
    #[serde(rename = "DkimAttributes")]
    #[serde(skip_serializing_if = "Option::is_none")]
    pub dkim_attributes: Option<DkimAttributes>,
    /// <p>The email identity type.</p>
    #[serde(rename = "IdentityType")]
    #[serde(skip_serializing_if = "Option::is_none")]
    pub identity_type: Option<String>,
    /// <p>Specifies whether or not the identity is verified. You can only send email from verified email addresses or domains. For more information about verifying identities, see the <a href="https://docs.aws.amazon.com/pinpoint/latest/userguide/channels-email-manage-verify.html">Amazon Pinpoint User Guide</a>.</p>
    #[serde(rename = "VerifiedForSendingStatus")]
    #[serde(skip_serializing_if = "Option::is_none")]
    pub verified_for_sending_status: Option<bool>,
}

/// <p>An object that contains information about the volume of email sent on each day of the analysis period.</p>
#[derive(Clone, Debug, Default, Deserialize, PartialEq)]
#[cfg_attr(any(test, feature = "serialize_structs"), derive(Serialize))]
pub struct DailyVolume {
    /// <p>An object that contains inbox placement metrics for a specified day in the analysis period, broken out by the recipient's email provider.</p>
    #[serde(rename = "DomainIspPlacements")]
    #[serde(skip_serializing_if = "Option::is_none")]
    pub domain_isp_placements: Option<Vec<DomainIspPlacement>>,
    /// <p>The date that the DailyVolume metrics apply to, in Unix time.</p>
    #[serde(rename = "StartDate")]
    #[serde(skip_serializing_if = "Option::is_none")]
    pub start_date: Option<f64>,
    /// <p>An object that contains inbox placement metrics for a specific day in the analysis period.</p>
    #[serde(rename = "VolumeStatistics")]
    #[serde(skip_serializing_if = "Option::is_none")]
    pub volume_statistics: Option<VolumeStatistics>,
}

/// <p>Contains information about a dedicated IP address that is associated with your Amazon SES account.</p> <p>To learn more about requesting dedicated IP addresses, see <a href="https://docs.aws.amazon.com/ses/latest/DeveloperGuide/dedicated-ip-case.html">Requesting and Relinquishing Dedicated IP Addresses</a> in the <i>Amazon SES Developer Guide</i>.</p>
#[derive(Clone, Debug, Default, Deserialize, PartialEq)]
#[cfg_attr(any(test, feature = "serialize_structs"), derive(Serialize))]
pub struct DedicatedIp {
    /// <p>An IPv4 address.</p>
    #[serde(rename = "Ip")]
    pub ip: String,
    /// <p>The name of the dedicated IP pool that the IP address is associated with.</p>
    #[serde(rename = "PoolName")]
    #[serde(skip_serializing_if = "Option::is_none")]
    pub pool_name: Option<String>,
    /// <p>Indicates how complete the dedicated IP warm-up process is. When this value equals 1, the address has completed the warm-up process and is ready for use.</p>
    #[serde(rename = "WarmupPercentage")]
    pub warmup_percentage: i64,
    /// <p><p>The warm-up status of a dedicated IP address. The status can have one of the following values:</p> <ul> <li> <p> <code>IN_PROGRESS</code> – The IP address isn&#39;t ready to use because the dedicated IP warm-up process is ongoing.</p> </li> <li> <p> <code>DONE</code> – The dedicated IP warm-up process is complete, and the IP address is ready to use.</p> </li> </ul></p>
    #[serde(rename = "WarmupStatus")]
    pub warmup_status: String,
}

/// <p>A request to delete an event destination from a configuration set.</p>
#[derive(Clone, Debug, Default, PartialEq, Serialize)]
#[cfg_attr(feature = "deserialize_structs", derive(Deserialize))]
pub struct DeleteConfigurationSetEventDestinationRequest {
    /// <p>The name of the configuration set that contains the event destination that you want to delete.</p>
    #[serde(rename = "ConfigurationSetName")]
    pub configuration_set_name: String,
    /// <p>The name of the event destination that you want to delete.</p>
    #[serde(rename = "EventDestinationName")]
    pub event_destination_name: String,
}

/// <p>An HTTP 200 response if the request succeeds, or an error message if the request fails.</p>
#[derive(Clone, Debug, Default, Deserialize, PartialEq)]
#[cfg_attr(any(test, feature = "serialize_structs"), derive(Serialize))]
pub struct DeleteConfigurationSetEventDestinationResponse {}

/// <p>A request to delete a configuration set.</p>
#[derive(Clone, Debug, Default, PartialEq, Serialize)]
#[cfg_attr(feature = "deserialize_structs", derive(Deserialize))]
pub struct DeleteConfigurationSetRequest {
    /// <p>The name of the configuration set that you want to delete.</p>
    #[serde(rename = "ConfigurationSetName")]
    pub configuration_set_name: String,
}

/// <p>An HTTP 200 response if the request succeeds, or an error message if the request fails.</p>
#[derive(Clone, Debug, Default, Deserialize, PartialEq)]
#[cfg_attr(any(test, feature = "serialize_structs"), derive(Serialize))]
pub struct DeleteConfigurationSetResponse {}

/// <p>A request to delete a dedicated IP pool.</p>
#[derive(Clone, Debug, Default, PartialEq, Serialize)]
#[cfg_attr(feature = "deserialize_structs", derive(Deserialize))]
pub struct DeleteDedicatedIpPoolRequest {
    /// <p>The name of the dedicated IP pool that you want to delete.</p>
    #[serde(rename = "PoolName")]
    pub pool_name: String,
}

/// <p>An HTTP 200 response if the request succeeds, or an error message if the request fails.</p>
#[derive(Clone, Debug, Default, Deserialize, PartialEq)]
#[cfg_attr(any(test, feature = "serialize_structs"), derive(Serialize))]
pub struct DeleteDedicatedIpPoolResponse {}

/// <p>A request to delete an existing email identity. When you delete an identity, you lose the ability to send email from that identity. You can restore your ability to send email by completing the verification process for the identity again.</p>
#[derive(Clone, Debug, Default, PartialEq, Serialize)]
#[cfg_attr(feature = "deserialize_structs", derive(Deserialize))]
pub struct DeleteEmailIdentityRequest {
    /// <p>The identity (that is, the email address or domain) that you want to delete.</p>
    #[serde(rename = "EmailIdentity")]
    pub email_identity: String,
}

/// <p>An HTTP 200 response if the request succeeds, or an error message if the request fails.</p>
#[derive(Clone, Debug, Default, Deserialize, PartialEq)]
#[cfg_attr(any(test, feature = "serialize_structs"), derive(Serialize))]
pub struct DeleteEmailIdentityResponse {}

/// <p>A request to remove an email address from the suppression list for your account.</p>
#[derive(Clone, Debug, Default, PartialEq, Serialize)]
#[cfg_attr(feature = "deserialize_structs", derive(Deserialize))]
pub struct DeleteSuppressedDestinationRequest {
    /// <p>The suppressed email destination to remove from the account suppression list.</p>
    #[serde(rename = "EmailAddress")]
    pub email_address: String,
}

/// <p>An HTTP 200 response if the request succeeds, or an error message if the request fails.</p>
#[derive(Clone, Debug, Default, Deserialize, PartialEq)]
#[cfg_attr(any(test, feature = "serialize_structs"), derive(Serialize))]
pub struct DeleteSuppressedDestinationResponse {}

/// <p>An object that contains metadata related to a predictive inbox placement test.</p>
#[derive(Clone, Debug, Default, Deserialize, PartialEq)]
#[cfg_attr(any(test, feature = "serialize_structs"), derive(Serialize))]
pub struct DeliverabilityTestReport {
    /// <p>The date and time when the predictive inbox placement test was created, in Unix time format.</p>
    #[serde(rename = "CreateDate")]
    #[serde(skip_serializing_if = "Option::is_none")]
    pub create_date: Option<f64>,
    /// <p>The status of the predictive inbox placement test. If the status is <code>IN_PROGRESS</code>, then the predictive inbox placement test is currently running. Predictive inbox placement tests are usually complete within 24 hours of creating the test. If the status is <code>COMPLETE</code>, then the test is finished, and you can use the <code>GetDeliverabilityTestReport</code> to view the results of the test.</p>
    #[serde(rename = "DeliverabilityTestStatus")]
    #[serde(skip_serializing_if = "Option::is_none")]
    pub deliverability_test_status: Option<String>,
    /// <p>The sender address that you specified for the predictive inbox placement test.</p>
    #[serde(rename = "FromEmailAddress")]
    #[serde(skip_serializing_if = "Option::is_none")]
    pub from_email_address: Option<String>,
    /// <p>A unique string that identifies the predictive inbox placement test.</p>
    #[serde(rename = "ReportId")]
    #[serde(skip_serializing_if = "Option::is_none")]
    pub report_id: Option<String>,
    /// <p>A name that helps you identify a predictive inbox placement test report.</p>
    #[serde(rename = "ReportName")]
    #[serde(skip_serializing_if = "Option::is_none")]
    pub report_name: Option<String>,
    /// <p>The subject line for an email that you submitted in a predictive inbox placement test.</p>
    #[serde(rename = "Subject")]
    #[serde(skip_serializing_if = "Option::is_none")]
    pub subject: Option<String>,
}

/// <p>Used to associate a configuration set with a dedicated IP pool.</p>
#[derive(Clone, Debug, Default, Deserialize, PartialEq, Serialize)]
pub struct DeliveryOptions {
    /// <p>The name of the dedicated IP pool that you want to associate with the configuration set.</p>
    #[serde(rename = "SendingPoolName")]
    #[serde(skip_serializing_if = "Option::is_none")]
    pub sending_pool_name: Option<String>,
    /// <p>Specifies whether messages that use the configuration set are required to use Transport Layer Security (TLS). If the value is <code>Require</code>, messages are only delivered if a TLS connection can be established. If the value is <code>Optional</code>, messages can be delivered in plain text if a TLS connection can't be established.</p>
    #[serde(rename = "TlsPolicy")]
    #[serde(skip_serializing_if = "Option::is_none")]
    pub tls_policy: Option<String>,
}

/// <p>An object that describes the recipients for an email.</p>
#[derive(Clone, Debug, Default, PartialEq, Serialize)]
#[cfg_attr(feature = "deserialize_structs", derive(Deserialize))]
pub struct Destination {
    /// <p>An array that contains the email addresses of the "BCC" (blind carbon copy) recipients for the email.</p>
    #[serde(rename = "BccAddresses")]
    #[serde(skip_serializing_if = "Option::is_none")]
    pub bcc_addresses: Option<Vec<String>>,
    /// <p>An array that contains the email addresses of the "CC" (carbon copy) recipients for the email.</p>
    #[serde(rename = "CcAddresses")]
    #[serde(skip_serializing_if = "Option::is_none")]
    pub cc_addresses: Option<Vec<String>>,
    /// <p>An array that contains the email addresses of the "To" recipients for the email.</p>
    #[serde(rename = "ToAddresses")]
    #[serde(skip_serializing_if = "Option::is_none")]
    pub to_addresses: Option<Vec<String>>,
}

/// <p>An object that contains information about the DKIM authentication status for an email identity.</p> <p>Amazon SES determines the authentication status by searching for specific records in the DNS configuration for the domain. If you used <a href="https://docs.aws.amazon.com/ses/latest/DeveloperGuide/easy-dkim.html">Easy DKIM</a> to set up DKIM authentication, Amazon SES tries to find three unique CNAME records in the DNS configuration for your domain. If you provided a public key to perform DKIM authentication, Amazon SES tries to find a TXT record that uses the selector that you specified. The value of the TXT record must be a public key that's paired with the private key that you specified in the process of creating the identity</p>
#[derive(Clone, Debug, Default, Deserialize, PartialEq)]
#[cfg_attr(any(test, feature = "serialize_structs"), derive(Serialize))]
pub struct DkimAttributes {
    /// <p><p>A string that indicates how DKIM was configured for the identity. There are two possible values:</p> <ul> <li> <p> <code>AWS_SES</code> – Indicates that DKIM was configured for the identity by using <a href="https://docs.aws.amazon.com/ses/latest/DeveloperGuide/easy-dkim.html">Easy DKIM</a>.</p> </li> <li> <p> <code>EXTERNAL</code> – Indicates that DKIM was configured for the identity by using Bring Your Own DKIM (BYODKIM).</p> </li> </ul></p>
    #[serde(rename = "SigningAttributesOrigin")]
    #[serde(skip_serializing_if = "Option::is_none")]
    pub signing_attributes_origin: Option<String>,
    /// <p>If the value is <code>true</code>, then the messages that you send from the identity are signed using DKIM. If the value is <code>false</code>, then the messages that you send from the identity aren't DKIM-signed.</p>
    #[serde(rename = "SigningEnabled")]
    #[serde(skip_serializing_if = "Option::is_none")]
    pub signing_enabled: Option<bool>,
    /// <p><p>Describes whether or not Amazon SES has successfully located the DKIM records in the DNS records for the domain. The status can be one of the following:</p> <ul> <li> <p> <code>PENDING</code> – The verification process was initiated, but Amazon SES hasn&#39;t yet detected the DKIM records in the DNS configuration for the domain.</p> </li> <li> <p> <code>SUCCESS</code> – The verification process completed successfully.</p> </li> <li> <p> <code>FAILED</code> – The verification process failed. This typically occurs when Amazon SES fails to find the DKIM records in the DNS configuration of the domain.</p> </li> <li> <p> <code>TEMPORARY<em>FAILURE</code> – A temporary issue is preventing Amazon SES from determining the DKIM authentication status of the domain.</p> </li> <li> <p> <code>NOT</em>STARTED</code> – The DKIM verification process hasn&#39;t been initiated for the domain.</p> </li> </ul></p>
    #[serde(rename = "Status")]
    #[serde(skip_serializing_if = "Option::is_none")]
    pub status: Option<String>,
    /// <p>If you used <a href="https://docs.aws.amazon.com/ses/latest/DeveloperGuide/easy-dkim.html">Easy DKIM</a> to configure DKIM authentication for the domain, then this object contains a set of unique strings that you use to create a set of CNAME records that you add to the DNS configuration for your domain. When Amazon SES detects these records in the DNS configuration for your domain, the DKIM authentication process is complete.</p> <p>If you configured DKIM authentication for the domain by providing your own public-private key pair, then this object contains the selector for the public key.</p> <p>Regardless of the DKIM authentication method you use, Amazon SES searches for the appropriate records in the DNS configuration of the domain for up to 72 hours.</p>
    #[serde(rename = "Tokens")]
    #[serde(skip_serializing_if = "Option::is_none")]
    pub tokens: Option<Vec<String>>,
}

/// <p>An object that contains information about the tokens used for setting up Bring Your Own DKIM (BYODKIM).</p>
#[derive(Clone, Debug, Default, PartialEq, Serialize)]
#[cfg_attr(feature = "deserialize_structs", derive(Deserialize))]
pub struct DkimSigningAttributes {
    /// <p>A private key that's used to generate a DKIM signature.</p> <p>The private key must use 1024-bit RSA encryption, and must be encoded using base64 encoding.</p>
    #[serde(rename = "DomainSigningPrivateKey")]
    pub domain_signing_private_key: String,
    /// <p>A string that's used to identify a public key in the DNS configuration for a domain.</p>
    #[serde(rename = "DomainSigningSelector")]
    pub domain_signing_selector: String,
}

/// <p>An object that contains the deliverability data for a specific campaign. This data is available for a campaign only if the campaign sent email by using a domain that the Deliverability dashboard is enabled for (<code>PutDeliverabilityDashboardOption</code> operation).</p>
#[derive(Clone, Debug, Default, Deserialize, PartialEq)]
#[cfg_attr(any(test, feature = "serialize_structs"), derive(Serialize))]
pub struct DomainDeliverabilityCampaign {
    /// <p>The unique identifier for the campaign. The Deliverability dashboard automatically generates and assigns this identifier to a campaign.</p>
    #[serde(rename = "CampaignId")]
    #[serde(skip_serializing_if = "Option::is_none")]
    pub campaign_id: Option<String>,
    /// <p>The percentage of email messages that were deleted by recipients, without being opened first. Due to technical limitations, this value only includes recipients who opened the message by using an email client that supports images.</p>
    #[serde(rename = "DeleteRate")]
    #[serde(skip_serializing_if = "Option::is_none")]
    pub delete_rate: Option<f64>,
    /// <p>The major email providers who handled the email message.</p>
    #[serde(rename = "Esps")]
    #[serde(skip_serializing_if = "Option::is_none")]
    pub esps: Option<Vec<String>>,
    /// <p>The first time, in Unix time format, when the email message was delivered to any recipient's inbox. This value can help you determine how long it took for a campaign to deliver an email message.</p>
    #[serde(rename = "FirstSeenDateTime")]
    #[serde(skip_serializing_if = "Option::is_none")]
    pub first_seen_date_time: Option<f64>,
    /// <p>The verified email address that the email message was sent from.</p>
    #[serde(rename = "FromAddress")]
    #[serde(skip_serializing_if = "Option::is_none")]
    pub from_address: Option<String>,
    /// <p>The URL of an image that contains a snapshot of the email message that was sent.</p>
    #[serde(rename = "ImageUrl")]
    #[serde(skip_serializing_if = "Option::is_none")]
    pub image_url: Option<String>,
    /// <p>The number of email messages that were delivered to recipients’ inboxes.</p>
    #[serde(rename = "InboxCount")]
    #[serde(skip_serializing_if = "Option::is_none")]
    pub inbox_count: Option<i64>,
    /// <p>The last time, in Unix time format, when the email message was delivered to any recipient's inbox. This value can help you determine how long it took for a campaign to deliver an email message.</p>
    #[serde(rename = "LastSeenDateTime")]
    #[serde(skip_serializing_if = "Option::is_none")]
    pub last_seen_date_time: Option<f64>,
    /// <p>The projected number of recipients that the email message was sent to.</p>
    #[serde(rename = "ProjectedVolume")]
    #[serde(skip_serializing_if = "Option::is_none")]
    pub projected_volume: Option<i64>,
    /// <p>The percentage of email messages that were opened and then deleted by recipients. Due to technical limitations, this value only includes recipients who opened the message by using an email client that supports images.</p>
    #[serde(rename = "ReadDeleteRate")]
    #[serde(skip_serializing_if = "Option::is_none")]
    pub read_delete_rate: Option<f64>,
    /// <p>The percentage of email messages that were opened by recipients. Due to technical limitations, this value only includes recipients who opened the message by using an email client that supports images.</p>
    #[serde(rename = "ReadRate")]
    #[serde(skip_serializing_if = "Option::is_none")]
    pub read_rate: Option<f64>,
    /// <p>The IP addresses that were used to send the email message.</p>
    #[serde(rename = "SendingIps")]
    #[serde(skip_serializing_if = "Option::is_none")]
    pub sending_ips: Option<Vec<String>>,
    /// <p>The number of email messages that were delivered to recipients' spam or junk mail folders.</p>
    #[serde(rename = "SpamCount")]
    #[serde(skip_serializing_if = "Option::is_none")]
    pub spam_count: Option<i64>,
    /// <p>The subject line, or title, of the email message.</p>
    #[serde(rename = "Subject")]
    #[serde(skip_serializing_if = "Option::is_none")]
    pub subject: Option<String>,
}

/// <p>An object that contains information about the Deliverability dashboard subscription for a verified domain that you use to send email and currently has an active Deliverability dashboard subscription. If a Deliverability dashboard subscription is active for a domain, you gain access to reputation, inbox placement, and other metrics for the domain.</p>
#[derive(Clone, Debug, Default, Deserialize, PartialEq, Serialize)]
pub struct DomainDeliverabilityTrackingOption {
    /// <p>A verified domain that’s associated with your AWS account and currently has an active Deliverability dashboard subscription.</p>
    #[serde(rename = "Domain")]
    #[serde(skip_serializing_if = "Option::is_none")]
    pub domain: Option<String>,
    /// <p>An object that contains information about the inbox placement data settings for the domain.</p>
    #[serde(rename = "InboxPlacementTrackingOption")]
    #[serde(skip_serializing_if = "Option::is_none")]
    pub inbox_placement_tracking_option: Option<InboxPlacementTrackingOption>,
    /// <p>The date, in Unix time format, when you enabled the Deliverability dashboard for the domain.</p>
    #[serde(rename = "SubscriptionStartDate")]
    #[serde(skip_serializing_if = "Option::is_none")]
    pub subscription_start_date: Option<f64>,
}

/// <p>An object that contains inbox placement data for email sent from one of your email domains to a specific email provider.</p>
#[derive(Clone, Debug, Default, Deserialize, PartialEq)]
#[cfg_attr(any(test, feature = "serialize_structs"), derive(Serialize))]
pub struct DomainIspPlacement {
    /// <p>The percentage of messages that were sent from the selected domain to the specified email provider that arrived in recipients' inboxes.</p>
    #[serde(rename = "InboxPercentage")]
    #[serde(skip_serializing_if = "Option::is_none")]
    pub inbox_percentage: Option<f64>,
    /// <p>The total number of messages that were sent from the selected domain to the specified email provider that arrived in recipients' inboxes.</p>
    #[serde(rename = "InboxRawCount")]
    #[serde(skip_serializing_if = "Option::is_none")]
    pub inbox_raw_count: Option<i64>,
    /// <p>The name of the email provider that the inbox placement data applies to.</p>
    #[serde(rename = "IspName")]
    #[serde(skip_serializing_if = "Option::is_none")]
    pub isp_name: Option<String>,
    /// <p>The percentage of messages that were sent from the selected domain to the specified email provider that arrived in recipients' spam or junk mail folders.</p>
    #[serde(rename = "SpamPercentage")]
    #[serde(skip_serializing_if = "Option::is_none")]
    pub spam_percentage: Option<f64>,
    /// <p>The total number of messages that were sent from the selected domain to the specified email provider that arrived in recipients' spam or junk mail folders.</p>
    #[serde(rename = "SpamRawCount")]
    #[serde(skip_serializing_if = "Option::is_none")]
    pub spam_raw_count: Option<i64>,
}

/// <p>An object that defines the entire content of the email, including the message headers and the body content. You can create a simple email message, in which you specify the subject and the text and HTML versions of the message body. You can also create raw messages, in which you specify a complete MIME-formatted message. Raw messages can include attachments and custom headers.</p>
#[derive(Clone, Debug, Default, PartialEq, Serialize)]
#[cfg_attr(feature = "deserialize_structs", derive(Deserialize))]
pub struct EmailContent {
    /// <p><p>The raw email message. The message has to meet the following criteria:</p> <ul> <li> <p>The message has to contain a header and a body, separated by one blank line.</p> </li> <li> <p>All of the required header fields must be present in the message.</p> </li> <li> <p>Each part of a multipart MIME message must be formatted properly.</p> </li> <li> <p>If you include attachments, they must be in a file format that the Amazon SES API v2 supports. </p> </li> <li> <p>The entire message must be Base64 encoded.</p> </li> <li> <p>If any of the MIME parts in your message contain content that is outside of the 7-bit ASCII character range, you should encode that content to ensure that recipients&#39; email clients render the message properly.</p> </li> <li> <p>The length of any single line of text in the message can&#39;t exceed 1,000 characters. This restriction is defined in <a href="https://tools.ietf.org/html/rfc5321">RFC 5321</a>.</p> </li> </ul></p>
    #[serde(rename = "Raw")]
    #[serde(skip_serializing_if = "Option::is_none")]
    pub raw: Option<RawMessage>,
    /// <p>The simple email message. The message consists of a subject and a message body.</p>
    #[serde(rename = "Simple")]
    #[serde(skip_serializing_if = "Option::is_none")]
    pub simple: Option<Message>,
    /// <p>The template to use for the email message.</p>
    #[serde(rename = "Template")]
    #[serde(skip_serializing_if = "Option::is_none")]
    pub template: Option<Template>,
}

<<<<<<< HEAD
/// <p>In the Amazon SES API v2, <i>events</i> include message sends, deliveries, opens, clicks, bounces, and complaints. <i>Event destinations</i> are places that you can send information about these events to. For example, you can send event data to Amazon SNS to receive notifications when you receive bounces or complaints, or you can use Amazon Kinesis Data Firehose to stream data to Amazon S3 for long-term storage.</p>
#[derive(Clone, Debug, Default, Deserialize, PartialEq)]
=======
/// <p>In the Amazon SES API v2, <i>events</i> include message sends, deliveries, opens, clicks, bounces, complaints and delivery delays. <i>Event destinations</i> are places that you can send information about these events to. For example, you can send event data to Amazon SNS to receive notifications when you receive bounces or complaints, or you can use Amazon Kinesis Data Firehose to stream data to Amazon S3 for long-term storage.</p>
#[derive(Default, Debug, Clone, PartialEq, Deserialize)]
>>>>>>> e150e708
#[cfg_attr(any(test, feature = "serialize_structs"), derive(Serialize))]
pub struct EventDestination {
    /// <p>An object that defines an Amazon CloudWatch destination for email events. You can use Amazon CloudWatch to monitor and gain insights on your email sending metrics.</p>
    #[serde(rename = "CloudWatchDestination")]
    #[serde(skip_serializing_if = "Option::is_none")]
    pub cloud_watch_destination: Option<CloudWatchDestination>,
    /// <p>If <code>true</code>, the event destination is enabled. When the event destination is enabled, the specified event types are sent to the destinations in this <code>EventDestinationDefinition</code>.</p> <p>If <code>false</code>, the event destination is disabled. When the event destination is disabled, events aren't sent to the specified destinations.</p>
    #[serde(rename = "Enabled")]
    #[serde(skip_serializing_if = "Option::is_none")]
    pub enabled: Option<bool>,
    /// <p>An object that defines an Amazon Kinesis Data Firehose destination for email events. You can use Amazon Kinesis Data Firehose to stream data to other services, such as Amazon S3 and Amazon Redshift.</p>
    #[serde(rename = "KinesisFirehoseDestination")]
    #[serde(skip_serializing_if = "Option::is_none")]
    pub kinesis_firehose_destination: Option<KinesisFirehoseDestination>,
    /// <p>The types of events that Amazon SES sends to the specified event destinations.</p>
    #[serde(rename = "MatchingEventTypes")]
    pub matching_event_types: Vec<String>,
    /// <p>A name that identifies the event destination.</p>
    #[serde(rename = "Name")]
    pub name: String,
    /// <p>An object that defines an Amazon Pinpoint project destination for email events. You can send email event data to a Amazon Pinpoint project to view metrics using the Transactional Messaging dashboards that are built in to Amazon Pinpoint. For more information, see <a href="https://docs.aws.amazon.com/pinpoint/latest/userguide/analytics-transactional-messages.html">Transactional Messaging Charts</a> in the <i>Amazon Pinpoint User Guide</i>.</p>
    #[serde(rename = "PinpointDestination")]
    #[serde(skip_serializing_if = "Option::is_none")]
    pub pinpoint_destination: Option<PinpointDestination>,
    /// <p>An object that defines an Amazon SNS destination for email events. You can use Amazon SNS to send notification when certain email events occur.</p>
    #[serde(rename = "SnsDestination")]
    #[serde(skip_serializing_if = "Option::is_none")]
    pub sns_destination: Option<SnsDestination>,
}

/// <p>An object that defines the event destination. Specifically, it defines which services receive events from emails sent using the configuration set that the event destination is associated with. Also defines the types of events that are sent to the event destination.</p>
#[derive(Clone, Debug, Default, PartialEq, Serialize)]
#[cfg_attr(feature = "deserialize_structs", derive(Deserialize))]
pub struct EventDestinationDefinition {
    /// <p>An object that defines an Amazon CloudWatch destination for email events. You can use Amazon CloudWatch to monitor and gain insights on your email sending metrics.</p>
    #[serde(rename = "CloudWatchDestination")]
    #[serde(skip_serializing_if = "Option::is_none")]
    pub cloud_watch_destination: Option<CloudWatchDestination>,
    /// <p>If <code>true</code>, the event destination is enabled. When the event destination is enabled, the specified event types are sent to the destinations in this <code>EventDestinationDefinition</code>.</p> <p>If <code>false</code>, the event destination is disabled. When the event destination is disabled, events aren't sent to the specified destinations.</p>
    #[serde(rename = "Enabled")]
    #[serde(skip_serializing_if = "Option::is_none")]
    pub enabled: Option<bool>,
    /// <p>An object that defines an Amazon Kinesis Data Firehose destination for email events. You can use Amazon Kinesis Data Firehose to stream data to other services, such as Amazon S3 and Amazon Redshift.</p>
    #[serde(rename = "KinesisFirehoseDestination")]
    #[serde(skip_serializing_if = "Option::is_none")]
    pub kinesis_firehose_destination: Option<KinesisFirehoseDestination>,
    /// <p>An array that specifies which events the Amazon SES API v2 should send to the destinations in this <code>EventDestinationDefinition</code>.</p>
    #[serde(rename = "MatchingEventTypes")]
    #[serde(skip_serializing_if = "Option::is_none")]
    pub matching_event_types: Option<Vec<String>>,
    /// <p>An object that defines an Amazon Pinpoint project destination for email events. You can send email event data to a Amazon Pinpoint project to view metrics using the Transactional Messaging dashboards that are built in to Amazon Pinpoint. For more information, see <a href="https://docs.aws.amazon.com/pinpoint/latest/userguide/analytics-transactional-messages.html">Transactional Messaging Charts</a> in the <i>Amazon Pinpoint User Guide</i>.</p>
    #[serde(rename = "PinpointDestination")]
    #[serde(skip_serializing_if = "Option::is_none")]
    pub pinpoint_destination: Option<PinpointDestination>,
    /// <p>An object that defines an Amazon SNS destination for email events. You can use Amazon SNS to send notification when certain email events occur.</p>
    #[serde(rename = "SnsDestination")]
    #[serde(skip_serializing_if = "Option::is_none")]
    pub sns_destination: Option<SnsDestination>,
}

/// <p>A request to obtain information about the email-sending capabilities of your Amazon SES account.</p>
#[derive(Clone, Debug, Default, PartialEq, Serialize)]
#[cfg_attr(feature = "deserialize_structs", derive(Deserialize))]
pub struct GetAccountRequest {}

/// <p>A list of details about the email-sending capabilities of your Amazon SES account in the current AWS Region.</p>
#[derive(Clone, Debug, Default, Deserialize, PartialEq)]
#[cfg_attr(any(test, feature = "serialize_structs"), derive(Serialize))]
pub struct GetAccountResponse {
    /// <p>Indicates whether or not the automatic warm-up feature is enabled for dedicated IP addresses that are associated with your account.</p>
    #[serde(rename = "DedicatedIpAutoWarmupEnabled")]
    #[serde(skip_serializing_if = "Option::is_none")]
    pub dedicated_ip_auto_warmup_enabled: Option<bool>,
    /// <p><p>The reputation status of your Amazon SES account. The status can be one of the following:</p> <ul> <li> <p> <code>HEALTHY</code> – There are no reputation-related issues that currently impact your account.</p> </li> <li> <p> <code>PROBATION</code> – We&#39;ve identified potential issues with your Amazon SES account. We&#39;re placing your account under review while you work on correcting these issues.</p> </li> <li> <p> <code>SHUTDOWN</code> – Your account&#39;s ability to send email is currently paused because of an issue with the email sent from your account. When you correct the issue, you can contact us and request that your account&#39;s ability to send email is resumed.</p> </li> </ul></p>
    #[serde(rename = "EnforcementStatus")]
    #[serde(skip_serializing_if = "Option::is_none")]
    pub enforcement_status: Option<String>,
    /// <p>Indicates whether or not your account has production access in the current AWS Region.</p> <p>If the value is <code>false</code>, then your account is in the <i>sandbox</i>. When your account is in the sandbox, you can only send email to verified identities. Additionally, the maximum number of emails you can send in a 24-hour period (your sending quota) is 200, and the maximum number of emails you can send per second (your maximum sending rate) is 1.</p> <p>If the value is <code>true</code>, then your account has production access. When your account has production access, you can send email to any address. The sending quota and maximum sending rate for your account vary based on your specific use case.</p>
    #[serde(rename = "ProductionAccessEnabled")]
    #[serde(skip_serializing_if = "Option::is_none")]
    pub production_access_enabled: Option<bool>,
    /// <p>An object that contains information about the per-day and per-second sending limits for your Amazon SES account in the current AWS Region.</p>
    #[serde(rename = "SendQuota")]
    #[serde(skip_serializing_if = "Option::is_none")]
    pub send_quota: Option<SendQuota>,
    /// <p>Indicates whether or not email sending is enabled for your Amazon SES account in the current AWS Region.</p>
    #[serde(rename = "SendingEnabled")]
    #[serde(skip_serializing_if = "Option::is_none")]
    pub sending_enabled: Option<bool>,
    /// <p>An object that contains information about the email address suppression preferences for your account in the current AWS Region.</p>
    #[serde(rename = "SuppressionAttributes")]
    #[serde(skip_serializing_if = "Option::is_none")]
    pub suppression_attributes: Option<SuppressionAttributes>,
}

/// <p>A request to retrieve a list of the blacklists that your dedicated IP addresses appear on.</p>
#[derive(Clone, Debug, Default, PartialEq, Serialize)]
#[cfg_attr(feature = "deserialize_structs", derive(Deserialize))]
pub struct GetBlacklistReportsRequest {
    /// <p>A list of IP addresses that you want to retrieve blacklist information about. You can only specify the dedicated IP addresses that you use to send email using Amazon SES or Amazon Pinpoint.</p>
    #[serde(rename = "BlacklistItemNames")]
    pub blacklist_item_names: Vec<String>,
}

/// <p>An object that contains information about blacklist events.</p>
#[derive(Clone, Debug, Default, Deserialize, PartialEq)]
#[cfg_attr(any(test, feature = "serialize_structs"), derive(Serialize))]
pub struct GetBlacklistReportsResponse {
    /// <p>An object that contains information about a blacklist that one of your dedicated IP addresses appears on.</p>
    #[serde(rename = "BlacklistReport")]
    pub blacklist_report: ::std::collections::HashMap<String, Vec<BlacklistEntry>>,
}

/// <p>A request to obtain information about the event destinations for a configuration set.</p>
#[derive(Clone, Debug, Default, PartialEq, Serialize)]
#[cfg_attr(feature = "deserialize_structs", derive(Deserialize))]
pub struct GetConfigurationSetEventDestinationsRequest {
    /// <p>The name of the configuration set that contains the event destination.</p>
    #[serde(rename = "ConfigurationSetName")]
    pub configuration_set_name: String,
}

/// <p>Information about an event destination for a configuration set.</p>
#[derive(Clone, Debug, Default, Deserialize, PartialEq)]
#[cfg_attr(any(test, feature = "serialize_structs"), derive(Serialize))]
pub struct GetConfigurationSetEventDestinationsResponse {
    /// <p>An array that includes all of the events destinations that have been configured for the configuration set.</p>
    #[serde(rename = "EventDestinations")]
    #[serde(skip_serializing_if = "Option::is_none")]
    pub event_destinations: Option<Vec<EventDestination>>,
}

/// <p>A request to obtain information about a configuration set.</p>
#[derive(Clone, Debug, Default, PartialEq, Serialize)]
#[cfg_attr(feature = "deserialize_structs", derive(Deserialize))]
pub struct GetConfigurationSetRequest {
    /// <p>The name of the configuration set that you want to obtain more information about.</p>
    #[serde(rename = "ConfigurationSetName")]
    pub configuration_set_name: String,
}

/// <p>Information about a configuration set.</p>
#[derive(Clone, Debug, Default, Deserialize, PartialEq)]
#[cfg_attr(any(test, feature = "serialize_structs"), derive(Serialize))]
pub struct GetConfigurationSetResponse {
    /// <p>The name of the configuration set.</p>
    #[serde(rename = "ConfigurationSetName")]
    #[serde(skip_serializing_if = "Option::is_none")]
    pub configuration_set_name: Option<String>,
    /// <p>An object that defines the dedicated IP pool that is used to send emails that you send using the configuration set.</p>
    #[serde(rename = "DeliveryOptions")]
    #[serde(skip_serializing_if = "Option::is_none")]
    pub delivery_options: Option<DeliveryOptions>,
    /// <p>An object that defines whether or not Amazon SES collects reputation metrics for the emails that you send that use the configuration set.</p>
    #[serde(rename = "ReputationOptions")]
    #[serde(skip_serializing_if = "Option::is_none")]
    pub reputation_options: Option<ReputationOptions>,
    /// <p>An object that defines whether or not Amazon SES can send email that you send using the configuration set.</p>
    #[serde(rename = "SendingOptions")]
    #[serde(skip_serializing_if = "Option::is_none")]
    pub sending_options: Option<SendingOptions>,
    /// <p>An object that contains information about the suppression list preferences for your account.</p>
    #[serde(rename = "SuppressionOptions")]
    #[serde(skip_serializing_if = "Option::is_none")]
    pub suppression_options: Option<SuppressionOptions>,
    /// <p>An array of objects that define the tags (keys and values) that are associated with the configuration set.</p>
    #[serde(rename = "Tags")]
    #[serde(skip_serializing_if = "Option::is_none")]
    pub tags: Option<Vec<Tag>>,
    /// <p>An object that defines the open and click tracking options for emails that you send using the configuration set.</p>
    #[serde(rename = "TrackingOptions")]
    #[serde(skip_serializing_if = "Option::is_none")]
    pub tracking_options: Option<TrackingOptions>,
}

/// <p>A request to obtain more information about a dedicated IP address.</p>
#[derive(Clone, Debug, Default, PartialEq, Serialize)]
#[cfg_attr(feature = "deserialize_structs", derive(Deserialize))]
pub struct GetDedicatedIpRequest {
    /// <p>The IP address that you want to obtain more information about. The value you specify has to be a dedicated IP address that's assocaited with your AWS account.</p>
    #[serde(rename = "Ip")]
    pub ip: String,
}

/// <p>Information about a dedicated IP address.</p>
#[derive(Clone, Debug, Default, Deserialize, PartialEq)]
#[cfg_attr(any(test, feature = "serialize_structs"), derive(Serialize))]
pub struct GetDedicatedIpResponse {
    /// <p>An object that contains information about a dedicated IP address.</p>
    #[serde(rename = "DedicatedIp")]
    #[serde(skip_serializing_if = "Option::is_none")]
    pub dedicated_ip: Option<DedicatedIp>,
}

/// <p>A request to obtain more information about dedicated IP pools.</p>
#[derive(Clone, Debug, Default, PartialEq, Serialize)]
#[cfg_attr(feature = "deserialize_structs", derive(Deserialize))]
pub struct GetDedicatedIpsRequest {
    /// <p>A token returned from a previous call to <code>GetDedicatedIps</code> to indicate the position of the dedicated IP pool in the list of IP pools.</p>
    #[serde(rename = "NextToken")]
    #[serde(skip_serializing_if = "Option::is_none")]
    pub next_token: Option<String>,
    /// <p>The number of results to show in a single call to <code>GetDedicatedIpsRequest</code>. If the number of results is larger than the number you specified in this parameter, then the response includes a <code>NextToken</code> element, which you can use to obtain additional results.</p>
    #[serde(rename = "PageSize")]
    #[serde(skip_serializing_if = "Option::is_none")]
    pub page_size: Option<i64>,
    /// <p>The name of the IP pool that the dedicated IP address is associated with.</p>
    #[serde(rename = "PoolName")]
    #[serde(skip_serializing_if = "Option::is_none")]
    pub pool_name: Option<String>,
}

/// <p>Information about the dedicated IP addresses that are associated with your AWS account.</p>
#[derive(Clone, Debug, Default, Deserialize, PartialEq)]
#[cfg_attr(any(test, feature = "serialize_structs"), derive(Serialize))]
pub struct GetDedicatedIpsResponse {
    /// <p>A list of dedicated IP addresses that are associated with your AWS account.</p>
    #[serde(rename = "DedicatedIps")]
    #[serde(skip_serializing_if = "Option::is_none")]
    pub dedicated_ips: Option<Vec<DedicatedIp>>,
    /// <p>A token that indicates that there are additional dedicated IP addresses to list. To view additional addresses, issue another request to <code>GetDedicatedIps</code>, passing this token in the <code>NextToken</code> parameter.</p>
    #[serde(rename = "NextToken")]
    #[serde(skip_serializing_if = "Option::is_none")]
    pub next_token: Option<String>,
}

/// <p>Retrieve information about the status of the Deliverability dashboard for your AWS account. When the Deliverability dashboard is enabled, you gain access to reputation, deliverability, and other metrics for your domains. You also gain the ability to perform predictive inbox placement tests.</p> <p>When you use the Deliverability dashboard, you pay a monthly subscription charge, in addition to any other fees that you accrue by using Amazon SES and other AWS services. For more information about the features and cost of a Deliverability dashboard subscription, see <a href="http://aws.amazon.com/pinpoint/pricing/">Amazon Pinpoint Pricing</a>.</p>
#[derive(Clone, Debug, Default, PartialEq, Serialize)]
#[cfg_attr(feature = "deserialize_structs", derive(Deserialize))]
pub struct GetDeliverabilityDashboardOptionsRequest {}

/// <p>An object that shows the status of the Deliverability dashboard.</p>
#[derive(Clone, Debug, Default, Deserialize, PartialEq)]
#[cfg_attr(any(test, feature = "serialize_structs"), derive(Serialize))]
pub struct GetDeliverabilityDashboardOptionsResponse {
    /// <p>The current status of your Deliverability dashboard subscription. If this value is <code>PENDING_EXPIRATION</code>, your subscription is scheduled to expire at the end of the current calendar month.</p>
    #[serde(rename = "AccountStatus")]
    #[serde(skip_serializing_if = "Option::is_none")]
    pub account_status: Option<String>,
    /// <p>An array of objects, one for each verified domain that you use to send email and currently has an active Deliverability dashboard subscription that isn’t scheduled to expire at the end of the current calendar month.</p>
    #[serde(rename = "ActiveSubscribedDomains")]
    #[serde(skip_serializing_if = "Option::is_none")]
    pub active_subscribed_domains: Option<Vec<DomainDeliverabilityTrackingOption>>,
    /// <p>Specifies whether the Deliverability dashboard is enabled. If this value is <code>true</code>, the dashboard is enabled.</p>
    #[serde(rename = "DashboardEnabled")]
    pub dashboard_enabled: bool,
    /// <p>An array of objects, one for each verified domain that you use to send email and currently has an active Deliverability dashboard subscription that's scheduled to expire at the end of the current calendar month.</p>
    #[serde(rename = "PendingExpirationSubscribedDomains")]
    #[serde(skip_serializing_if = "Option::is_none")]
    pub pending_expiration_subscribed_domains: Option<Vec<DomainDeliverabilityTrackingOption>>,
    /// <p>The date, in Unix time format, when your current subscription to the Deliverability dashboard is scheduled to expire, if your subscription is scheduled to expire at the end of the current calendar month. This value is null if you have an active subscription that isn’t due to expire at the end of the month.</p>
    #[serde(rename = "SubscriptionExpiryDate")]
    #[serde(skip_serializing_if = "Option::is_none")]
    pub subscription_expiry_date: Option<f64>,
}

/// <p>A request to retrieve the results of a predictive inbox placement test.</p>
#[derive(Clone, Debug, Default, PartialEq, Serialize)]
#[cfg_attr(feature = "deserialize_structs", derive(Deserialize))]
pub struct GetDeliverabilityTestReportRequest {
    /// <p>A unique string that identifies the predictive inbox placement test.</p>
    #[serde(rename = "ReportId")]
    pub report_id: String,
}

/// <p>The results of the predictive inbox placement test.</p>
#[derive(Clone, Debug, Default, Deserialize, PartialEq)]
#[cfg_attr(any(test, feature = "serialize_structs"), derive(Serialize))]
pub struct GetDeliverabilityTestReportResponse {
    /// <p>An object that contains the results of the predictive inbox placement test.</p>
    #[serde(rename = "DeliverabilityTestReport")]
    pub deliverability_test_report: DeliverabilityTestReport,
    /// <p>An object that describes how the test email was handled by several email providers, including Gmail, Hotmail, Yahoo, AOL, and others.</p>
    #[serde(rename = "IspPlacements")]
    pub isp_placements: Vec<IspPlacement>,
    /// <p>An object that contains the message that you sent when you performed this predictive inbox placement test.</p>
    #[serde(rename = "Message")]
    #[serde(skip_serializing_if = "Option::is_none")]
    pub message: Option<String>,
    /// <p>An object that specifies how many test messages that were sent during the predictive inbox placement test were delivered to recipients' inboxes, how many were sent to recipients' spam folders, and how many weren't delivered.</p>
    #[serde(rename = "OverallPlacement")]
    pub overall_placement: PlacementStatistics,
    /// <p>An array of objects that define the tags (keys and values) that are associated with the predictive inbox placement test.</p>
    #[serde(rename = "Tags")]
    #[serde(skip_serializing_if = "Option::is_none")]
    pub tags: Option<Vec<Tag>>,
}

/// <p>Retrieve all the deliverability data for a specific campaign. This data is available for a campaign only if the campaign sent email by using a domain that the Deliverability dashboard is enabled for (<code>PutDeliverabilityDashboardOption</code> operation).</p>
#[derive(Clone, Debug, Default, PartialEq, Serialize)]
#[cfg_attr(feature = "deserialize_structs", derive(Deserialize))]
pub struct GetDomainDeliverabilityCampaignRequest {
    /// <p>The unique identifier for the campaign. The Deliverability dashboard automatically generates and assigns this identifier to a campaign.</p>
    #[serde(rename = "CampaignId")]
    pub campaign_id: String,
}

/// <p>An object that contains all the deliverability data for a specific campaign. This data is available for a campaign only if the campaign sent email by using a domain that the Deliverability dashboard is enabled for.</p>
#[derive(Clone, Debug, Default, Deserialize, PartialEq)]
#[cfg_attr(any(test, feature = "serialize_structs"), derive(Serialize))]
pub struct GetDomainDeliverabilityCampaignResponse {
    /// <p>An object that contains the deliverability data for the campaign.</p>
    #[serde(rename = "DomainDeliverabilityCampaign")]
    pub domain_deliverability_campaign: DomainDeliverabilityCampaign,
}

/// <p>A request to obtain deliverability metrics for a domain.</p>
#[derive(Clone, Debug, Default, PartialEq, Serialize)]
#[cfg_attr(feature = "deserialize_structs", derive(Deserialize))]
pub struct GetDomainStatisticsReportRequest {
    /// <p>The domain that you want to obtain deliverability metrics for.</p>
    #[serde(rename = "Domain")]
    pub domain: String,
    /// <p>The last day (in Unix time) that you want to obtain domain deliverability metrics for. The <code>EndDate</code> that you specify has to be less than or equal to 30 days after the <code>StartDate</code>.</p>
    #[serde(rename = "EndDate")]
    pub end_date: f64,
    /// <p>The first day (in Unix time) that you want to obtain domain deliverability metrics for.</p>
    #[serde(rename = "StartDate")]
    pub start_date: f64,
}

/// <p>An object that includes statistics that are related to the domain that you specified.</p>
#[derive(Clone, Debug, Default, Deserialize, PartialEq)]
#[cfg_attr(any(test, feature = "serialize_structs"), derive(Serialize))]
pub struct GetDomainStatisticsReportResponse {
    /// <p>An object that contains deliverability metrics for the domain that you specified. This object contains data for each day, starting on the <code>StartDate</code> and ending on the <code>EndDate</code>.</p>
    #[serde(rename = "DailyVolumes")]
    pub daily_volumes: Vec<DailyVolume>,
    /// <p>An object that contains deliverability metrics for the domain that you specified. The data in this object is a summary of all of the data that was collected from the <code>StartDate</code> to the <code>EndDate</code>.</p>
    #[serde(rename = "OverallVolume")]
    pub overall_volume: OverallVolume,
}

/// <p>A request to return details about an email identity.</p>
#[derive(Clone, Debug, Default, PartialEq, Serialize)]
#[cfg_attr(feature = "deserialize_structs", derive(Deserialize))]
pub struct GetEmailIdentityRequest {
    /// <p>The email identity that you want to retrieve details for.</p>
    #[serde(rename = "EmailIdentity")]
    pub email_identity: String,
}

/// <p>Details about an email identity.</p>
#[derive(Clone, Debug, Default, Deserialize, PartialEq)]
#[cfg_attr(any(test, feature = "serialize_structs"), derive(Serialize))]
pub struct GetEmailIdentityResponse {
    /// <p>An object that contains information about the DKIM attributes for the identity.</p>
    #[serde(rename = "DkimAttributes")]
    #[serde(skip_serializing_if = "Option::is_none")]
    pub dkim_attributes: Option<DkimAttributes>,
    /// <p>The feedback forwarding configuration for the identity.</p> <p>If the value is <code>true</code>, you receive email notifications when bounce or complaint events occur. These notifications are sent to the address that you specified in the <code>Return-Path</code> header of the original email.</p> <p>You're required to have a method of tracking bounces and complaints. If you haven't set up another mechanism for receiving bounce or complaint notifications (for example, by setting up an event destination), you receive an email notification when these events occur (even if this setting is disabled).</p>
    #[serde(rename = "FeedbackForwardingStatus")]
    #[serde(skip_serializing_if = "Option::is_none")]
    pub feedback_forwarding_status: Option<bool>,
    /// <p>The email identity type.</p>
    #[serde(rename = "IdentityType")]
    #[serde(skip_serializing_if = "Option::is_none")]
    pub identity_type: Option<String>,
    /// <p>An object that contains information about the Mail-From attributes for the email identity.</p>
    #[serde(rename = "MailFromAttributes")]
    #[serde(skip_serializing_if = "Option::is_none")]
    pub mail_from_attributes: Option<MailFromAttributes>,
    /// <p>An array of objects that define the tags (keys and values) that are associated with the email identity.</p>
    #[serde(rename = "Tags")]
    #[serde(skip_serializing_if = "Option::is_none")]
    pub tags: Option<Vec<Tag>>,
    /// <p>Specifies whether or not the identity is verified. You can only send email from verified email addresses or domains. For more information about verifying identities, see the <a href="https://docs.aws.amazon.com/pinpoint/latest/userguide/channels-email-manage-verify.html">Amazon Pinpoint User Guide</a>.</p>
    #[serde(rename = "VerifiedForSendingStatus")]
    #[serde(skip_serializing_if = "Option::is_none")]
    pub verified_for_sending_status: Option<bool>,
}

/// <p>A request to retrieve information about an email address that's on the suppression list for your account.</p>
#[derive(Clone, Debug, Default, PartialEq, Serialize)]
#[cfg_attr(feature = "deserialize_structs", derive(Deserialize))]
pub struct GetSuppressedDestinationRequest {
    /// <p>The email address that's on the account suppression list.</p>
    #[serde(rename = "EmailAddress")]
    pub email_address: String,
}

/// <p>Information about the suppressed email address.</p>
#[derive(Clone, Debug, Default, Deserialize, PartialEq)]
#[cfg_attr(any(test, feature = "serialize_structs"), derive(Serialize))]
pub struct GetSuppressedDestinationResponse {
    /// <p>An object containing information about the suppressed email address.</p>
    #[serde(rename = "SuppressedDestination")]
    pub suppressed_destination: SuppressedDestination,
}

/// <p>Information about an email identity.</p>
#[derive(Clone, Debug, Default, Deserialize, PartialEq)]
#[cfg_attr(any(test, feature = "serialize_structs"), derive(Serialize))]
pub struct IdentityInfo {
    /// <p>The address or domain of the identity.</p>
    #[serde(rename = "IdentityName")]
    #[serde(skip_serializing_if = "Option::is_none")]
    pub identity_name: Option<String>,
    /// <p><p>The email identity type. The identity type can be one of the following:</p> <ul> <li> <p> <code>EMAIL<em>ADDRESS</code> – The identity is an email address.</p> </li> <li> <p> <code>DOMAIN</code> – The identity is a domain.</p> </li> <li> <p> <code>MANAGED</em>DOMAIN</code> – The identity is a domain that is managed by AWS.</p> </li> </ul></p>
    #[serde(rename = "IdentityType")]
    #[serde(skip_serializing_if = "Option::is_none")]
    pub identity_type: Option<String>,
    /// <p>Indicates whether or not you can send email from the identity.</p> <p>An <i>identity</i> is an email address or domain that you send email from. Before you can send email from an identity, you have to demostrate that you own the identity, and that you authorize Amazon SES to send email from that identity.</p>
    #[serde(rename = "SendingEnabled")]
    #[serde(skip_serializing_if = "Option::is_none")]
    pub sending_enabled: Option<bool>,
}

/// <p>An object that contains information about the inbox placement data settings for a verified domain that’s associated with your AWS account. This data is available only if you enabled the Deliverability dashboard for the domain.</p>
#[derive(Clone, Debug, Default, Deserialize, PartialEq, Serialize)]
pub struct InboxPlacementTrackingOption {
    /// <p>Specifies whether inbox placement data is being tracked for the domain.</p>
    #[serde(rename = "Global")]
    #[serde(skip_serializing_if = "Option::is_none")]
    pub global: Option<bool>,
    /// <p>An array of strings, one for each major email provider that the inbox placement data applies to.</p>
    #[serde(rename = "TrackedIsps")]
    #[serde(skip_serializing_if = "Option::is_none")]
    pub tracked_isps: Option<Vec<String>>,
}

/// <p>An object that describes how email sent during the predictive inbox placement test was handled by a certain email provider.</p>
#[derive(Clone, Debug, Default, Deserialize, PartialEq)]
#[cfg_attr(any(test, feature = "serialize_structs"), derive(Serialize))]
pub struct IspPlacement {
    /// <p>The name of the email provider that the inbox placement data applies to.</p>
    #[serde(rename = "IspName")]
    #[serde(skip_serializing_if = "Option::is_none")]
    pub isp_name: Option<String>,
    /// <p>An object that contains inbox placement metrics for a specific email provider.</p>
    #[serde(rename = "PlacementStatistics")]
    #[serde(skip_serializing_if = "Option::is_none")]
    pub placement_statistics: Option<PlacementStatistics>,
}

/// <p>An object that defines an Amazon Kinesis Data Firehose destination for email events. You can use Amazon Kinesis Data Firehose to stream data to other services, such as Amazon S3 and Amazon Redshift.</p>
#[derive(Clone, Debug, Default, Deserialize, PartialEq, Serialize)]
pub struct KinesisFirehoseDestination {
    /// <p>The Amazon Resource Name (ARN) of the Amazon Kinesis Data Firehose stream that the Amazon SES API v2 sends email events to.</p>
    #[serde(rename = "DeliveryStreamArn")]
    pub delivery_stream_arn: String,
    /// <p>The Amazon Resource Name (ARN) of the IAM role that the Amazon SES API v2 uses to send email events to the Amazon Kinesis Data Firehose stream.</p>
    #[serde(rename = "IamRoleArn")]
    pub iam_role_arn: String,
}

/// <p>A request to obtain a list of configuration sets for your Amazon SES account in the current AWS Region.</p>
#[derive(Clone, Debug, Default, PartialEq, Serialize)]
#[cfg_attr(feature = "deserialize_structs", derive(Deserialize))]
pub struct ListConfigurationSetsRequest {
    /// <p>A token returned from a previous call to <code>ListConfigurationSets</code> to indicate the position in the list of configuration sets.</p>
    #[serde(rename = "NextToken")]
    #[serde(skip_serializing_if = "Option::is_none")]
    pub next_token: Option<String>,
    /// <p>The number of results to show in a single call to <code>ListConfigurationSets</code>. If the number of results is larger than the number you specified in this parameter, then the response includes a <code>NextToken</code> element, which you can use to obtain additional results.</p>
    #[serde(rename = "PageSize")]
    #[serde(skip_serializing_if = "Option::is_none")]
    pub page_size: Option<i64>,
}

/// <p>A list of configuration sets in your Amazon SES account in the current AWS Region.</p>
#[derive(Clone, Debug, Default, Deserialize, PartialEq)]
#[cfg_attr(any(test, feature = "serialize_structs"), derive(Serialize))]
pub struct ListConfigurationSetsResponse {
    /// <p>An array that contains all of the configuration sets in your Amazon SES account in the current AWS Region.</p>
    #[serde(rename = "ConfigurationSets")]
    #[serde(skip_serializing_if = "Option::is_none")]
    pub configuration_sets: Option<Vec<String>>,
    /// <p>A token that indicates that there are additional configuration sets to list. To view additional configuration sets, issue another request to <code>ListConfigurationSets</code>, and pass this token in the <code>NextToken</code> parameter.</p>
    #[serde(rename = "NextToken")]
    #[serde(skip_serializing_if = "Option::is_none")]
    pub next_token: Option<String>,
}

/// <p>A request to obtain a list of dedicated IP pools.</p>
#[derive(Clone, Debug, Default, PartialEq, Serialize)]
#[cfg_attr(feature = "deserialize_structs", derive(Deserialize))]
pub struct ListDedicatedIpPoolsRequest {
    /// <p>A token returned from a previous call to <code>ListDedicatedIpPools</code> to indicate the position in the list of dedicated IP pools.</p>
    #[serde(rename = "NextToken")]
    #[serde(skip_serializing_if = "Option::is_none")]
    pub next_token: Option<String>,
    /// <p>The number of results to show in a single call to <code>ListDedicatedIpPools</code>. If the number of results is larger than the number you specified in this parameter, then the response includes a <code>NextToken</code> element, which you can use to obtain additional results.</p>
    #[serde(rename = "PageSize")]
    #[serde(skip_serializing_if = "Option::is_none")]
    pub page_size: Option<i64>,
}

/// <p>A list of dedicated IP pools.</p>
#[derive(Clone, Debug, Default, Deserialize, PartialEq)]
#[cfg_attr(any(test, feature = "serialize_structs"), derive(Serialize))]
pub struct ListDedicatedIpPoolsResponse {
    /// <p>A list of all of the dedicated IP pools that are associated with your AWS account in the current Region.</p>
    #[serde(rename = "DedicatedIpPools")]
    #[serde(skip_serializing_if = "Option::is_none")]
    pub dedicated_ip_pools: Option<Vec<String>>,
    /// <p>A token that indicates that there are additional IP pools to list. To view additional IP pools, issue another request to <code>ListDedicatedIpPools</code>, passing this token in the <code>NextToken</code> parameter.</p>
    #[serde(rename = "NextToken")]
    #[serde(skip_serializing_if = "Option::is_none")]
    pub next_token: Option<String>,
}

/// <p>A request to list all of the predictive inbox placement tests that you've performed.</p>
#[derive(Clone, Debug, Default, PartialEq, Serialize)]
#[cfg_attr(feature = "deserialize_structs", derive(Deserialize))]
pub struct ListDeliverabilityTestReportsRequest {
    /// <p>A token returned from a previous call to <code>ListDeliverabilityTestReports</code> to indicate the position in the list of predictive inbox placement tests.</p>
    #[serde(rename = "NextToken")]
    #[serde(skip_serializing_if = "Option::is_none")]
    pub next_token: Option<String>,
    /// <p>The number of results to show in a single call to <code>ListDeliverabilityTestReports</code>. If the number of results is larger than the number you specified in this parameter, then the response includes a <code>NextToken</code> element, which you can use to obtain additional results.</p> <p>The value you specify has to be at least 0, and can be no more than 1000.</p>
    #[serde(rename = "PageSize")]
    #[serde(skip_serializing_if = "Option::is_none")]
    pub page_size: Option<i64>,
}

/// <p>A list of the predictive inbox placement test reports that are available for your account, regardless of whether or not those tests are complete.</p>
#[derive(Clone, Debug, Default, Deserialize, PartialEq)]
#[cfg_attr(any(test, feature = "serialize_structs"), derive(Serialize))]
pub struct ListDeliverabilityTestReportsResponse {
    /// <p>An object that contains a lists of predictive inbox placement tests that you've performed.</p>
    #[serde(rename = "DeliverabilityTestReports")]
    pub deliverability_test_reports: Vec<DeliverabilityTestReport>,
    /// <p>A token that indicates that there are additional predictive inbox placement tests to list. To view additional predictive inbox placement tests, issue another request to <code>ListDeliverabilityTestReports</code>, and pass this token in the <code>NextToken</code> parameter.</p>
    #[serde(rename = "NextToken")]
    #[serde(skip_serializing_if = "Option::is_none")]
    pub next_token: Option<String>,
}

/// <p>Retrieve deliverability data for all the campaigns that used a specific domain to send email during a specified time range. This data is available for a domain only if you enabled the Deliverability dashboard.</p>
#[derive(Clone, Debug, Default, PartialEq, Serialize)]
#[cfg_attr(feature = "deserialize_structs", derive(Deserialize))]
pub struct ListDomainDeliverabilityCampaignsRequest {
    /// <p>The last day, in Unix time format, that you want to obtain deliverability data for. This value has to be less than or equal to 30 days after the value of the <code>StartDate</code> parameter.</p>
    #[serde(rename = "EndDate")]
    pub end_date: f64,
    /// <p>A token that’s returned from a previous call to the <code>ListDomainDeliverabilityCampaigns</code> operation. This token indicates the position of a campaign in the list of campaigns.</p>
    #[serde(rename = "NextToken")]
    #[serde(skip_serializing_if = "Option::is_none")]
    pub next_token: Option<String>,
    /// <p>The maximum number of results to include in response to a single call to the <code>ListDomainDeliverabilityCampaigns</code> operation. If the number of results is larger than the number that you specify in this parameter, the response includes a <code>NextToken</code> element, which you can use to obtain additional results.</p>
    #[serde(rename = "PageSize")]
    #[serde(skip_serializing_if = "Option::is_none")]
    pub page_size: Option<i64>,
    /// <p>The first day, in Unix time format, that you want to obtain deliverability data for.</p>
    #[serde(rename = "StartDate")]
    pub start_date: f64,
    /// <p>The domain to obtain deliverability data for.</p>
    #[serde(rename = "SubscribedDomain")]
    pub subscribed_domain: String,
}

/// <p>An array of objects that provide deliverability data for all the campaigns that used a specific domain to send email during a specified time range. This data is available for a domain only if you enabled the Deliverability dashboard for the domain.</p>
#[derive(Clone, Debug, Default, Deserialize, PartialEq)]
#[cfg_attr(any(test, feature = "serialize_structs"), derive(Serialize))]
pub struct ListDomainDeliverabilityCampaignsResponse {
    /// <p>An array of responses, one for each campaign that used the domain to send email during the specified time range.</p>
    #[serde(rename = "DomainDeliverabilityCampaigns")]
    pub domain_deliverability_campaigns: Vec<DomainDeliverabilityCampaign>,
    /// <p>A token that’s returned from a previous call to the <code>ListDomainDeliverabilityCampaigns</code> operation. This token indicates the position of the campaign in the list of campaigns.</p>
    #[serde(rename = "NextToken")]
    #[serde(skip_serializing_if = "Option::is_none")]
    pub next_token: Option<String>,
}

/// <p>A request to list all of the email identities associated with your AWS account. This list includes identities that you've already verified, identities that are unverified, and identities that were verified in the past, but are no longer verified.</p>
#[derive(Clone, Debug, Default, PartialEq, Serialize)]
#[cfg_attr(feature = "deserialize_structs", derive(Deserialize))]
pub struct ListEmailIdentitiesRequest {
    /// <p>A token returned from a previous call to <code>ListEmailIdentities</code> to indicate the position in the list of identities.</p>
    #[serde(rename = "NextToken")]
    #[serde(skip_serializing_if = "Option::is_none")]
    pub next_token: Option<String>,
    /// <p>The number of results to show in a single call to <code>ListEmailIdentities</code>. If the number of results is larger than the number you specified in this parameter, then the response includes a <code>NextToken</code> element, which you can use to obtain additional results.</p> <p>The value you specify has to be at least 0, and can be no more than 1000.</p>
    #[serde(rename = "PageSize")]
    #[serde(skip_serializing_if = "Option::is_none")]
    pub page_size: Option<i64>,
}

/// <p>A list of all of the identities that you've attempted to verify, regardless of whether or not those identities were successfully verified.</p>
#[derive(Clone, Debug, Default, Deserialize, PartialEq)]
#[cfg_attr(any(test, feature = "serialize_structs"), derive(Serialize))]
pub struct ListEmailIdentitiesResponse {
    /// <p>An array that includes all of the email identities associated with your AWS account.</p>
    #[serde(rename = "EmailIdentities")]
    #[serde(skip_serializing_if = "Option::is_none")]
    pub email_identities: Option<Vec<IdentityInfo>>,
    /// <p>A token that indicates that there are additional configuration sets to list. To view additional configuration sets, issue another request to <code>ListEmailIdentities</code>, and pass this token in the <code>NextToken</code> parameter.</p>
    #[serde(rename = "NextToken")]
    #[serde(skip_serializing_if = "Option::is_none")]
    pub next_token: Option<String>,
}

/// <p>A request to obtain a list of email destinations that are on the suppression list for your account.</p>
#[derive(Clone, Debug, Default, PartialEq, Serialize)]
#[cfg_attr(feature = "deserialize_structs", derive(Deserialize))]
pub struct ListSuppressedDestinationsRequest {
    /// <p>Used to filter the list of suppressed email destinations so that it only includes addresses that were added to the list before a specific date. The date that you specify should be in Unix time format.</p>
    #[serde(rename = "EndDate")]
    #[serde(skip_serializing_if = "Option::is_none")]
    pub end_date: Option<f64>,
    /// <p>A token returned from a previous call to <code>ListSuppressedDestinations</code> to indicate the position in the list of suppressed email addresses.</p>
    #[serde(rename = "NextToken")]
    #[serde(skip_serializing_if = "Option::is_none")]
    pub next_token: Option<String>,
    /// <p>The number of results to show in a single call to <code>ListSuppressedDestinations</code>. If the number of results is larger than the number you specified in this parameter, then the response includes a <code>NextToken</code> element, which you can use to obtain additional results.</p>
    #[serde(rename = "PageSize")]
    #[serde(skip_serializing_if = "Option::is_none")]
    pub page_size: Option<i64>,
    /// <p>The factors that caused the email address to be added to .</p>
    #[serde(rename = "Reasons")]
    #[serde(skip_serializing_if = "Option::is_none")]
    pub reasons: Option<Vec<String>>,
    /// <p>Used to filter the list of suppressed email destinations so that it only includes addresses that were added to the list after a specific date. The date that you specify should be in Unix time format.</p>
    #[serde(rename = "StartDate")]
    #[serde(skip_serializing_if = "Option::is_none")]
    pub start_date: Option<f64>,
}

/// <p>A list of suppressed email addresses.</p>
#[derive(Clone, Debug, Default, Deserialize, PartialEq)]
#[cfg_attr(any(test, feature = "serialize_structs"), derive(Serialize))]
pub struct ListSuppressedDestinationsResponse {
    /// <p>A token that indicates that there are additional email addresses on the suppression list for your account. To view additional suppressed addresses, issue another request to <code>ListSuppressedDestinations</code>, and pass this token in the <code>NextToken</code> parameter.</p>
    #[serde(rename = "NextToken")]
    #[serde(skip_serializing_if = "Option::is_none")]
    pub next_token: Option<String>,
    /// <p>A list of summaries, each containing a summary for a suppressed email destination.</p>
    #[serde(rename = "SuppressedDestinationSummaries")]
    #[serde(skip_serializing_if = "Option::is_none")]
    pub suppressed_destination_summaries: Option<Vec<SuppressedDestinationSummary>>,
}

#[derive(Clone, Debug, Default, PartialEq, Serialize)]
#[cfg_attr(feature = "deserialize_structs", derive(Deserialize))]
pub struct ListTagsForResourceRequest {
    /// <p>The Amazon Resource Name (ARN) of the resource that you want to retrieve tag information for.</p>
    #[serde(rename = "ResourceArn")]
    pub resource_arn: String,
}

#[derive(Clone, Debug, Default, Deserialize, PartialEq)]
#[cfg_attr(any(test, feature = "serialize_structs"), derive(Serialize))]
pub struct ListTagsForResourceResponse {
    /// <p>An array that lists all the tags that are associated with the resource. Each tag consists of a required tag key (<code>Key</code>) and an associated tag value (<code>Value</code>)</p>
    #[serde(rename = "Tags")]
    pub tags: Vec<Tag>,
}

/// <p>A list of attributes that are associated with a MAIL FROM domain.</p>
#[derive(Clone, Debug, Default, Deserialize, PartialEq)]
#[cfg_attr(any(test, feature = "serialize_structs"), derive(Serialize))]
pub struct MailFromAttributes {
    /// <p>The action that you want to take if the required MX record can't be found when you send an email. When you set this value to <code>UseDefaultValue</code>, the mail is sent using <i>amazonses.com</i> as the MAIL FROM domain. When you set this value to <code>RejectMessage</code>, the Amazon SES API v2 returns a <code>MailFromDomainNotVerified</code> error, and doesn't attempt to deliver the email.</p> <p>These behaviors are taken when the custom MAIL FROM domain configuration is in the <code>Pending</code>, <code>Failed</code>, and <code>TemporaryFailure</code> states.</p>
    #[serde(rename = "BehaviorOnMxFailure")]
    pub behavior_on_mx_failure: String,
    /// <p>The name of a domain that an email identity uses as a custom MAIL FROM domain.</p>
    #[serde(rename = "MailFromDomain")]
    pub mail_from_domain: String,
    /// <p><p>The status of the MAIL FROM domain. This status can have the following values:</p> <ul> <li> <p> <code>PENDING</code> – Amazon SES hasn&#39;t started searching for the MX record yet.</p> </li> <li> <p> <code>SUCCESS</code> – Amazon SES detected the required MX record for the MAIL FROM domain.</p> </li> <li> <p> <code>FAILED</code> – Amazon SES can&#39;t find the required MX record, or the record no longer exists.</p> </li> <li> <p> <code>TEMPORARY_FAILURE</code> – A temporary issue occurred, which prevented Amazon SES from determining the status of the MAIL FROM domain.</p> </li> </ul></p>
    #[serde(rename = "MailFromDomainStatus")]
    pub mail_from_domain_status: String,
}

/// <p>Represents the email message that you're sending. The <code>Message</code> object consists of a subject line and a message body.</p>
#[derive(Clone, Debug, Default, PartialEq, Serialize)]
#[cfg_attr(feature = "deserialize_structs", derive(Deserialize))]
pub struct Message {
    /// <p>The body of the message. You can specify an HTML version of the message, a text-only version of the message, or both.</p>
    #[serde(rename = "Body")]
    pub body: Body,
    /// <p>The subject line of the email. The subject line can only contain 7-bit ASCII characters. However, you can specify non-ASCII characters in the subject line by using encoded-word syntax, as described in <a href="https://tools.ietf.org/html/rfc2047">RFC 2047</a>.</p>
    #[serde(rename = "Subject")]
    pub subject: Content,
}

/// <p>Contains the name and value of a tag that you apply to an email. You can use message tags when you publish email sending events. </p>
#[derive(Clone, Debug, Default, PartialEq, Serialize)]
#[cfg_attr(feature = "deserialize_structs", derive(Deserialize))]
pub struct MessageTag {
    /// <p><p>The name of the message tag. The message tag name has to meet the following criteria:</p> <ul> <li> <p>It can only contain ASCII letters (a–z, A–Z), numbers (0–9), underscores (_), or dashes (-).</p> </li> <li> <p>It can contain no more than 256 characters.</p> </li> </ul></p>
    #[serde(rename = "Name")]
    pub name: String,
    /// <p><p>The value of the message tag. The message tag value has to meet the following criteria:</p> <ul> <li> <p>It can only contain ASCII letters (a–z, A–Z), numbers (0–9), underscores (_), or dashes (-).</p> </li> <li> <p>It can contain no more than 256 characters.</p> </li> </ul></p>
    #[serde(rename = "Value")]
    pub value: String,
}

/// <p>An object that contains information about email that was sent from the selected domain.</p>
#[derive(Clone, Debug, Default, Deserialize, PartialEq)]
#[cfg_attr(any(test, feature = "serialize_structs"), derive(Serialize))]
pub struct OverallVolume {
    /// <p>An object that contains inbox and junk mail placement metrics for individual email providers.</p>
    #[serde(rename = "DomainIspPlacements")]
    #[serde(skip_serializing_if = "Option::is_none")]
    pub domain_isp_placements: Option<Vec<DomainIspPlacement>>,
    /// <p>The percentage of emails that were sent from the domain that were read by their recipients.</p>
    #[serde(rename = "ReadRatePercent")]
    #[serde(skip_serializing_if = "Option::is_none")]
    pub read_rate_percent: Option<f64>,
    /// <p>An object that contains information about the numbers of messages that arrived in recipients' inboxes and junk mail folders.</p>
    #[serde(rename = "VolumeStatistics")]
    #[serde(skip_serializing_if = "Option::is_none")]
    pub volume_statistics: Option<VolumeStatistics>,
}

/// <p>An object that defines an Amazon Pinpoint project destination for email events. You can send email event data to a Amazon Pinpoint project to view metrics using the Transactional Messaging dashboards that are built in to Amazon Pinpoint. For more information, see <a href="https://docs.aws.amazon.com/pinpoint/latest/userguide/analytics-transactional-messages.html">Transactional Messaging Charts</a> in the <i>Amazon Pinpoint User Guide</i>.</p>
#[derive(Clone, Debug, Default, Deserialize, PartialEq, Serialize)]
pub struct PinpointDestination {
    /// <p>The Amazon Resource Name (ARN) of the Amazon Pinpoint project that you want to send email events to.</p>
    #[serde(rename = "ApplicationArn")]
    #[serde(skip_serializing_if = "Option::is_none")]
    pub application_arn: Option<String>,
}

/// <p>An object that contains inbox placement data for an email provider.</p>
#[derive(Clone, Debug, Default, Deserialize, PartialEq)]
#[cfg_attr(any(test, feature = "serialize_structs"), derive(Serialize))]
pub struct PlacementStatistics {
    /// <p>The percentage of emails that were authenticated by using DomainKeys Identified Mail (DKIM) during the predictive inbox placement test.</p>
    #[serde(rename = "DkimPercentage")]
    #[serde(skip_serializing_if = "Option::is_none")]
    pub dkim_percentage: Option<f64>,
    /// <p>The percentage of emails that arrived in recipients' inboxes during the predictive inbox placement test.</p>
    #[serde(rename = "InboxPercentage")]
    #[serde(skip_serializing_if = "Option::is_none")]
    pub inbox_percentage: Option<f64>,
    /// <p>The percentage of emails that didn't arrive in recipients' inboxes at all during the predictive inbox placement test.</p>
    #[serde(rename = "MissingPercentage")]
    #[serde(skip_serializing_if = "Option::is_none")]
    pub missing_percentage: Option<f64>,
    /// <p>The percentage of emails that arrived in recipients' spam or junk mail folders during the predictive inbox placement test.</p>
    #[serde(rename = "SpamPercentage")]
    #[serde(skip_serializing_if = "Option::is_none")]
    pub spam_percentage: Option<f64>,
    /// <p>The percentage of emails that were authenticated by using Sender Policy Framework (SPF) during the predictive inbox placement test.</p>
    #[serde(rename = "SpfPercentage")]
    #[serde(skip_serializing_if = "Option::is_none")]
    pub spf_percentage: Option<f64>,
}

/// <p>A request to enable or disable the automatic IP address warm-up feature.</p>
#[derive(Clone, Debug, Default, PartialEq, Serialize)]
#[cfg_attr(feature = "deserialize_structs", derive(Deserialize))]
pub struct PutAccountDedicatedIpWarmupAttributesRequest {
    /// <p>Enables or disables the automatic warm-up feature for dedicated IP addresses that are associated with your Amazon SES account in the current AWS Region. Set to <code>true</code> to enable the automatic warm-up feature, or set to <code>false</code> to disable it.</p>
    #[serde(rename = "AutoWarmupEnabled")]
    #[serde(skip_serializing_if = "Option::is_none")]
    pub auto_warmup_enabled: Option<bool>,
}

/// <p>An HTTP 200 response if the request succeeds, or an error message if the request fails.</p>
#[derive(Clone, Debug, Default, Deserialize, PartialEq)]
#[cfg_attr(any(test, feature = "serialize_structs"), derive(Serialize))]
pub struct PutAccountDedicatedIpWarmupAttributesResponse {}

/// <p>A request to change the ability of your account to send email.</p>
#[derive(Clone, Debug, Default, PartialEq, Serialize)]
#[cfg_attr(feature = "deserialize_structs", derive(Deserialize))]
pub struct PutAccountSendingAttributesRequest {
    /// <p><p>Enables or disables your account&#39;s ability to send email. Set to <code>true</code> to enable email sending, or set to <code>false</code> to disable email sending.</p> <note> <p>If AWS paused your account&#39;s ability to send email, you can&#39;t use this operation to resume your account&#39;s ability to send email.</p> </note></p>
    #[serde(rename = "SendingEnabled")]
    #[serde(skip_serializing_if = "Option::is_none")]
    pub sending_enabled: Option<bool>,
}

/// <p>An HTTP 200 response if the request succeeds, or an error message if the request fails.</p>
#[derive(Clone, Debug, Default, Deserialize, PartialEq)]
#[cfg_attr(any(test, feature = "serialize_structs"), derive(Serialize))]
pub struct PutAccountSendingAttributesResponse {}

/// <p>A request to change your account's suppression preferences.</p>
#[derive(Clone, Debug, Default, PartialEq, Serialize)]
#[cfg_attr(feature = "deserialize_structs", derive(Deserialize))]
pub struct PutAccountSuppressionAttributesRequest {
    /// <p><p>A list that contains the reasons that email addresses will be automatically added to the suppression list for your account. This list can contain any or all of the following:</p> <ul> <li> <p> <code>COMPLAINT</code> – Amazon SES adds an email address to the suppression list for your account when a message sent to that address results in a complaint.</p> </li> <li> <p> <code>BOUNCE</code> – Amazon SES adds an email address to the suppression list for your account when a message sent to that address results in a hard bounce.</p> </li> </ul></p>
    #[serde(rename = "SuppressedReasons")]
    #[serde(skip_serializing_if = "Option::is_none")]
    pub suppressed_reasons: Option<Vec<String>>,
}

/// <p>An HTTP 200 response if the request succeeds, or an error message if the request fails.</p>
#[derive(Clone, Debug, Default, Deserialize, PartialEq)]
#[cfg_attr(any(test, feature = "serialize_structs"), derive(Serialize))]
pub struct PutAccountSuppressionAttributesResponse {}

/// <p>A request to associate a configuration set with a dedicated IP pool.</p>
#[derive(Clone, Debug, Default, PartialEq, Serialize)]
#[cfg_attr(feature = "deserialize_structs", derive(Deserialize))]
pub struct PutConfigurationSetDeliveryOptionsRequest {
    /// <p>The name of the configuration set that you want to associate with a dedicated IP pool.</p>
    #[serde(rename = "ConfigurationSetName")]
    pub configuration_set_name: String,
    /// <p>The name of the dedicated IP pool that you want to associate with the configuration set.</p>
    #[serde(rename = "SendingPoolName")]
    #[serde(skip_serializing_if = "Option::is_none")]
    pub sending_pool_name: Option<String>,
    /// <p>Specifies whether messages that use the configuration set are required to use Transport Layer Security (TLS). If the value is <code>Require</code>, messages are only delivered if a TLS connection can be established. If the value is <code>Optional</code>, messages can be delivered in plain text if a TLS connection can't be established.</p>
    #[serde(rename = "TlsPolicy")]
    #[serde(skip_serializing_if = "Option::is_none")]
    pub tls_policy: Option<String>,
}

/// <p>An HTTP 200 response if the request succeeds, or an error message if the request fails.</p>
#[derive(Clone, Debug, Default, Deserialize, PartialEq)]
#[cfg_attr(any(test, feature = "serialize_structs"), derive(Serialize))]
pub struct PutConfigurationSetDeliveryOptionsResponse {}

/// <p>A request to enable or disable tracking of reputation metrics for a configuration set.</p>
#[derive(Clone, Debug, Default, PartialEq, Serialize)]
#[cfg_attr(feature = "deserialize_structs", derive(Deserialize))]
pub struct PutConfigurationSetReputationOptionsRequest {
    /// <p>The name of the configuration set that you want to enable or disable reputation metric tracking for.</p>
    #[serde(rename = "ConfigurationSetName")]
    pub configuration_set_name: String,
    /// <p>If <code>true</code>, tracking of reputation metrics is enabled for the configuration set. If <code>false</code>, tracking of reputation metrics is disabled for the configuration set.</p>
    #[serde(rename = "ReputationMetricsEnabled")]
    #[serde(skip_serializing_if = "Option::is_none")]
    pub reputation_metrics_enabled: Option<bool>,
}

/// <p>An HTTP 200 response if the request succeeds, or an error message if the request fails.</p>
#[derive(Clone, Debug, Default, Deserialize, PartialEq)]
#[cfg_attr(any(test, feature = "serialize_structs"), derive(Serialize))]
pub struct PutConfigurationSetReputationOptionsResponse {}

/// <p>A request to enable or disable the ability of Amazon SES to send emails that use a specific configuration set.</p>
#[derive(Clone, Debug, Default, PartialEq, Serialize)]
#[cfg_attr(feature = "deserialize_structs", derive(Deserialize))]
pub struct PutConfigurationSetSendingOptionsRequest {
    /// <p>The name of the configuration set that you want to enable or disable email sending for.</p>
    #[serde(rename = "ConfigurationSetName")]
    pub configuration_set_name: String,
    /// <p>If <code>true</code>, email sending is enabled for the configuration set. If <code>false</code>, email sending is disabled for the configuration set.</p>
    #[serde(rename = "SendingEnabled")]
    #[serde(skip_serializing_if = "Option::is_none")]
    pub sending_enabled: Option<bool>,
}

/// <p>An HTTP 200 response if the request succeeds, or an error message if the request fails.</p>
#[derive(Clone, Debug, Default, Deserialize, PartialEq)]
#[cfg_attr(any(test, feature = "serialize_structs"), derive(Serialize))]
pub struct PutConfigurationSetSendingOptionsResponse {}

/// <p>A request to change the account suppression list preferences for a specific configuration set.</p>
#[derive(Clone, Debug, Default, PartialEq, Serialize)]
#[cfg_attr(feature = "deserialize_structs", derive(Deserialize))]
pub struct PutConfigurationSetSuppressionOptionsRequest {
    /// <p>The name of the configuration set that you want to change the suppression list preferences for.</p>
    #[serde(rename = "ConfigurationSetName")]
    pub configuration_set_name: String,
    /// <p><p>A list that contains the reasons that email addresses are automatically added to the suppression list for your account. This list can contain any or all of the following:</p> <ul> <li> <p> <code>COMPLAINT</code> – Amazon SES adds an email address to the suppression list for your account when a message sent to that address results in a complaint.</p> </li> <li> <p> <code>BOUNCE</code> – Amazon SES adds an email address to the suppression list for your account when a message sent to that address results in a hard bounce.</p> </li> </ul></p>
    #[serde(rename = "SuppressedReasons")]
    #[serde(skip_serializing_if = "Option::is_none")]
    pub suppressed_reasons: Option<Vec<String>>,
}

/// <p>An HTTP 200 response if the request succeeds, or an error message if the request fails.</p>
#[derive(Clone, Debug, Default, Deserialize, PartialEq)]
#[cfg_attr(any(test, feature = "serialize_structs"), derive(Serialize))]
pub struct PutConfigurationSetSuppressionOptionsResponse {}

/// <p>A request to add a custom domain for tracking open and click events to a configuration set.</p>
#[derive(Clone, Debug, Default, PartialEq, Serialize)]
#[cfg_attr(feature = "deserialize_structs", derive(Deserialize))]
pub struct PutConfigurationSetTrackingOptionsRequest {
    /// <p>The name of the configuration set that you want to add a custom tracking domain to.</p>
    #[serde(rename = "ConfigurationSetName")]
    pub configuration_set_name: String,
    /// <p>The domain that you want to use to track open and click events.</p>
    #[serde(rename = "CustomRedirectDomain")]
    #[serde(skip_serializing_if = "Option::is_none")]
    pub custom_redirect_domain: Option<String>,
}

/// <p>An HTTP 200 response if the request succeeds, or an error message if the request fails.</p>
#[derive(Clone, Debug, Default, Deserialize, PartialEq)]
#[cfg_attr(any(test, feature = "serialize_structs"), derive(Serialize))]
pub struct PutConfigurationSetTrackingOptionsResponse {}

/// <p>A request to move a dedicated IP address to a dedicated IP pool.</p>
#[derive(Clone, Debug, Default, PartialEq, Serialize)]
#[cfg_attr(feature = "deserialize_structs", derive(Deserialize))]
pub struct PutDedicatedIpInPoolRequest {
    /// <p>The name of the IP pool that you want to add the dedicated IP address to. You have to specify an IP pool that already exists.</p>
    #[serde(rename = "DestinationPoolName")]
    pub destination_pool_name: String,
    /// <p>The IP address that you want to move to the dedicated IP pool. The value you specify has to be a dedicated IP address that's associated with your AWS account.</p>
    #[serde(rename = "Ip")]
    pub ip: String,
}

/// <p>An HTTP 200 response if the request succeeds, or an error message if the request fails.</p>
#[derive(Clone, Debug, Default, Deserialize, PartialEq)]
#[cfg_attr(any(test, feature = "serialize_structs"), derive(Serialize))]
pub struct PutDedicatedIpInPoolResponse {}

/// <p>A request to change the warm-up attributes for a dedicated IP address. This operation is useful when you want to resume the warm-up process for an existing IP address.</p>
#[derive(Clone, Debug, Default, PartialEq, Serialize)]
#[cfg_attr(feature = "deserialize_structs", derive(Deserialize))]
pub struct PutDedicatedIpWarmupAttributesRequest {
    /// <p>The dedicated IP address that you want to update the warm-up attributes for.</p>
    #[serde(rename = "Ip")]
    pub ip: String,
    /// <p>The warm-up percentage that you want to associate with the dedicated IP address.</p>
    #[serde(rename = "WarmupPercentage")]
    pub warmup_percentage: i64,
}

/// <p>An HTTP 200 response if the request succeeds, or an error message if the request fails.</p>
#[derive(Clone, Debug, Default, Deserialize, PartialEq)]
#[cfg_attr(any(test, feature = "serialize_structs"), derive(Serialize))]
pub struct PutDedicatedIpWarmupAttributesResponse {}

/// <p>Enable or disable the Deliverability dashboard. When you enable the Deliverability dashboard, you gain access to reputation, deliverability, and other metrics for the domains that you use to send email using Amazon SES API v2. You also gain the ability to perform predictive inbox placement tests.</p> <p>When you use the Deliverability dashboard, you pay a monthly subscription charge, in addition to any other fees that you accrue by using Amazon SES and other AWS services. For more information about the features and cost of a Deliverability dashboard subscription, see <a href="http://aws.amazon.com/pinpoint/pricing/">Amazon Pinpoint Pricing</a>.</p>
#[derive(Clone, Debug, Default, PartialEq, Serialize)]
#[cfg_attr(feature = "deserialize_structs", derive(Deserialize))]
pub struct PutDeliverabilityDashboardOptionRequest {
    /// <p>Specifies whether to enable the Deliverability dashboard. To enable the dashboard, set this value to <code>true</code>.</p>
    #[serde(rename = "DashboardEnabled")]
    pub dashboard_enabled: bool,
    /// <p>An array of objects, one for each verified domain that you use to send email and enabled the Deliverability dashboard for.</p>
    #[serde(rename = "SubscribedDomains")]
    #[serde(skip_serializing_if = "Option::is_none")]
    pub subscribed_domains: Option<Vec<DomainDeliverabilityTrackingOption>>,
}

/// <p>A response that indicates whether the Deliverability dashboard is enabled.</p>
#[derive(Clone, Debug, Default, Deserialize, PartialEq)]
#[cfg_attr(any(test, feature = "serialize_structs"), derive(Serialize))]
pub struct PutDeliverabilityDashboardOptionResponse {}

/// <p>A request to enable or disable DKIM signing of email that you send from an email identity.</p>
#[derive(Clone, Debug, Default, PartialEq, Serialize)]
#[cfg_attr(feature = "deserialize_structs", derive(Deserialize))]
pub struct PutEmailIdentityDkimAttributesRequest {
    /// <p>The email identity that you want to change the DKIM settings for.</p>
    #[serde(rename = "EmailIdentity")]
    pub email_identity: String,
    /// <p>Sets the DKIM signing configuration for the identity.</p> <p>When you set this value <code>true</code>, then the messages that are sent from the identity are signed using DKIM. If you set this value to <code>false</code>, your messages are sent without DKIM signing.</p>
    #[serde(rename = "SigningEnabled")]
    #[serde(skip_serializing_if = "Option::is_none")]
    pub signing_enabled: Option<bool>,
}

/// <p>An HTTP 200 response if the request succeeds, or an error message if the request fails.</p>
#[derive(Clone, Debug, Default, Deserialize, PartialEq)]
#[cfg_attr(any(test, feature = "serialize_structs"), derive(Serialize))]
pub struct PutEmailIdentityDkimAttributesResponse {}

/// <p>A request to change the DKIM attributes for an email identity.</p>
#[derive(Clone, Debug, Default, PartialEq, Serialize)]
#[cfg_attr(feature = "deserialize_structs", derive(Deserialize))]
pub struct PutEmailIdentityDkimSigningAttributesRequest {
    /// <p>The email identity that you want to configure DKIM for.</p>
    #[serde(rename = "EmailIdentity")]
    pub email_identity: String,
    /// <p>An object that contains information about the private key and selector that you want to use to configure DKIM for the identity. This object is only required if you want to configure Bring Your Own DKIM (BYODKIM) for the identity.</p>
    #[serde(rename = "SigningAttributes")]
    #[serde(skip_serializing_if = "Option::is_none")]
    pub signing_attributes: Option<DkimSigningAttributes>,
    /// <p><p>The method that you want to use to configure DKIM for the identity. There are two possible values:</p> <ul> <li> <p> <code>AWS_SES</code> – Configure DKIM for the identity by using <a href="https://docs.aws.amazon.com/ses/latest/DeveloperGuide/easy-dkim.html">Easy DKIM</a>.</p> </li> <li> <p> <code>EXTERNAL</code> – Configure DKIM for the identity by using Bring Your Own DKIM (BYODKIM).</p> </li> </ul></p>
    #[serde(rename = "SigningAttributesOrigin")]
    pub signing_attributes_origin: String,
}

/// <p>If the action is successful, the service sends back an HTTP 200 response.</p> <p>The following data is returned in JSON format by the service.</p>
#[derive(Clone, Debug, Default, Deserialize, PartialEq)]
#[cfg_attr(any(test, feature = "serialize_structs"), derive(Serialize))]
pub struct PutEmailIdentityDkimSigningAttributesResponse {
    /// <p><p>The DKIM authentication status of the identity. Amazon SES determines the authentication status by searching for specific records in the DNS configuration for your domain. If you used <a href="https://docs.aws.amazon.com/ses/latest/DeveloperGuide/easy-dkim.html">Easy DKIM</a> to set up DKIM authentication, Amazon SES tries to find three unique CNAME records in the DNS configuration for your domain.</p> <p>If you provided a public key to perform DKIM authentication, Amazon SES tries to find a TXT record that uses the selector that you specified. The value of the TXT record must be a public key that&#39;s paired with the private key that you specified in the process of creating the identity.</p> <p>The status can be one of the following:</p> <ul> <li> <p> <code>PENDING</code> – The verification process was initiated, but Amazon SES hasn&#39;t yet detected the DKIM records in the DNS configuration for the domain.</p> </li> <li> <p> <code>SUCCESS</code> – The verification process completed successfully.</p> </li> <li> <p> <code>FAILED</code> – The verification process failed. This typically occurs when Amazon SES fails to find the DKIM records in the DNS configuration of the domain.</p> </li> <li> <p> <code>TEMPORARY<em>FAILURE</code> – A temporary issue is preventing Amazon SES from determining the DKIM authentication status of the domain.</p> </li> <li> <p> <code>NOT</em>STARTED</code> – The DKIM verification process hasn&#39;t been initiated for the domain.</p> </li> </ul></p>
    #[serde(rename = "DkimStatus")]
    #[serde(skip_serializing_if = "Option::is_none")]
    pub dkim_status: Option<String>,
    /// <p>If you used <a href="https://docs.aws.amazon.com/ses/latest/DeveloperGuide/easy-dkim.html">Easy DKIM</a> to configure DKIM authentication for the domain, then this object contains a set of unique strings that you use to create a set of CNAME records that you add to the DNS configuration for your domain. When Amazon SES detects these records in the DNS configuration for your domain, the DKIM authentication process is complete.</p> <p>If you configured DKIM authentication for the domain by providing your own public-private key pair, then this object contains the selector that's associated with your public key.</p> <p>Regardless of the DKIM authentication method you use, Amazon SES searches for the appropriate records in the DNS configuration of the domain for up to 72 hours.</p>
    #[serde(rename = "DkimTokens")]
    #[serde(skip_serializing_if = "Option::is_none")]
    pub dkim_tokens: Option<Vec<String>>,
}

/// <p>A request to set the attributes that control how bounce and complaint events are processed.</p>
#[derive(Clone, Debug, Default, PartialEq, Serialize)]
#[cfg_attr(feature = "deserialize_structs", derive(Deserialize))]
pub struct PutEmailIdentityFeedbackAttributesRequest {
    /// <p>Sets the feedback forwarding configuration for the identity.</p> <p>If the value is <code>true</code>, you receive email notifications when bounce or complaint events occur. These notifications are sent to the address that you specified in the <code>Return-Path</code> header of the original email.</p> <p>You're required to have a method of tracking bounces and complaints. If you haven't set up another mechanism for receiving bounce or complaint notifications (for example, by setting up an event destination), you receive an email notification when these events occur (even if this setting is disabled).</p>
    #[serde(rename = "EmailForwardingEnabled")]
    #[serde(skip_serializing_if = "Option::is_none")]
    pub email_forwarding_enabled: Option<bool>,
    /// <p>The email identity that you want to configure bounce and complaint feedback forwarding for.</p>
    #[serde(rename = "EmailIdentity")]
    pub email_identity: String,
}

/// <p>An HTTP 200 response if the request succeeds, or an error message if the request fails.</p>
#[derive(Clone, Debug, Default, Deserialize, PartialEq)]
#[cfg_attr(any(test, feature = "serialize_structs"), derive(Serialize))]
pub struct PutEmailIdentityFeedbackAttributesResponse {}

/// <p>A request to configure the custom MAIL FROM domain for a verified identity.</p>
#[derive(Clone, Debug, Default, PartialEq, Serialize)]
#[cfg_attr(feature = "deserialize_structs", derive(Deserialize))]
pub struct PutEmailIdentityMailFromAttributesRequest {
    /// <p>The action that you want to take if the required MX record isn't found when you send an email. When you set this value to <code>UseDefaultValue</code>, the mail is sent using <i>amazonses.com</i> as the MAIL FROM domain. When you set this value to <code>RejectMessage</code>, the Amazon SES API v2 returns a <code>MailFromDomainNotVerified</code> error, and doesn't attempt to deliver the email.</p> <p>These behaviors are taken when the custom MAIL FROM domain configuration is in the <code>Pending</code>, <code>Failed</code>, and <code>TemporaryFailure</code> states.</p>
    #[serde(rename = "BehaviorOnMxFailure")]
    #[serde(skip_serializing_if = "Option::is_none")]
    pub behavior_on_mx_failure: Option<String>,
    /// <p>The verified email identity that you want to set up the custom MAIL FROM domain for.</p>
    #[serde(rename = "EmailIdentity")]
    pub email_identity: String,
    /// <p><p> The custom MAIL FROM domain that you want the verified identity to use. The MAIL FROM domain must meet the following criteria:</p> <ul> <li> <p>It has to be a subdomain of the verified identity.</p> </li> <li> <p>It can&#39;t be used to receive email.</p> </li> <li> <p>It can&#39;t be used in a &quot;From&quot; address if the MAIL FROM domain is a destination for feedback forwarding emails.</p> </li> </ul></p>
    #[serde(rename = "MailFromDomain")]
    #[serde(skip_serializing_if = "Option::is_none")]
    pub mail_from_domain: Option<String>,
}

/// <p>An HTTP 200 response if the request succeeds, or an error message if the request fails.</p>
#[derive(Clone, Debug, Default, Deserialize, PartialEq)]
#[cfg_attr(any(test, feature = "serialize_structs"), derive(Serialize))]
pub struct PutEmailIdentityMailFromAttributesResponse {}

/// <p>A request to add an email destination to the suppression list for your account.</p>
#[derive(Clone, Debug, Default, PartialEq, Serialize)]
#[cfg_attr(feature = "deserialize_structs", derive(Deserialize))]
pub struct PutSuppressedDestinationRequest {
    /// <p>The email address that should be added to the suppression list for your account.</p>
    #[serde(rename = "EmailAddress")]
    pub email_address: String,
    /// <p>The factors that should cause the email address to be added to the suppression list for your account.</p>
    #[serde(rename = "Reason")]
    pub reason: String,
}

/// <p>An HTTP 200 response if the request succeeds, or an error message if the request fails.</p>
#[derive(Clone, Debug, Default, Deserialize, PartialEq)]
#[cfg_attr(any(test, feature = "serialize_structs"), derive(Serialize))]
pub struct PutSuppressedDestinationResponse {}

/// <p>Represents the raw content of an email message.</p>
#[derive(Clone, Debug, Default, PartialEq, Serialize)]
#[cfg_attr(feature = "deserialize_structs", derive(Deserialize))]
pub struct RawMessage {
    /// <p><p>The raw email message. The message has to meet the following criteria:</p> <ul> <li> <p>The message has to contain a header and a body, separated by one blank line.</p> </li> <li> <p>All of the required header fields must be present in the message.</p> </li> <li> <p>Each part of a multipart MIME message must be formatted properly.</p> </li> <li> <p>Attachments must be in a file format that the Amazon SES supports.</p> </li> <li> <p>The entire message must be Base64 encoded.</p> </li> <li> <p>If any of the MIME parts in your message contain content that is outside of the 7-bit ASCII character range, you should encode that content to ensure that recipients&#39; email clients render the message properly.</p> </li> <li> <p>The length of any single line of text in the message can&#39;t exceed 1,000 characters. This restriction is defined in <a href="https://tools.ietf.org/html/rfc5321">RFC 5321</a>.</p> </li> </ul></p>
    #[serde(rename = "Data")]
    #[serde(
        deserialize_with = "::rusoto_core::serialization::SerdeBlob::deserialize_blob",
        serialize_with = "::rusoto_core::serialization::SerdeBlob::serialize_blob",
        default
    )]
    pub data: bytes::Bytes,
}

/// <p>Enable or disable collection of reputation metrics for emails that you send using this configuration set in the current AWS Region. </p>
#[derive(Clone, Debug, Default, Deserialize, PartialEq, Serialize)]
pub struct ReputationOptions {
    /// <p>The date and time (in Unix time) when the reputation metrics were last given a fresh start. When your account is given a fresh start, your reputation metrics are calculated starting from the date of the fresh start.</p>
    #[serde(rename = "LastFreshStart")]
    #[serde(skip_serializing_if = "Option::is_none")]
    pub last_fresh_start: Option<f64>,
    /// <p>If <code>true</code>, tracking of reputation metrics is enabled for the configuration set. If <code>false</code>, tracking of reputation metrics is disabled for the configuration set.</p>
    #[serde(rename = "ReputationMetricsEnabled")]
    #[serde(skip_serializing_if = "Option::is_none")]
    pub reputation_metrics_enabled: Option<bool>,
}

/// <p>A request to send an email message.</p>
#[derive(Clone, Debug, Default, PartialEq, Serialize)]
#[cfg_attr(feature = "deserialize_structs", derive(Deserialize))]
pub struct SendEmailRequest {
    /// <p>The name of the configuration set that you want to use when sending the email.</p>
    #[serde(rename = "ConfigurationSetName")]
    #[serde(skip_serializing_if = "Option::is_none")]
    pub configuration_set_name: Option<String>,
    /// <p>An object that contains the body of the message. You can send either a Simple message or a Raw message.</p>
    #[serde(rename = "Content")]
    pub content: EmailContent,
    /// <p>An object that contains the recipients of the email message.</p>
    #[serde(rename = "Destination")]
    pub destination: Destination,
    /// <p>A list of tags, in the form of name/value pairs, to apply to an email that you send using the <code>SendEmail</code> operation. Tags correspond to characteristics of the email that you define, so that you can publish email sending events. </p>
    #[serde(rename = "EmailTags")]
    #[serde(skip_serializing_if = "Option::is_none")]
    pub email_tags: Option<Vec<MessageTag>>,
    /// <p>The address that you want bounce and complaint notifications to be sent to.</p>
    #[serde(rename = "FeedbackForwardingEmailAddress")]
    #[serde(skip_serializing_if = "Option::is_none")]
    pub feedback_forwarding_email_address: Option<String>,
    /// <p>The email address that you want to use as the "From" address for the email. The address that you specify has to be verified. </p>
    #[serde(rename = "FromEmailAddress")]
    #[serde(skip_serializing_if = "Option::is_none")]
    pub from_email_address: Option<String>,
    /// <p>The "Reply-to" email addresses for the message. When the recipient replies to the message, each Reply-to address receives the reply.</p>
    #[serde(rename = "ReplyToAddresses")]
    #[serde(skip_serializing_if = "Option::is_none")]
    pub reply_to_addresses: Option<Vec<String>>,
}

/// <p>A unique message ID that you receive when an email is accepted for sending.</p>
#[derive(Clone, Debug, Default, Deserialize, PartialEq)]
#[cfg_attr(any(test, feature = "serialize_structs"), derive(Serialize))]
pub struct SendEmailResponse {
    /// <p><p>A unique identifier for the message that is generated when the message is accepted.</p> <note> <p>It&#39;s possible for Amazon SES to accept a message without sending it. This can happen when the message that you&#39;re trying to send has an attachment contains a virus, or when you send a templated email that contains invalid personalization content, for example.</p> </note></p>
    #[serde(rename = "MessageId")]
    #[serde(skip_serializing_if = "Option::is_none")]
    pub message_id: Option<String>,
}

/// <p>An object that contains information about the per-day and per-second sending limits for your Amazon SES account in the current AWS Region.</p>
#[derive(Clone, Debug, Default, Deserialize, PartialEq)]
#[cfg_attr(any(test, feature = "serialize_structs"), derive(Serialize))]
pub struct SendQuota {
    /// <p>The maximum number of emails that you can send in the current AWS Region over a 24-hour period. This value is also called your <i>sending quota</i>.</p>
    #[serde(rename = "Max24HourSend")]
    #[serde(skip_serializing_if = "Option::is_none")]
    pub max_24_hour_send: Option<f64>,
    /// <p>The maximum number of emails that you can send per second in the current AWS Region. This value is also called your <i>maximum sending rate</i> or your <i>maximum TPS (transactions per second) rate</i>.</p>
    #[serde(rename = "MaxSendRate")]
    #[serde(skip_serializing_if = "Option::is_none")]
    pub max_send_rate: Option<f64>,
    /// <p>The number of emails sent from your Amazon SES account in the current AWS Region over the past 24 hours.</p>
    #[serde(rename = "SentLast24Hours")]
    #[serde(skip_serializing_if = "Option::is_none")]
    pub sent_last_24_hours: Option<f64>,
}

/// <p>Used to enable or disable email sending for messages that use this configuration set in the current AWS Region.</p>
#[derive(Clone, Debug, Default, Deserialize, PartialEq, Serialize)]
pub struct SendingOptions {
    /// <p>If <code>true</code>, email sending is enabled for the configuration set. If <code>false</code>, email sending is disabled for the configuration set.</p>
    #[serde(rename = "SendingEnabled")]
    #[serde(skip_serializing_if = "Option::is_none")]
    pub sending_enabled: Option<bool>,
}

/// <p>An object that defines an Amazon SNS destination for email events. You can use Amazon SNS to send notification when certain email events occur.</p>
#[derive(Clone, Debug, Default, Deserialize, PartialEq, Serialize)]
pub struct SnsDestination {
    /// <p>The Amazon Resource Name (ARN) of the Amazon SNS topic that you want to publish email events to. For more information about Amazon SNS topics, see the <a href="https://docs.aws.amazon.com/sns/latest/dg/CreateTopic.html">Amazon SNS Developer Guide</a>.</p>
    #[serde(rename = "TopicArn")]
    pub topic_arn: String,
}

/// <p>An object that contains information about an email address that is on the suppression list for your account.</p>
#[derive(Clone, Debug, Default, Deserialize, PartialEq)]
#[cfg_attr(any(test, feature = "serialize_structs"), derive(Serialize))]
pub struct SuppressedDestination {
    /// <p>An optional value that can contain additional information about the reasons that the address was added to the suppression list for your account.</p>
    #[serde(rename = "Attributes")]
    #[serde(skip_serializing_if = "Option::is_none")]
    pub attributes: Option<SuppressedDestinationAttributes>,
    /// <p>The email address that is on the suppression list for your account.</p>
    #[serde(rename = "EmailAddress")]
    pub email_address: String,
    /// <p>The date and time when the suppressed destination was last updated, shown in Unix time format.</p>
    #[serde(rename = "LastUpdateTime")]
    pub last_update_time: f64,
    /// <p>The reason that the address was added to the suppression list for your account.</p>
    #[serde(rename = "Reason")]
    pub reason: String,
}

/// <p>An object that contains additional attributes that are related an email address that is on the suppression list for your account.</p>
#[derive(Clone, Debug, Default, Deserialize, PartialEq)]
#[cfg_attr(any(test, feature = "serialize_structs"), derive(Serialize))]
pub struct SuppressedDestinationAttributes {
    /// <p>A unique identifier that's generated when an email address is added to the suppression list for your account.</p>
    #[serde(rename = "FeedbackId")]
    #[serde(skip_serializing_if = "Option::is_none")]
    pub feedback_id: Option<String>,
    /// <p>The unique identifier of the email message that caused the email address to be added to the suppression list for your account.</p>
    #[serde(rename = "MessageId")]
    #[serde(skip_serializing_if = "Option::is_none")]
    pub message_id: Option<String>,
}

/// <p>A summary that describes the suppressed email address.</p>
#[derive(Clone, Debug, Default, Deserialize, PartialEq)]
#[cfg_attr(any(test, feature = "serialize_structs"), derive(Serialize))]
pub struct SuppressedDestinationSummary {
    /// <p>The email address that's on the suppression list for your account.</p>
    #[serde(rename = "EmailAddress")]
    pub email_address: String,
    /// <p>The date and time when the suppressed destination was last updated, shown in Unix time format.</p>
    #[serde(rename = "LastUpdateTime")]
    pub last_update_time: f64,
    /// <p>The reason that the address was added to the suppression list for your account.</p>
    #[serde(rename = "Reason")]
    pub reason: String,
}

/// <p>An object that contains information about the email address suppression preferences for your account in the current AWS Region.</p>
#[derive(Clone, Debug, Default, Deserialize, PartialEq)]
#[cfg_attr(any(test, feature = "serialize_structs"), derive(Serialize))]
pub struct SuppressionAttributes {
    /// <p><p>A list that contains the reasons that email addresses will be automatically added to the suppression list for your account. This list can contain any or all of the following:</p> <ul> <li> <p> <code>COMPLAINT</code> – Amazon SES adds an email address to the suppression list for your account when a message sent to that address results in a complaint.</p> </li> <li> <p> <code>BOUNCE</code> – Amazon SES adds an email address to the suppression list for your account when a message sent to that address results in a hard bounce.</p> </li> </ul></p>
    #[serde(rename = "SuppressedReasons")]
    #[serde(skip_serializing_if = "Option::is_none")]
    pub suppressed_reasons: Option<Vec<String>>,
}

/// <p>An object that contains information about the suppression list preferences for your account.</p>
#[derive(Clone, Debug, Default, Deserialize, PartialEq, Serialize)]
pub struct SuppressionOptions {
    /// <p><p>A list that contains the reasons that email addresses are automatically added to the suppression list for your account. This list can contain any or all of the following:</p> <ul> <li> <p> <code>COMPLAINT</code> – Amazon SES adds an email address to the suppression list for your account when a message sent to that address results in a complaint.</p> </li> <li> <p> <code>BOUNCE</code> – Amazon SES adds an email address to the suppression list for your account when a message sent to that address results in a hard bounce.</p> </li> </ul></p>
    #[serde(rename = "SuppressedReasons")]
    #[serde(skip_serializing_if = "Option::is_none")]
    pub suppressed_reasons: Option<Vec<String>>,
}

/// <p><p>An object that defines the tags that are associated with a resource. A <i>tag</i> is a label that you optionally define and associate with a resource. Tags can help you categorize and manage resources in different ways, such as by purpose, owner, environment, or other criteria. A resource can have as many as 50 tags.</p> <p>Each tag consists of a required <i>tag key</i> and an associated <i>tag value</i>, both of which you define. A tag key is a general label that acts as a category for a more specific tag value. A tag value acts as a descriptor within a tag key. A tag key can contain as many as 128 characters. A tag value can contain as many as 256 characters. The characters can be Unicode letters, digits, white space, or one of the following symbols: _ . : / = + -. The following additional restrictions apply to tags:</p> <ul> <li> <p>Tag keys and values are case sensitive.</p> </li> <li> <p>For each associated resource, each tag key must be unique and it can have only one value.</p> </li> <li> <p>The <code>aws:</code> prefix is reserved for use by AWS; you can’t use it in any tag keys or values that you define. In addition, you can&#39;t edit or remove tag keys or values that use this prefix. Tags that use this prefix don’t count against the limit of 50 tags per resource.</p> </li> <li> <p>You can associate tags with public or shared resources, but the tags are available only for your AWS account, not any other accounts that share the resource. In addition, the tags are available only for resources that are located in the specified AWS Region for your AWS account.</p> </li> </ul></p>
#[derive(Clone, Debug, Default, Deserialize, PartialEq, Serialize)]
pub struct Tag {
    /// <p>One part of a key-value pair that defines a tag. The maximum length of a tag key is 128 characters. The minimum length is 1 character.</p>
    #[serde(rename = "Key")]
    pub key: String,
    /// <p>The optional part of a key-value pair that defines a tag. The maximum length of a tag value is 256 characters. The minimum length is 0 characters. If you don't want a resource to have a specific tag value, don't specify a value for this parameter. If you don't specify a value, Amazon SES sets the value to an empty string.</p>
    #[serde(rename = "Value")]
    pub value: String,
}

#[derive(Clone, Debug, Default, PartialEq, Serialize)]
#[cfg_attr(feature = "deserialize_structs", derive(Deserialize))]
pub struct TagResourceRequest {
    /// <p>The Amazon Resource Name (ARN) of the resource that you want to add one or more tags to.</p>
    #[serde(rename = "ResourceArn")]
    pub resource_arn: String,
    /// <p>A list of the tags that you want to add to the resource. A tag consists of a required tag key (<code>Key</code>) and an associated tag value (<code>Value</code>). The maximum length of a tag key is 128 characters. The maximum length of a tag value is 256 characters.</p>
    #[serde(rename = "Tags")]
    pub tags: Vec<Tag>,
}

#[derive(Clone, Debug, Default, Deserialize, PartialEq)]
#[cfg_attr(any(test, feature = "serialize_structs"), derive(Serialize))]
pub struct TagResourceResponse {}

/// <p>An object that defines the email template to use for an email message, and the values to use for any message variables in that template. An <i>email template</i> is a type of message template that contains content that you want to define, save, and reuse in email messages that you send.</p>
#[derive(Clone, Debug, Default, PartialEq, Serialize)]
#[cfg_attr(feature = "deserialize_structs", derive(Deserialize))]
pub struct Template {
    /// <p>The Amazon Resource Name (ARN) of the template.</p>
    #[serde(rename = "TemplateArn")]
    #[serde(skip_serializing_if = "Option::is_none")]
    pub template_arn: Option<String>,
    /// <p>An object that defines the values to use for message variables in the template. This object is a set of key-value pairs. Each key defines a message variable in the template. The corresponding value defines the value to use for that variable.</p>
    #[serde(rename = "TemplateData")]
    #[serde(skip_serializing_if = "Option::is_none")]
    pub template_data: Option<String>,
}

/// <p>An object that defines the tracking options for a configuration set. When you use the Amazon SES API v2 to send an email, it contains an invisible image that's used to track when recipients open your email. If your email contains links, those links are changed slightly in order to track when recipients click them.</p> <p>These images and links include references to a domain operated by AWS. You can optionally configure the Amazon SES to use a domain that you operate for these images and links.</p>
#[derive(Clone, Debug, Default, Deserialize, PartialEq, Serialize)]
pub struct TrackingOptions {
    /// <p>The domain that you want to use for tracking open and click events.</p>
    #[serde(rename = "CustomRedirectDomain")]
    pub custom_redirect_domain: String,
}

#[derive(Clone, Debug, Default, PartialEq, Serialize)]
#[cfg_attr(feature = "deserialize_structs", derive(Deserialize))]
pub struct UntagResourceRequest {
    /// <p>The Amazon Resource Name (ARN) of the resource that you want to remove one or more tags from.</p>
    #[serde(rename = "ResourceArn")]
    pub resource_arn: String,
    /// <p>The tags (tag keys) that you want to remove from the resource. When you specify a tag key, the action removes both that key and its associated tag value.</p> <p>To remove more than one tag from the resource, append the <code>TagKeys</code> parameter and argument for each additional tag to remove, separated by an ampersand. For example: <code>/v2/email/tags?ResourceArn=ResourceArn&amp;TagKeys=Key1&amp;TagKeys=Key2</code> </p>
    #[serde(rename = "TagKeys")]
    pub tag_keys: Vec<String>,
}

#[derive(Clone, Debug, Default, Deserialize, PartialEq)]
#[cfg_attr(any(test, feature = "serialize_structs"), derive(Serialize))]
pub struct UntagResourceResponse {}

/// <p>A request to change the settings for an event destination for a configuration set.</p>
#[derive(Clone, Debug, Default, PartialEq, Serialize)]
#[cfg_attr(feature = "deserialize_structs", derive(Deserialize))]
pub struct UpdateConfigurationSetEventDestinationRequest {
    /// <p>The name of the configuration set that contains the event destination that you want to modify.</p>
    #[serde(rename = "ConfigurationSetName")]
    pub configuration_set_name: String,
    /// <p>An object that defines the event destination.</p>
    #[serde(rename = "EventDestination")]
    pub event_destination: EventDestinationDefinition,
    /// <p>The name of the event destination that you want to modify.</p>
    #[serde(rename = "EventDestinationName")]
    pub event_destination_name: String,
}

/// <p>An HTTP 200 response if the request succeeds, or an error message if the request fails.</p>
#[derive(Clone, Debug, Default, Deserialize, PartialEq)]
#[cfg_attr(any(test, feature = "serialize_structs"), derive(Serialize))]
pub struct UpdateConfigurationSetEventDestinationResponse {}

/// <p>An object that contains information about the amount of email that was delivered to recipients.</p>
#[derive(Clone, Debug, Default, Deserialize, PartialEq)]
#[cfg_attr(any(test, feature = "serialize_structs"), derive(Serialize))]
pub struct VolumeStatistics {
    /// <p>The total number of emails that arrived in recipients' inboxes.</p>
    #[serde(rename = "InboxRawCount")]
    #[serde(skip_serializing_if = "Option::is_none")]
    pub inbox_raw_count: Option<i64>,
    /// <p>An estimate of the percentage of emails sent from the current domain that will arrive in recipients' inboxes.</p>
    #[serde(rename = "ProjectedInbox")]
    #[serde(skip_serializing_if = "Option::is_none")]
    pub projected_inbox: Option<i64>,
    /// <p>An estimate of the percentage of emails sent from the current domain that will arrive in recipients' spam or junk mail folders.</p>
    #[serde(rename = "ProjectedSpam")]
    #[serde(skip_serializing_if = "Option::is_none")]
    pub projected_spam: Option<i64>,
    /// <p>The total number of emails that arrived in recipients' spam or junk mail folders.</p>
    #[serde(rename = "SpamRawCount")]
    #[serde(skip_serializing_if = "Option::is_none")]
    pub spam_raw_count: Option<i64>,
}

/// Errors returned by CreateConfigurationSet
#[derive(Debug, PartialEq)]
pub enum CreateConfigurationSetError {
    /// <p>The resource specified in your request already exists.</p>
    AlreadyExists(String),
    /// <p>The input you provided is invalid.</p>
    BadRequest(String),
    /// <p>The resource is being modified by another operation or thread.</p>
    ConcurrentModification(String),
    /// <p>There are too many instances of the specified resource type.</p>
    LimitExceeded(String),
    /// <p>The resource you attempted to access doesn't exist.</p>
    NotFound(String),
    /// <p>Too many requests have been made to the operation.</p>
    TooManyRequests(String),
}

impl CreateConfigurationSetError {
    pub fn from_response(res: BufferedHttpResponse) -> RusotoError<CreateConfigurationSetError> {
        if let Some(err) = proto::json::Error::parse_rest(&res) {
            match err.typ.as_str() {
                "AlreadyExistsException" => {
                    return RusotoError::Service(CreateConfigurationSetError::AlreadyExists(
                        err.msg,
                    ))
                }
                "BadRequestException" => {
                    return RusotoError::Service(CreateConfigurationSetError::BadRequest(err.msg))
                }
                "ConcurrentModificationException" => {
                    return RusotoError::Service(
                        CreateConfigurationSetError::ConcurrentModification(err.msg),
                    )
                }
                "LimitExceededException" => {
                    return RusotoError::Service(CreateConfigurationSetError::LimitExceeded(
                        err.msg,
                    ))
                }
                "NotFoundException" => {
                    return RusotoError::Service(CreateConfigurationSetError::NotFound(err.msg))
                }
                "TooManyRequestsException" => {
                    return RusotoError::Service(CreateConfigurationSetError::TooManyRequests(
                        err.msg,
                    ))
                }
                "ValidationException" => return RusotoError::Validation(err.msg),
                _ => {}
            }
        }
        RusotoError::Unknown(res)
    }
}
impl fmt::Display for CreateConfigurationSetError {
    #[allow(unused_variables)]
    fn fmt(&self, f: &mut fmt::Formatter) -> fmt::Result {
        match *self {
            CreateConfigurationSetError::AlreadyExists(ref cause) => write!(f, "{}", cause),
            CreateConfigurationSetError::BadRequest(ref cause) => write!(f, "{}", cause),
            CreateConfigurationSetError::ConcurrentModification(ref cause) => {
                write!(f, "{}", cause)
            }
            CreateConfigurationSetError::LimitExceeded(ref cause) => write!(f, "{}", cause),
            CreateConfigurationSetError::NotFound(ref cause) => write!(f, "{}", cause),
            CreateConfigurationSetError::TooManyRequests(ref cause) => write!(f, "{}", cause),
        }
    }
}
impl Error for CreateConfigurationSetError {}
/// Errors returned by CreateConfigurationSetEventDestination
#[derive(Debug, PartialEq)]
pub enum CreateConfigurationSetEventDestinationError {
    /// <p>The resource specified in your request already exists.</p>
    AlreadyExists(String),
    /// <p>The input you provided is invalid.</p>
    BadRequest(String),
    /// <p>There are too many instances of the specified resource type.</p>
    LimitExceeded(String),
    /// <p>The resource you attempted to access doesn't exist.</p>
    NotFound(String),
    /// <p>Too many requests have been made to the operation.</p>
    TooManyRequests(String),
}

impl CreateConfigurationSetEventDestinationError {
    pub fn from_response(
        res: BufferedHttpResponse,
    ) -> RusotoError<CreateConfigurationSetEventDestinationError> {
        if let Some(err) = proto::json::Error::parse_rest(&res) {
            match err.typ.as_str() {
                "AlreadyExistsException" => {
                    return RusotoError::Service(
                        CreateConfigurationSetEventDestinationError::AlreadyExists(err.msg),
                    )
                }
                "BadRequestException" => {
                    return RusotoError::Service(
                        CreateConfigurationSetEventDestinationError::BadRequest(err.msg),
                    )
                }
                "LimitExceededException" => {
                    return RusotoError::Service(
                        CreateConfigurationSetEventDestinationError::LimitExceeded(err.msg),
                    )
                }
                "NotFoundException" => {
                    return RusotoError::Service(
                        CreateConfigurationSetEventDestinationError::NotFound(err.msg),
                    )
                }
                "TooManyRequestsException" => {
                    return RusotoError::Service(
                        CreateConfigurationSetEventDestinationError::TooManyRequests(err.msg),
                    )
                }
                "ValidationException" => return RusotoError::Validation(err.msg),
                _ => {}
            }
        }
        RusotoError::Unknown(res)
    }
}
impl fmt::Display for CreateConfigurationSetEventDestinationError {
    #[allow(unused_variables)]
    fn fmt(&self, f: &mut fmt::Formatter) -> fmt::Result {
        match *self {
            CreateConfigurationSetEventDestinationError::AlreadyExists(ref cause) => {
                write!(f, "{}", cause)
            }
            CreateConfigurationSetEventDestinationError::BadRequest(ref cause) => {
                write!(f, "{}", cause)
            }
            CreateConfigurationSetEventDestinationError::LimitExceeded(ref cause) => {
                write!(f, "{}", cause)
            }
            CreateConfigurationSetEventDestinationError::NotFound(ref cause) => {
                write!(f, "{}", cause)
            }
            CreateConfigurationSetEventDestinationError::TooManyRequests(ref cause) => {
                write!(f, "{}", cause)
            }
        }
    }
}
impl Error for CreateConfigurationSetEventDestinationError {}
/// Errors returned by CreateDedicatedIpPool
#[derive(Debug, PartialEq)]
pub enum CreateDedicatedIpPoolError {
    /// <p>The resource specified in your request already exists.</p>
    AlreadyExists(String),
    /// <p>The input you provided is invalid.</p>
    BadRequest(String),
    /// <p>The resource is being modified by another operation or thread.</p>
    ConcurrentModification(String),
    /// <p>There are too many instances of the specified resource type.</p>
    LimitExceeded(String),
    /// <p>Too many requests have been made to the operation.</p>
    TooManyRequests(String),
}

impl CreateDedicatedIpPoolError {
    pub fn from_response(res: BufferedHttpResponse) -> RusotoError<CreateDedicatedIpPoolError> {
        if let Some(err) = proto::json::Error::parse_rest(&res) {
            match err.typ.as_str() {
                "AlreadyExistsException" => {
                    return RusotoError::Service(CreateDedicatedIpPoolError::AlreadyExists(err.msg))
                }
                "BadRequestException" => {
                    return RusotoError::Service(CreateDedicatedIpPoolError::BadRequest(err.msg))
                }
                "ConcurrentModificationException" => {
                    return RusotoError::Service(
                        CreateDedicatedIpPoolError::ConcurrentModification(err.msg),
                    )
                }
                "LimitExceededException" => {
                    return RusotoError::Service(CreateDedicatedIpPoolError::LimitExceeded(err.msg))
                }
                "TooManyRequestsException" => {
                    return RusotoError::Service(CreateDedicatedIpPoolError::TooManyRequests(
                        err.msg,
                    ))
                }
                "ValidationException" => return RusotoError::Validation(err.msg),
                _ => {}
            }
        }
        RusotoError::Unknown(res)
    }
}
impl fmt::Display for CreateDedicatedIpPoolError {
    #[allow(unused_variables)]
    fn fmt(&self, f: &mut fmt::Formatter) -> fmt::Result {
        match *self {
            CreateDedicatedIpPoolError::AlreadyExists(ref cause) => write!(f, "{}", cause),
            CreateDedicatedIpPoolError::BadRequest(ref cause) => write!(f, "{}", cause),
            CreateDedicatedIpPoolError::ConcurrentModification(ref cause) => write!(f, "{}", cause),
            CreateDedicatedIpPoolError::LimitExceeded(ref cause) => write!(f, "{}", cause),
            CreateDedicatedIpPoolError::TooManyRequests(ref cause) => write!(f, "{}", cause),
        }
    }
}
impl Error for CreateDedicatedIpPoolError {}
/// Errors returned by CreateDeliverabilityTestReport
#[derive(Debug, PartialEq)]
pub enum CreateDeliverabilityTestReportError {
    /// <p>The message can't be sent because the account's ability to send email has been permanently restricted.</p>
    AccountSuspended(String),
    /// <p>The input you provided is invalid.</p>
    BadRequest(String),
    /// <p>The resource is being modified by another operation or thread.</p>
    ConcurrentModification(String),
    /// <p>There are too many instances of the specified resource type.</p>
    LimitExceeded(String),
    /// <p>The message can't be sent because the sending domain isn't verified.</p>
    MailFromDomainNotVerified(String),
    /// <p>The message can't be sent because it contains invalid content.</p>
    MessageRejected(String),
    /// <p>The resource you attempted to access doesn't exist.</p>
    NotFound(String),
    /// <p>The message can't be sent because the account's ability to send email is currently paused.</p>
    SendingPaused(String),
    /// <p>Too many requests have been made to the operation.</p>
    TooManyRequests(String),
}

impl CreateDeliverabilityTestReportError {
    pub fn from_response(
        res: BufferedHttpResponse,
    ) -> RusotoError<CreateDeliverabilityTestReportError> {
        if let Some(err) = proto::json::Error::parse_rest(&res) {
            match err.typ.as_str() {
                "AccountSuspendedException" => {
                    return RusotoError::Service(
                        CreateDeliverabilityTestReportError::AccountSuspended(err.msg),
                    )
                }
                "BadRequestException" => {
                    return RusotoError::Service(CreateDeliverabilityTestReportError::BadRequest(
                        err.msg,
                    ))
                }
                "ConcurrentModificationException" => {
                    return RusotoError::Service(
                        CreateDeliverabilityTestReportError::ConcurrentModification(err.msg),
                    )
                }
                "LimitExceededException" => {
                    return RusotoError::Service(
                        CreateDeliverabilityTestReportError::LimitExceeded(err.msg),
                    )
                }
                "MailFromDomainNotVerifiedException" => {
                    return RusotoError::Service(
                        CreateDeliverabilityTestReportError::MailFromDomainNotVerified(err.msg),
                    )
                }
                "MessageRejected" => {
                    return RusotoError::Service(
                        CreateDeliverabilityTestReportError::MessageRejected(err.msg),
                    )
                }
                "NotFoundException" => {
                    return RusotoError::Service(CreateDeliverabilityTestReportError::NotFound(
                        err.msg,
                    ))
                }
                "SendingPausedException" => {
                    return RusotoError::Service(
                        CreateDeliverabilityTestReportError::SendingPaused(err.msg),
                    )
                }
                "TooManyRequestsException" => {
                    return RusotoError::Service(
                        CreateDeliverabilityTestReportError::TooManyRequests(err.msg),
                    )
                }
                "ValidationException" => return RusotoError::Validation(err.msg),
                _ => {}
            }
        }
        RusotoError::Unknown(res)
    }
}
impl fmt::Display for CreateDeliverabilityTestReportError {
    #[allow(unused_variables)]
    fn fmt(&self, f: &mut fmt::Formatter) -> fmt::Result {
        match *self {
            CreateDeliverabilityTestReportError::AccountSuspended(ref cause) => {
                write!(f, "{}", cause)
            }
            CreateDeliverabilityTestReportError::BadRequest(ref cause) => write!(f, "{}", cause),
            CreateDeliverabilityTestReportError::ConcurrentModification(ref cause) => {
                write!(f, "{}", cause)
            }
            CreateDeliverabilityTestReportError::LimitExceeded(ref cause) => write!(f, "{}", cause),
            CreateDeliverabilityTestReportError::MailFromDomainNotVerified(ref cause) => {
                write!(f, "{}", cause)
            }
            CreateDeliverabilityTestReportError::MessageRejected(ref cause) => {
                write!(f, "{}", cause)
            }
            CreateDeliverabilityTestReportError::NotFound(ref cause) => write!(f, "{}", cause),
            CreateDeliverabilityTestReportError::SendingPaused(ref cause) => write!(f, "{}", cause),
            CreateDeliverabilityTestReportError::TooManyRequests(ref cause) => {
                write!(f, "{}", cause)
            }
        }
    }
}
impl Error for CreateDeliverabilityTestReportError {}
/// Errors returned by CreateEmailIdentity
#[derive(Debug, PartialEq)]
pub enum CreateEmailIdentityError {
    /// <p>The resource specified in your request already exists.</p>
    AlreadyExists(String),
    /// <p>The input you provided is invalid.</p>
    BadRequest(String),
    /// <p>The resource is being modified by another operation or thread.</p>
    ConcurrentModification(String),
    /// <p>There are too many instances of the specified resource type.</p>
    LimitExceeded(String),
    /// <p>Too many requests have been made to the operation.</p>
    TooManyRequests(String),
}

impl CreateEmailIdentityError {
    pub fn from_response(res: BufferedHttpResponse) -> RusotoError<CreateEmailIdentityError> {
        if let Some(err) = proto::json::Error::parse_rest(&res) {
            match err.typ.as_str() {
                "AlreadyExistsException" => {
                    return RusotoError::Service(CreateEmailIdentityError::AlreadyExists(err.msg))
                }
                "BadRequestException" => {
                    return RusotoError::Service(CreateEmailIdentityError::BadRequest(err.msg))
                }
                "ConcurrentModificationException" => {
                    return RusotoError::Service(CreateEmailIdentityError::ConcurrentModification(
                        err.msg,
                    ))
                }
                "LimitExceededException" => {
                    return RusotoError::Service(CreateEmailIdentityError::LimitExceeded(err.msg))
                }
                "TooManyRequestsException" => {
                    return RusotoError::Service(CreateEmailIdentityError::TooManyRequests(err.msg))
                }
                "ValidationException" => return RusotoError::Validation(err.msg),
                _ => {}
            }
        }
        RusotoError::Unknown(res)
    }
}
impl fmt::Display for CreateEmailIdentityError {
    #[allow(unused_variables)]
    fn fmt(&self, f: &mut fmt::Formatter) -> fmt::Result {
        match *self {
            CreateEmailIdentityError::AlreadyExists(ref cause) => write!(f, "{}", cause),
            CreateEmailIdentityError::BadRequest(ref cause) => write!(f, "{}", cause),
            CreateEmailIdentityError::ConcurrentModification(ref cause) => write!(f, "{}", cause),
            CreateEmailIdentityError::LimitExceeded(ref cause) => write!(f, "{}", cause),
            CreateEmailIdentityError::TooManyRequests(ref cause) => write!(f, "{}", cause),
        }
    }
}
impl Error for CreateEmailIdentityError {}
/// Errors returned by DeleteConfigurationSet
#[derive(Debug, PartialEq)]
pub enum DeleteConfigurationSetError {
    /// <p>The input you provided is invalid.</p>
    BadRequest(String),
    /// <p>The resource is being modified by another operation or thread.</p>
    ConcurrentModification(String),
    /// <p>The resource you attempted to access doesn't exist.</p>
    NotFound(String),
    /// <p>Too many requests have been made to the operation.</p>
    TooManyRequests(String),
}

impl DeleteConfigurationSetError {
    pub fn from_response(res: BufferedHttpResponse) -> RusotoError<DeleteConfigurationSetError> {
        if let Some(err) = proto::json::Error::parse_rest(&res) {
            match err.typ.as_str() {
                "BadRequestException" => {
                    return RusotoError::Service(DeleteConfigurationSetError::BadRequest(err.msg))
                }
                "ConcurrentModificationException" => {
                    return RusotoError::Service(
                        DeleteConfigurationSetError::ConcurrentModification(err.msg),
                    )
                }
                "NotFoundException" => {
                    return RusotoError::Service(DeleteConfigurationSetError::NotFound(err.msg))
                }
                "TooManyRequestsException" => {
                    return RusotoError::Service(DeleteConfigurationSetError::TooManyRequests(
                        err.msg,
                    ))
                }
                "ValidationException" => return RusotoError::Validation(err.msg),
                _ => {}
            }
        }
        RusotoError::Unknown(res)
    }
}
impl fmt::Display for DeleteConfigurationSetError {
    #[allow(unused_variables)]
    fn fmt(&self, f: &mut fmt::Formatter) -> fmt::Result {
        match *self {
            DeleteConfigurationSetError::BadRequest(ref cause) => write!(f, "{}", cause),
            DeleteConfigurationSetError::ConcurrentModification(ref cause) => {
                write!(f, "{}", cause)
            }
            DeleteConfigurationSetError::NotFound(ref cause) => write!(f, "{}", cause),
            DeleteConfigurationSetError::TooManyRequests(ref cause) => write!(f, "{}", cause),
        }
    }
}
impl Error for DeleteConfigurationSetError {}
/// Errors returned by DeleteConfigurationSetEventDestination
#[derive(Debug, PartialEq)]
pub enum DeleteConfigurationSetEventDestinationError {
    /// <p>The input you provided is invalid.</p>
    BadRequest(String),
    /// <p>The resource you attempted to access doesn't exist.</p>
    NotFound(String),
    /// <p>Too many requests have been made to the operation.</p>
    TooManyRequests(String),
}

impl DeleteConfigurationSetEventDestinationError {
    pub fn from_response(
        res: BufferedHttpResponse,
    ) -> RusotoError<DeleteConfigurationSetEventDestinationError> {
        if let Some(err) = proto::json::Error::parse_rest(&res) {
            match err.typ.as_str() {
                "BadRequestException" => {
                    return RusotoError::Service(
                        DeleteConfigurationSetEventDestinationError::BadRequest(err.msg),
                    )
                }
                "NotFoundException" => {
                    return RusotoError::Service(
                        DeleteConfigurationSetEventDestinationError::NotFound(err.msg),
                    )
                }
                "TooManyRequestsException" => {
                    return RusotoError::Service(
                        DeleteConfigurationSetEventDestinationError::TooManyRequests(err.msg),
                    )
                }
                "ValidationException" => return RusotoError::Validation(err.msg),
                _ => {}
            }
        }
        RusotoError::Unknown(res)
    }
}
impl fmt::Display for DeleteConfigurationSetEventDestinationError {
    #[allow(unused_variables)]
    fn fmt(&self, f: &mut fmt::Formatter) -> fmt::Result {
        match *self {
            DeleteConfigurationSetEventDestinationError::BadRequest(ref cause) => {
                write!(f, "{}", cause)
            }
            DeleteConfigurationSetEventDestinationError::NotFound(ref cause) => {
                write!(f, "{}", cause)
            }
            DeleteConfigurationSetEventDestinationError::TooManyRequests(ref cause) => {
                write!(f, "{}", cause)
            }
        }
    }
}
impl Error for DeleteConfigurationSetEventDestinationError {}
/// Errors returned by DeleteDedicatedIpPool
#[derive(Debug, PartialEq)]
pub enum DeleteDedicatedIpPoolError {
    /// <p>The input you provided is invalid.</p>
    BadRequest(String),
    /// <p>The resource is being modified by another operation or thread.</p>
    ConcurrentModification(String),
    /// <p>The resource you attempted to access doesn't exist.</p>
    NotFound(String),
    /// <p>Too many requests have been made to the operation.</p>
    TooManyRequests(String),
}

impl DeleteDedicatedIpPoolError {
    pub fn from_response(res: BufferedHttpResponse) -> RusotoError<DeleteDedicatedIpPoolError> {
        if let Some(err) = proto::json::Error::parse_rest(&res) {
            match err.typ.as_str() {
                "BadRequestException" => {
                    return RusotoError::Service(DeleteDedicatedIpPoolError::BadRequest(err.msg))
                }
                "ConcurrentModificationException" => {
                    return RusotoError::Service(
                        DeleteDedicatedIpPoolError::ConcurrentModification(err.msg),
                    )
                }
                "NotFoundException" => {
                    return RusotoError::Service(DeleteDedicatedIpPoolError::NotFound(err.msg))
                }
                "TooManyRequestsException" => {
                    return RusotoError::Service(DeleteDedicatedIpPoolError::TooManyRequests(
                        err.msg,
                    ))
                }
                "ValidationException" => return RusotoError::Validation(err.msg),
                _ => {}
            }
        }
        RusotoError::Unknown(res)
    }
}
impl fmt::Display for DeleteDedicatedIpPoolError {
    #[allow(unused_variables)]
    fn fmt(&self, f: &mut fmt::Formatter) -> fmt::Result {
        match *self {
            DeleteDedicatedIpPoolError::BadRequest(ref cause) => write!(f, "{}", cause),
            DeleteDedicatedIpPoolError::ConcurrentModification(ref cause) => write!(f, "{}", cause),
            DeleteDedicatedIpPoolError::NotFound(ref cause) => write!(f, "{}", cause),
            DeleteDedicatedIpPoolError::TooManyRequests(ref cause) => write!(f, "{}", cause),
        }
    }
}
impl Error for DeleteDedicatedIpPoolError {}
/// Errors returned by DeleteEmailIdentity
#[derive(Debug, PartialEq)]
pub enum DeleteEmailIdentityError {
    /// <p>The input you provided is invalid.</p>
    BadRequest(String),
    /// <p>The resource is being modified by another operation or thread.</p>
    ConcurrentModification(String),
    /// <p>The resource you attempted to access doesn't exist.</p>
    NotFound(String),
    /// <p>Too many requests have been made to the operation.</p>
    TooManyRequests(String),
}

impl DeleteEmailIdentityError {
    pub fn from_response(res: BufferedHttpResponse) -> RusotoError<DeleteEmailIdentityError> {
        if let Some(err) = proto::json::Error::parse_rest(&res) {
            match err.typ.as_str() {
                "BadRequestException" => {
                    return RusotoError::Service(DeleteEmailIdentityError::BadRequest(err.msg))
                }
                "ConcurrentModificationException" => {
                    return RusotoError::Service(DeleteEmailIdentityError::ConcurrentModification(
                        err.msg,
                    ))
                }
                "NotFoundException" => {
                    return RusotoError::Service(DeleteEmailIdentityError::NotFound(err.msg))
                }
                "TooManyRequestsException" => {
                    return RusotoError::Service(DeleteEmailIdentityError::TooManyRequests(err.msg))
                }
                "ValidationException" => return RusotoError::Validation(err.msg),
                _ => {}
            }
        }
        RusotoError::Unknown(res)
    }
}
impl fmt::Display for DeleteEmailIdentityError {
    #[allow(unused_variables)]
    fn fmt(&self, f: &mut fmt::Formatter) -> fmt::Result {
        match *self {
            DeleteEmailIdentityError::BadRequest(ref cause) => write!(f, "{}", cause),
            DeleteEmailIdentityError::ConcurrentModification(ref cause) => write!(f, "{}", cause),
            DeleteEmailIdentityError::NotFound(ref cause) => write!(f, "{}", cause),
            DeleteEmailIdentityError::TooManyRequests(ref cause) => write!(f, "{}", cause),
        }
    }
}
impl Error for DeleteEmailIdentityError {}
/// Errors returned by DeleteSuppressedDestination
#[derive(Debug, PartialEq)]
pub enum DeleteSuppressedDestinationError {
    /// <p>The input you provided is invalid.</p>
    BadRequest(String),
    /// <p>The resource you attempted to access doesn't exist.</p>
    NotFound(String),
    /// <p>Too many requests have been made to the operation.</p>
    TooManyRequests(String),
}

impl DeleteSuppressedDestinationError {
    pub fn from_response(
        res: BufferedHttpResponse,
    ) -> RusotoError<DeleteSuppressedDestinationError> {
        if let Some(err) = proto::json::Error::parse_rest(&res) {
            match err.typ.as_str() {
                "BadRequestException" => {
                    return RusotoError::Service(DeleteSuppressedDestinationError::BadRequest(
                        err.msg,
                    ))
                }
                "NotFoundException" => {
                    return RusotoError::Service(DeleteSuppressedDestinationError::NotFound(
                        err.msg,
                    ))
                }
                "TooManyRequestsException" => {
                    return RusotoError::Service(DeleteSuppressedDestinationError::TooManyRequests(
                        err.msg,
                    ))
                }
                "ValidationException" => return RusotoError::Validation(err.msg),
                _ => {}
            }
        }
        RusotoError::Unknown(res)
    }
}
impl fmt::Display for DeleteSuppressedDestinationError {
    #[allow(unused_variables)]
    fn fmt(&self, f: &mut fmt::Formatter) -> fmt::Result {
        match *self {
            DeleteSuppressedDestinationError::BadRequest(ref cause) => write!(f, "{}", cause),
            DeleteSuppressedDestinationError::NotFound(ref cause) => write!(f, "{}", cause),
            DeleteSuppressedDestinationError::TooManyRequests(ref cause) => write!(f, "{}", cause),
        }
    }
}
impl Error for DeleteSuppressedDestinationError {}
/// Errors returned by GetAccount
#[derive(Debug, PartialEq)]
pub enum GetAccountError {
    /// <p>The input you provided is invalid.</p>
    BadRequest(String),
    /// <p>Too many requests have been made to the operation.</p>
    TooManyRequests(String),
}

impl GetAccountError {
    pub fn from_response(res: BufferedHttpResponse) -> RusotoError<GetAccountError> {
        if let Some(err) = proto::json::Error::parse_rest(&res) {
            match err.typ.as_str() {
                "BadRequestException" => {
                    return RusotoError::Service(GetAccountError::BadRequest(err.msg))
                }
                "TooManyRequestsException" => {
                    return RusotoError::Service(GetAccountError::TooManyRequests(err.msg))
                }
                "ValidationException" => return RusotoError::Validation(err.msg),
                _ => {}
            }
        }
        RusotoError::Unknown(res)
    }
}
impl fmt::Display for GetAccountError {
    #[allow(unused_variables)]
    fn fmt(&self, f: &mut fmt::Formatter) -> fmt::Result {
        match *self {
            GetAccountError::BadRequest(ref cause) => write!(f, "{}", cause),
            GetAccountError::TooManyRequests(ref cause) => write!(f, "{}", cause),
        }
    }
}
impl Error for GetAccountError {}
/// Errors returned by GetBlacklistReports
#[derive(Debug, PartialEq)]
pub enum GetBlacklistReportsError {
    /// <p>The input you provided is invalid.</p>
    BadRequest(String),
    /// <p>The resource you attempted to access doesn't exist.</p>
    NotFound(String),
    /// <p>Too many requests have been made to the operation.</p>
    TooManyRequests(String),
}

impl GetBlacklistReportsError {
    pub fn from_response(res: BufferedHttpResponse) -> RusotoError<GetBlacklistReportsError> {
        if let Some(err) = proto::json::Error::parse_rest(&res) {
            match err.typ.as_str() {
                "BadRequestException" => {
                    return RusotoError::Service(GetBlacklistReportsError::BadRequest(err.msg))
                }
                "NotFoundException" => {
                    return RusotoError::Service(GetBlacklistReportsError::NotFound(err.msg))
                }
                "TooManyRequestsException" => {
                    return RusotoError::Service(GetBlacklistReportsError::TooManyRequests(err.msg))
                }
                "ValidationException" => return RusotoError::Validation(err.msg),
                _ => {}
            }
        }
        RusotoError::Unknown(res)
    }
}
impl fmt::Display for GetBlacklistReportsError {
    #[allow(unused_variables)]
    fn fmt(&self, f: &mut fmt::Formatter) -> fmt::Result {
        match *self {
            GetBlacklistReportsError::BadRequest(ref cause) => write!(f, "{}", cause),
            GetBlacklistReportsError::NotFound(ref cause) => write!(f, "{}", cause),
            GetBlacklistReportsError::TooManyRequests(ref cause) => write!(f, "{}", cause),
        }
    }
}
impl Error for GetBlacklistReportsError {}
/// Errors returned by GetConfigurationSet
#[derive(Debug, PartialEq)]
pub enum GetConfigurationSetError {
    /// <p>The input you provided is invalid.</p>
    BadRequest(String),
    /// <p>The resource you attempted to access doesn't exist.</p>
    NotFound(String),
    /// <p>Too many requests have been made to the operation.</p>
    TooManyRequests(String),
}

impl GetConfigurationSetError {
    pub fn from_response(res: BufferedHttpResponse) -> RusotoError<GetConfigurationSetError> {
        if let Some(err) = proto::json::Error::parse_rest(&res) {
            match err.typ.as_str() {
                "BadRequestException" => {
                    return RusotoError::Service(GetConfigurationSetError::BadRequest(err.msg))
                }
                "NotFoundException" => {
                    return RusotoError::Service(GetConfigurationSetError::NotFound(err.msg))
                }
                "TooManyRequestsException" => {
                    return RusotoError::Service(GetConfigurationSetError::TooManyRequests(err.msg))
                }
                "ValidationException" => return RusotoError::Validation(err.msg),
                _ => {}
            }
        }
        RusotoError::Unknown(res)
    }
}
impl fmt::Display for GetConfigurationSetError {
    #[allow(unused_variables)]
    fn fmt(&self, f: &mut fmt::Formatter) -> fmt::Result {
        match *self {
            GetConfigurationSetError::BadRequest(ref cause) => write!(f, "{}", cause),
            GetConfigurationSetError::NotFound(ref cause) => write!(f, "{}", cause),
            GetConfigurationSetError::TooManyRequests(ref cause) => write!(f, "{}", cause),
        }
    }
}
impl Error for GetConfigurationSetError {}
/// Errors returned by GetConfigurationSetEventDestinations
#[derive(Debug, PartialEq)]
pub enum GetConfigurationSetEventDestinationsError {
    /// <p>The input you provided is invalid.</p>
    BadRequest(String),
    /// <p>The resource you attempted to access doesn't exist.</p>
    NotFound(String),
    /// <p>Too many requests have been made to the operation.</p>
    TooManyRequests(String),
}

impl GetConfigurationSetEventDestinationsError {
    pub fn from_response(
        res: BufferedHttpResponse,
    ) -> RusotoError<GetConfigurationSetEventDestinationsError> {
        if let Some(err) = proto::json::Error::parse_rest(&res) {
            match err.typ.as_str() {
                "BadRequestException" => {
                    return RusotoError::Service(
                        GetConfigurationSetEventDestinationsError::BadRequest(err.msg),
                    )
                }
                "NotFoundException" => {
                    return RusotoError::Service(
                        GetConfigurationSetEventDestinationsError::NotFound(err.msg),
                    )
                }
                "TooManyRequestsException" => {
                    return RusotoError::Service(
                        GetConfigurationSetEventDestinationsError::TooManyRequests(err.msg),
                    )
                }
                "ValidationException" => return RusotoError::Validation(err.msg),
                _ => {}
            }
        }
        RusotoError::Unknown(res)
    }
}
impl fmt::Display for GetConfigurationSetEventDestinationsError {
    #[allow(unused_variables)]
    fn fmt(&self, f: &mut fmt::Formatter) -> fmt::Result {
        match *self {
            GetConfigurationSetEventDestinationsError::BadRequest(ref cause) => {
                write!(f, "{}", cause)
            }
            GetConfigurationSetEventDestinationsError::NotFound(ref cause) => {
                write!(f, "{}", cause)
            }
            GetConfigurationSetEventDestinationsError::TooManyRequests(ref cause) => {
                write!(f, "{}", cause)
            }
        }
    }
}
impl Error for GetConfigurationSetEventDestinationsError {}
/// Errors returned by GetDedicatedIp
#[derive(Debug, PartialEq)]
pub enum GetDedicatedIpError {
    /// <p>The input you provided is invalid.</p>
    BadRequest(String),
    /// <p>The resource you attempted to access doesn't exist.</p>
    NotFound(String),
    /// <p>Too many requests have been made to the operation.</p>
    TooManyRequests(String),
}

impl GetDedicatedIpError {
    pub fn from_response(res: BufferedHttpResponse) -> RusotoError<GetDedicatedIpError> {
        if let Some(err) = proto::json::Error::parse_rest(&res) {
            match err.typ.as_str() {
                "BadRequestException" => {
                    return RusotoError::Service(GetDedicatedIpError::BadRequest(err.msg))
                }
                "NotFoundException" => {
                    return RusotoError::Service(GetDedicatedIpError::NotFound(err.msg))
                }
                "TooManyRequestsException" => {
                    return RusotoError::Service(GetDedicatedIpError::TooManyRequests(err.msg))
                }
                "ValidationException" => return RusotoError::Validation(err.msg),
                _ => {}
            }
        }
        RusotoError::Unknown(res)
    }
}
impl fmt::Display for GetDedicatedIpError {
    #[allow(unused_variables)]
    fn fmt(&self, f: &mut fmt::Formatter) -> fmt::Result {
        match *self {
            GetDedicatedIpError::BadRequest(ref cause) => write!(f, "{}", cause),
            GetDedicatedIpError::NotFound(ref cause) => write!(f, "{}", cause),
            GetDedicatedIpError::TooManyRequests(ref cause) => write!(f, "{}", cause),
        }
    }
}
impl Error for GetDedicatedIpError {}
/// Errors returned by GetDedicatedIps
#[derive(Debug, PartialEq)]
pub enum GetDedicatedIpsError {
    /// <p>The input you provided is invalid.</p>
    BadRequest(String),
    /// <p>The resource you attempted to access doesn't exist.</p>
    NotFound(String),
    /// <p>Too many requests have been made to the operation.</p>
    TooManyRequests(String),
}

impl GetDedicatedIpsError {
    pub fn from_response(res: BufferedHttpResponse) -> RusotoError<GetDedicatedIpsError> {
        if let Some(err) = proto::json::Error::parse_rest(&res) {
            match err.typ.as_str() {
                "BadRequestException" => {
                    return RusotoError::Service(GetDedicatedIpsError::BadRequest(err.msg))
                }
                "NotFoundException" => {
                    return RusotoError::Service(GetDedicatedIpsError::NotFound(err.msg))
                }
                "TooManyRequestsException" => {
                    return RusotoError::Service(GetDedicatedIpsError::TooManyRequests(err.msg))
                }
                "ValidationException" => return RusotoError::Validation(err.msg),
                _ => {}
            }
        }
        RusotoError::Unknown(res)
    }
}
impl fmt::Display for GetDedicatedIpsError {
    #[allow(unused_variables)]
    fn fmt(&self, f: &mut fmt::Formatter) -> fmt::Result {
        match *self {
            GetDedicatedIpsError::BadRequest(ref cause) => write!(f, "{}", cause),
            GetDedicatedIpsError::NotFound(ref cause) => write!(f, "{}", cause),
            GetDedicatedIpsError::TooManyRequests(ref cause) => write!(f, "{}", cause),
        }
    }
}
impl Error for GetDedicatedIpsError {}
/// Errors returned by GetDeliverabilityDashboardOptions
#[derive(Debug, PartialEq)]
pub enum GetDeliverabilityDashboardOptionsError {
    /// <p>The input you provided is invalid.</p>
    BadRequest(String),
    /// <p>There are too many instances of the specified resource type.</p>
    LimitExceeded(String),
    /// <p>Too many requests have been made to the operation.</p>
    TooManyRequests(String),
}

impl GetDeliverabilityDashboardOptionsError {
    pub fn from_response(
        res: BufferedHttpResponse,
    ) -> RusotoError<GetDeliverabilityDashboardOptionsError> {
        if let Some(err) = proto::json::Error::parse_rest(&res) {
            match err.typ.as_str() {
                "BadRequestException" => {
                    return RusotoError::Service(
                        GetDeliverabilityDashboardOptionsError::BadRequest(err.msg),
                    )
                }
                "LimitExceededException" => {
                    return RusotoError::Service(
                        GetDeliverabilityDashboardOptionsError::LimitExceeded(err.msg),
                    )
                }
                "TooManyRequestsException" => {
                    return RusotoError::Service(
                        GetDeliverabilityDashboardOptionsError::TooManyRequests(err.msg),
                    )
                }
                "ValidationException" => return RusotoError::Validation(err.msg),
                _ => {}
            }
        }
        RusotoError::Unknown(res)
    }
}
impl fmt::Display for GetDeliverabilityDashboardOptionsError {
    #[allow(unused_variables)]
    fn fmt(&self, f: &mut fmt::Formatter) -> fmt::Result {
        match *self {
            GetDeliverabilityDashboardOptionsError::BadRequest(ref cause) => write!(f, "{}", cause),
            GetDeliverabilityDashboardOptionsError::LimitExceeded(ref cause) => {
                write!(f, "{}", cause)
            }
            GetDeliverabilityDashboardOptionsError::TooManyRequests(ref cause) => {
                write!(f, "{}", cause)
            }
        }
    }
}
impl Error for GetDeliverabilityDashboardOptionsError {}
/// Errors returned by GetDeliverabilityTestReport
#[derive(Debug, PartialEq)]
pub enum GetDeliverabilityTestReportError {
    /// <p>The input you provided is invalid.</p>
    BadRequest(String),
    /// <p>The resource you attempted to access doesn't exist.</p>
    NotFound(String),
    /// <p>Too many requests have been made to the operation.</p>
    TooManyRequests(String),
}

impl GetDeliverabilityTestReportError {
    pub fn from_response(
        res: BufferedHttpResponse,
    ) -> RusotoError<GetDeliverabilityTestReportError> {
        if let Some(err) = proto::json::Error::parse_rest(&res) {
            match err.typ.as_str() {
                "BadRequestException" => {
                    return RusotoError::Service(GetDeliverabilityTestReportError::BadRequest(
                        err.msg,
                    ))
                }
                "NotFoundException" => {
                    return RusotoError::Service(GetDeliverabilityTestReportError::NotFound(
                        err.msg,
                    ))
                }
                "TooManyRequestsException" => {
                    return RusotoError::Service(GetDeliverabilityTestReportError::TooManyRequests(
                        err.msg,
                    ))
                }
                "ValidationException" => return RusotoError::Validation(err.msg),
                _ => {}
            }
        }
        RusotoError::Unknown(res)
    }
}
impl fmt::Display for GetDeliverabilityTestReportError {
    #[allow(unused_variables)]
    fn fmt(&self, f: &mut fmt::Formatter) -> fmt::Result {
        match *self {
            GetDeliverabilityTestReportError::BadRequest(ref cause) => write!(f, "{}", cause),
            GetDeliverabilityTestReportError::NotFound(ref cause) => write!(f, "{}", cause),
            GetDeliverabilityTestReportError::TooManyRequests(ref cause) => write!(f, "{}", cause),
        }
    }
}
impl Error for GetDeliverabilityTestReportError {}
/// Errors returned by GetDomainDeliverabilityCampaign
#[derive(Debug, PartialEq)]
pub enum GetDomainDeliverabilityCampaignError {
    /// <p>The input you provided is invalid.</p>
    BadRequest(String),
    /// <p>The resource you attempted to access doesn't exist.</p>
    NotFound(String),
    /// <p>Too many requests have been made to the operation.</p>
    TooManyRequests(String),
}

impl GetDomainDeliverabilityCampaignError {
    pub fn from_response(
        res: BufferedHttpResponse,
    ) -> RusotoError<GetDomainDeliverabilityCampaignError> {
        if let Some(err) = proto::json::Error::parse_rest(&res) {
            match err.typ.as_str() {
                "BadRequestException" => {
                    return RusotoError::Service(GetDomainDeliverabilityCampaignError::BadRequest(
                        err.msg,
                    ))
                }
                "NotFoundException" => {
                    return RusotoError::Service(GetDomainDeliverabilityCampaignError::NotFound(
                        err.msg,
                    ))
                }
                "TooManyRequestsException" => {
                    return RusotoError::Service(
                        GetDomainDeliverabilityCampaignError::TooManyRequests(err.msg),
                    )
                }
                "ValidationException" => return RusotoError::Validation(err.msg),
                _ => {}
            }
        }
        RusotoError::Unknown(res)
    }
}
impl fmt::Display for GetDomainDeliverabilityCampaignError {
    #[allow(unused_variables)]
    fn fmt(&self, f: &mut fmt::Formatter) -> fmt::Result {
        match *self {
            GetDomainDeliverabilityCampaignError::BadRequest(ref cause) => write!(f, "{}", cause),
            GetDomainDeliverabilityCampaignError::NotFound(ref cause) => write!(f, "{}", cause),
            GetDomainDeliverabilityCampaignError::TooManyRequests(ref cause) => {
                write!(f, "{}", cause)
            }
        }
    }
}
impl Error for GetDomainDeliverabilityCampaignError {}
/// Errors returned by GetDomainStatisticsReport
#[derive(Debug, PartialEq)]
pub enum GetDomainStatisticsReportError {
    /// <p>The input you provided is invalid.</p>
    BadRequest(String),
    /// <p>The resource you attempted to access doesn't exist.</p>
    NotFound(String),
    /// <p>Too many requests have been made to the operation.</p>
    TooManyRequests(String),
}

impl GetDomainStatisticsReportError {
    pub fn from_response(res: BufferedHttpResponse) -> RusotoError<GetDomainStatisticsReportError> {
        if let Some(err) = proto::json::Error::parse_rest(&res) {
            match err.typ.as_str() {
                "BadRequestException" => {
                    return RusotoError::Service(GetDomainStatisticsReportError::BadRequest(
                        err.msg,
                    ))
                }
                "NotFoundException" => {
                    return RusotoError::Service(GetDomainStatisticsReportError::NotFound(err.msg))
                }
                "TooManyRequestsException" => {
                    return RusotoError::Service(GetDomainStatisticsReportError::TooManyRequests(
                        err.msg,
                    ))
                }
                "ValidationException" => return RusotoError::Validation(err.msg),
                _ => {}
            }
        }
        RusotoError::Unknown(res)
    }
}
impl fmt::Display for GetDomainStatisticsReportError {
    #[allow(unused_variables)]
    fn fmt(&self, f: &mut fmt::Formatter) -> fmt::Result {
        match *self {
            GetDomainStatisticsReportError::BadRequest(ref cause) => write!(f, "{}", cause),
            GetDomainStatisticsReportError::NotFound(ref cause) => write!(f, "{}", cause),
            GetDomainStatisticsReportError::TooManyRequests(ref cause) => write!(f, "{}", cause),
        }
    }
}
impl Error for GetDomainStatisticsReportError {}
/// Errors returned by GetEmailIdentity
#[derive(Debug, PartialEq)]
pub enum GetEmailIdentityError {
    /// <p>The input you provided is invalid.</p>
    BadRequest(String),
    /// <p>The resource you attempted to access doesn't exist.</p>
    NotFound(String),
    /// <p>Too many requests have been made to the operation.</p>
    TooManyRequests(String),
}

impl GetEmailIdentityError {
    pub fn from_response(res: BufferedHttpResponse) -> RusotoError<GetEmailIdentityError> {
        if let Some(err) = proto::json::Error::parse_rest(&res) {
            match err.typ.as_str() {
                "BadRequestException" => {
                    return RusotoError::Service(GetEmailIdentityError::BadRequest(err.msg))
                }
                "NotFoundException" => {
                    return RusotoError::Service(GetEmailIdentityError::NotFound(err.msg))
                }
                "TooManyRequestsException" => {
                    return RusotoError::Service(GetEmailIdentityError::TooManyRequests(err.msg))
                }
                "ValidationException" => return RusotoError::Validation(err.msg),
                _ => {}
            }
        }
        RusotoError::Unknown(res)
    }
}
impl fmt::Display for GetEmailIdentityError {
    #[allow(unused_variables)]
    fn fmt(&self, f: &mut fmt::Formatter) -> fmt::Result {
        match *self {
            GetEmailIdentityError::BadRequest(ref cause) => write!(f, "{}", cause),
            GetEmailIdentityError::NotFound(ref cause) => write!(f, "{}", cause),
            GetEmailIdentityError::TooManyRequests(ref cause) => write!(f, "{}", cause),
        }
    }
}
impl Error for GetEmailIdentityError {}
/// Errors returned by GetSuppressedDestination
#[derive(Debug, PartialEq)]
pub enum GetSuppressedDestinationError {
    /// <p>The input you provided is invalid.</p>
    BadRequest(String),
    /// <p>The resource you attempted to access doesn't exist.</p>
    NotFound(String),
    /// <p>Too many requests have been made to the operation.</p>
    TooManyRequests(String),
}

impl GetSuppressedDestinationError {
    pub fn from_response(res: BufferedHttpResponse) -> RusotoError<GetSuppressedDestinationError> {
        if let Some(err) = proto::json::Error::parse_rest(&res) {
            match err.typ.as_str() {
                "BadRequestException" => {
                    return RusotoError::Service(GetSuppressedDestinationError::BadRequest(err.msg))
                }
                "NotFoundException" => {
                    return RusotoError::Service(GetSuppressedDestinationError::NotFound(err.msg))
                }
                "TooManyRequestsException" => {
                    return RusotoError::Service(GetSuppressedDestinationError::TooManyRequests(
                        err.msg,
                    ))
                }
                "ValidationException" => return RusotoError::Validation(err.msg),
                _ => {}
            }
        }
        RusotoError::Unknown(res)
    }
}
impl fmt::Display for GetSuppressedDestinationError {
    #[allow(unused_variables)]
    fn fmt(&self, f: &mut fmt::Formatter) -> fmt::Result {
        match *self {
            GetSuppressedDestinationError::BadRequest(ref cause) => write!(f, "{}", cause),
            GetSuppressedDestinationError::NotFound(ref cause) => write!(f, "{}", cause),
            GetSuppressedDestinationError::TooManyRequests(ref cause) => write!(f, "{}", cause),
        }
    }
}
impl Error for GetSuppressedDestinationError {}
/// Errors returned by ListConfigurationSets
#[derive(Debug, PartialEq)]
pub enum ListConfigurationSetsError {
    /// <p>The input you provided is invalid.</p>
    BadRequest(String),
    /// <p>Too many requests have been made to the operation.</p>
    TooManyRequests(String),
}

impl ListConfigurationSetsError {
    pub fn from_response(res: BufferedHttpResponse) -> RusotoError<ListConfigurationSetsError> {
        if let Some(err) = proto::json::Error::parse_rest(&res) {
            match err.typ.as_str() {
                "BadRequestException" => {
                    return RusotoError::Service(ListConfigurationSetsError::BadRequest(err.msg))
                }
                "TooManyRequestsException" => {
                    return RusotoError::Service(ListConfigurationSetsError::TooManyRequests(
                        err.msg,
                    ))
                }
                "ValidationException" => return RusotoError::Validation(err.msg),
                _ => {}
            }
        }
        RusotoError::Unknown(res)
    }
}
impl fmt::Display for ListConfigurationSetsError {
    #[allow(unused_variables)]
    fn fmt(&self, f: &mut fmt::Formatter) -> fmt::Result {
        match *self {
            ListConfigurationSetsError::BadRequest(ref cause) => write!(f, "{}", cause),
            ListConfigurationSetsError::TooManyRequests(ref cause) => write!(f, "{}", cause),
        }
    }
}
impl Error for ListConfigurationSetsError {}
/// Errors returned by ListDedicatedIpPools
#[derive(Debug, PartialEq)]
pub enum ListDedicatedIpPoolsError {
    /// <p>The input you provided is invalid.</p>
    BadRequest(String),
    /// <p>Too many requests have been made to the operation.</p>
    TooManyRequests(String),
}

impl ListDedicatedIpPoolsError {
    pub fn from_response(res: BufferedHttpResponse) -> RusotoError<ListDedicatedIpPoolsError> {
        if let Some(err) = proto::json::Error::parse_rest(&res) {
            match err.typ.as_str() {
                "BadRequestException" => {
                    return RusotoError::Service(ListDedicatedIpPoolsError::BadRequest(err.msg))
                }
                "TooManyRequestsException" => {
                    return RusotoError::Service(ListDedicatedIpPoolsError::TooManyRequests(
                        err.msg,
                    ))
                }
                "ValidationException" => return RusotoError::Validation(err.msg),
                _ => {}
            }
        }
        RusotoError::Unknown(res)
    }
}
impl fmt::Display for ListDedicatedIpPoolsError {
    #[allow(unused_variables)]
    fn fmt(&self, f: &mut fmt::Formatter) -> fmt::Result {
        match *self {
            ListDedicatedIpPoolsError::BadRequest(ref cause) => write!(f, "{}", cause),
            ListDedicatedIpPoolsError::TooManyRequests(ref cause) => write!(f, "{}", cause),
        }
    }
}
impl Error for ListDedicatedIpPoolsError {}
/// Errors returned by ListDeliverabilityTestReports
#[derive(Debug, PartialEq)]
pub enum ListDeliverabilityTestReportsError {
    /// <p>The input you provided is invalid.</p>
    BadRequest(String),
    /// <p>The resource you attempted to access doesn't exist.</p>
    NotFound(String),
    /// <p>Too many requests have been made to the operation.</p>
    TooManyRequests(String),
}

impl ListDeliverabilityTestReportsError {
    pub fn from_response(
        res: BufferedHttpResponse,
    ) -> RusotoError<ListDeliverabilityTestReportsError> {
        if let Some(err) = proto::json::Error::parse_rest(&res) {
            match err.typ.as_str() {
                "BadRequestException" => {
                    return RusotoError::Service(ListDeliverabilityTestReportsError::BadRequest(
                        err.msg,
                    ))
                }
                "NotFoundException" => {
                    return RusotoError::Service(ListDeliverabilityTestReportsError::NotFound(
                        err.msg,
                    ))
                }
                "TooManyRequestsException" => {
                    return RusotoError::Service(
                        ListDeliverabilityTestReportsError::TooManyRequests(err.msg),
                    )
                }
                "ValidationException" => return RusotoError::Validation(err.msg),
                _ => {}
            }
        }
        RusotoError::Unknown(res)
    }
}
impl fmt::Display for ListDeliverabilityTestReportsError {
    #[allow(unused_variables)]
    fn fmt(&self, f: &mut fmt::Formatter) -> fmt::Result {
        match *self {
            ListDeliverabilityTestReportsError::BadRequest(ref cause) => write!(f, "{}", cause),
            ListDeliverabilityTestReportsError::NotFound(ref cause) => write!(f, "{}", cause),
            ListDeliverabilityTestReportsError::TooManyRequests(ref cause) => {
                write!(f, "{}", cause)
            }
        }
    }
}
impl Error for ListDeliverabilityTestReportsError {}
/// Errors returned by ListDomainDeliverabilityCampaigns
#[derive(Debug, PartialEq)]
pub enum ListDomainDeliverabilityCampaignsError {
    /// <p>The input you provided is invalid.</p>
    BadRequest(String),
    /// <p>The resource you attempted to access doesn't exist.</p>
    NotFound(String),
    /// <p>Too many requests have been made to the operation.</p>
    TooManyRequests(String),
}

impl ListDomainDeliverabilityCampaignsError {
    pub fn from_response(
        res: BufferedHttpResponse,
    ) -> RusotoError<ListDomainDeliverabilityCampaignsError> {
        if let Some(err) = proto::json::Error::parse_rest(&res) {
            match err.typ.as_str() {
                "BadRequestException" => {
                    return RusotoError::Service(
                        ListDomainDeliverabilityCampaignsError::BadRequest(err.msg),
                    )
                }
                "NotFoundException" => {
                    return RusotoError::Service(ListDomainDeliverabilityCampaignsError::NotFound(
                        err.msg,
                    ))
                }
                "TooManyRequestsException" => {
                    return RusotoError::Service(
                        ListDomainDeliverabilityCampaignsError::TooManyRequests(err.msg),
                    )
                }
                "ValidationException" => return RusotoError::Validation(err.msg),
                _ => {}
            }
        }
        RusotoError::Unknown(res)
    }
}
impl fmt::Display for ListDomainDeliverabilityCampaignsError {
    #[allow(unused_variables)]
    fn fmt(&self, f: &mut fmt::Formatter) -> fmt::Result {
        match *self {
            ListDomainDeliverabilityCampaignsError::BadRequest(ref cause) => write!(f, "{}", cause),
            ListDomainDeliverabilityCampaignsError::NotFound(ref cause) => write!(f, "{}", cause),
            ListDomainDeliverabilityCampaignsError::TooManyRequests(ref cause) => {
                write!(f, "{}", cause)
            }
        }
    }
}
impl Error for ListDomainDeliverabilityCampaignsError {}
/// Errors returned by ListEmailIdentities
#[derive(Debug, PartialEq)]
pub enum ListEmailIdentitiesError {
    /// <p>The input you provided is invalid.</p>
    BadRequest(String),
    /// <p>Too many requests have been made to the operation.</p>
    TooManyRequests(String),
}

impl ListEmailIdentitiesError {
    pub fn from_response(res: BufferedHttpResponse) -> RusotoError<ListEmailIdentitiesError> {
        if let Some(err) = proto::json::Error::parse_rest(&res) {
            match err.typ.as_str() {
                "BadRequestException" => {
                    return RusotoError::Service(ListEmailIdentitiesError::BadRequest(err.msg))
                }
                "TooManyRequestsException" => {
                    return RusotoError::Service(ListEmailIdentitiesError::TooManyRequests(err.msg))
                }
                "ValidationException" => return RusotoError::Validation(err.msg),
                _ => {}
            }
        }
        RusotoError::Unknown(res)
    }
}
impl fmt::Display for ListEmailIdentitiesError {
    #[allow(unused_variables)]
    fn fmt(&self, f: &mut fmt::Formatter) -> fmt::Result {
        match *self {
            ListEmailIdentitiesError::BadRequest(ref cause) => write!(f, "{}", cause),
            ListEmailIdentitiesError::TooManyRequests(ref cause) => write!(f, "{}", cause),
        }
    }
}
impl Error for ListEmailIdentitiesError {}
/// Errors returned by ListSuppressedDestinations
#[derive(Debug, PartialEq)]
pub enum ListSuppressedDestinationsError {
    /// <p>The input you provided is invalid.</p>
    BadRequest(String),
    /// <p>The specified request includes an invalid or expired token.</p>
    InvalidNextToken(String),
    /// <p>Too many requests have been made to the operation.</p>
    TooManyRequests(String),
}

impl ListSuppressedDestinationsError {
    pub fn from_response(
        res: BufferedHttpResponse,
    ) -> RusotoError<ListSuppressedDestinationsError> {
        if let Some(err) = proto::json::Error::parse_rest(&res) {
            match err.typ.as_str() {
                "BadRequestException" => {
                    return RusotoError::Service(ListSuppressedDestinationsError::BadRequest(
                        err.msg,
                    ))
                }
                "InvalidNextTokenException" => {
                    return RusotoError::Service(ListSuppressedDestinationsError::InvalidNextToken(
                        err.msg,
                    ))
                }
                "TooManyRequestsException" => {
                    return RusotoError::Service(ListSuppressedDestinationsError::TooManyRequests(
                        err.msg,
                    ))
                }
                "ValidationException" => return RusotoError::Validation(err.msg),
                _ => {}
            }
        }
        RusotoError::Unknown(res)
    }
}
impl fmt::Display for ListSuppressedDestinationsError {
    #[allow(unused_variables)]
    fn fmt(&self, f: &mut fmt::Formatter) -> fmt::Result {
        match *self {
            ListSuppressedDestinationsError::BadRequest(ref cause) => write!(f, "{}", cause),
            ListSuppressedDestinationsError::InvalidNextToken(ref cause) => write!(f, "{}", cause),
            ListSuppressedDestinationsError::TooManyRequests(ref cause) => write!(f, "{}", cause),
        }
    }
}
impl Error for ListSuppressedDestinationsError {}
/// Errors returned by ListTagsForResource
#[derive(Debug, PartialEq)]
pub enum ListTagsForResourceError {
    /// <p>The input you provided is invalid.</p>
    BadRequest(String),
    /// <p>The resource you attempted to access doesn't exist.</p>
    NotFound(String),
    /// <p>Too many requests have been made to the operation.</p>
    TooManyRequests(String),
}

impl ListTagsForResourceError {
    pub fn from_response(res: BufferedHttpResponse) -> RusotoError<ListTagsForResourceError> {
        if let Some(err) = proto::json::Error::parse_rest(&res) {
            match err.typ.as_str() {
                "BadRequestException" => {
                    return RusotoError::Service(ListTagsForResourceError::BadRequest(err.msg))
                }
                "NotFoundException" => {
                    return RusotoError::Service(ListTagsForResourceError::NotFound(err.msg))
                }
                "TooManyRequestsException" => {
                    return RusotoError::Service(ListTagsForResourceError::TooManyRequests(err.msg))
                }
                "ValidationException" => return RusotoError::Validation(err.msg),
                _ => {}
            }
        }
        RusotoError::Unknown(res)
    }
}
impl fmt::Display for ListTagsForResourceError {
    #[allow(unused_variables)]
    fn fmt(&self, f: &mut fmt::Formatter) -> fmt::Result {
        match *self {
            ListTagsForResourceError::BadRequest(ref cause) => write!(f, "{}", cause),
            ListTagsForResourceError::NotFound(ref cause) => write!(f, "{}", cause),
            ListTagsForResourceError::TooManyRequests(ref cause) => write!(f, "{}", cause),
        }
    }
}
impl Error for ListTagsForResourceError {}
/// Errors returned by PutAccountDedicatedIpWarmupAttributes
#[derive(Debug, PartialEq)]
pub enum PutAccountDedicatedIpWarmupAttributesError {
    /// <p>The input you provided is invalid.</p>
    BadRequest(String),
    /// <p>Too many requests have been made to the operation.</p>
    TooManyRequests(String),
}

impl PutAccountDedicatedIpWarmupAttributesError {
    pub fn from_response(
        res: BufferedHttpResponse,
    ) -> RusotoError<PutAccountDedicatedIpWarmupAttributesError> {
        if let Some(err) = proto::json::Error::parse_rest(&res) {
            match err.typ.as_str() {
                "BadRequestException" => {
                    return RusotoError::Service(
                        PutAccountDedicatedIpWarmupAttributesError::BadRequest(err.msg),
                    )
                }
                "TooManyRequestsException" => {
                    return RusotoError::Service(
                        PutAccountDedicatedIpWarmupAttributesError::TooManyRequests(err.msg),
                    )
                }
                "ValidationException" => return RusotoError::Validation(err.msg),
                _ => {}
            }
        }
        RusotoError::Unknown(res)
    }
}
impl fmt::Display for PutAccountDedicatedIpWarmupAttributesError {
    #[allow(unused_variables)]
    fn fmt(&self, f: &mut fmt::Formatter) -> fmt::Result {
        match *self {
            PutAccountDedicatedIpWarmupAttributesError::BadRequest(ref cause) => {
                write!(f, "{}", cause)
            }
            PutAccountDedicatedIpWarmupAttributesError::TooManyRequests(ref cause) => {
                write!(f, "{}", cause)
            }
        }
    }
}
impl Error for PutAccountDedicatedIpWarmupAttributesError {}
/// Errors returned by PutAccountSendingAttributes
#[derive(Debug, PartialEq)]
pub enum PutAccountSendingAttributesError {
    /// <p>The input you provided is invalid.</p>
    BadRequest(String),
    /// <p>Too many requests have been made to the operation.</p>
    TooManyRequests(String),
}

impl PutAccountSendingAttributesError {
    pub fn from_response(
        res: BufferedHttpResponse,
    ) -> RusotoError<PutAccountSendingAttributesError> {
        if let Some(err) = proto::json::Error::parse_rest(&res) {
            match err.typ.as_str() {
                "BadRequestException" => {
                    return RusotoError::Service(PutAccountSendingAttributesError::BadRequest(
                        err.msg,
                    ))
                }
                "TooManyRequestsException" => {
                    return RusotoError::Service(PutAccountSendingAttributesError::TooManyRequests(
                        err.msg,
                    ))
                }
                "ValidationException" => return RusotoError::Validation(err.msg),
                _ => {}
            }
        }
        RusotoError::Unknown(res)
    }
}
impl fmt::Display for PutAccountSendingAttributesError {
    #[allow(unused_variables)]
    fn fmt(&self, f: &mut fmt::Formatter) -> fmt::Result {
        match *self {
            PutAccountSendingAttributesError::BadRequest(ref cause) => write!(f, "{}", cause),
            PutAccountSendingAttributesError::TooManyRequests(ref cause) => write!(f, "{}", cause),
        }
    }
}
impl Error for PutAccountSendingAttributesError {}
/// Errors returned by PutAccountSuppressionAttributes
#[derive(Debug, PartialEq)]
pub enum PutAccountSuppressionAttributesError {
    /// <p>The input you provided is invalid.</p>
    BadRequest(String),
    /// <p>Too many requests have been made to the operation.</p>
    TooManyRequests(String),
}

impl PutAccountSuppressionAttributesError {
    pub fn from_response(
        res: BufferedHttpResponse,
    ) -> RusotoError<PutAccountSuppressionAttributesError> {
        if let Some(err) = proto::json::Error::parse_rest(&res) {
            match err.typ.as_str() {
                "BadRequestException" => {
                    return RusotoError::Service(PutAccountSuppressionAttributesError::BadRequest(
                        err.msg,
                    ))
                }
                "TooManyRequestsException" => {
                    return RusotoError::Service(
                        PutAccountSuppressionAttributesError::TooManyRequests(err.msg),
                    )
                }
                "ValidationException" => return RusotoError::Validation(err.msg),
                _ => {}
            }
        }
        RusotoError::Unknown(res)
    }
}
impl fmt::Display for PutAccountSuppressionAttributesError {
    #[allow(unused_variables)]
    fn fmt(&self, f: &mut fmt::Formatter) -> fmt::Result {
        match *self {
            PutAccountSuppressionAttributesError::BadRequest(ref cause) => write!(f, "{}", cause),
            PutAccountSuppressionAttributesError::TooManyRequests(ref cause) => {
                write!(f, "{}", cause)
            }
        }
    }
}
impl Error for PutAccountSuppressionAttributesError {}
/// Errors returned by PutConfigurationSetDeliveryOptions
#[derive(Debug, PartialEq)]
pub enum PutConfigurationSetDeliveryOptionsError {
    /// <p>The input you provided is invalid.</p>
    BadRequest(String),
    /// <p>The resource you attempted to access doesn't exist.</p>
    NotFound(String),
    /// <p>Too many requests have been made to the operation.</p>
    TooManyRequests(String),
}

impl PutConfigurationSetDeliveryOptionsError {
    pub fn from_response(
        res: BufferedHttpResponse,
    ) -> RusotoError<PutConfigurationSetDeliveryOptionsError> {
        if let Some(err) = proto::json::Error::parse_rest(&res) {
            match err.typ.as_str() {
                "BadRequestException" => {
                    return RusotoError::Service(
                        PutConfigurationSetDeliveryOptionsError::BadRequest(err.msg),
                    )
                }
                "NotFoundException" => {
                    return RusotoError::Service(PutConfigurationSetDeliveryOptionsError::NotFound(
                        err.msg,
                    ))
                }
                "TooManyRequestsException" => {
                    return RusotoError::Service(
                        PutConfigurationSetDeliveryOptionsError::TooManyRequests(err.msg),
                    )
                }
                "ValidationException" => return RusotoError::Validation(err.msg),
                _ => {}
            }
        }
        RusotoError::Unknown(res)
    }
}
impl fmt::Display for PutConfigurationSetDeliveryOptionsError {
    #[allow(unused_variables)]
    fn fmt(&self, f: &mut fmt::Formatter) -> fmt::Result {
        match *self {
            PutConfigurationSetDeliveryOptionsError::BadRequest(ref cause) => {
                write!(f, "{}", cause)
            }
            PutConfigurationSetDeliveryOptionsError::NotFound(ref cause) => write!(f, "{}", cause),
            PutConfigurationSetDeliveryOptionsError::TooManyRequests(ref cause) => {
                write!(f, "{}", cause)
            }
        }
    }
}
impl Error for PutConfigurationSetDeliveryOptionsError {}
/// Errors returned by PutConfigurationSetReputationOptions
#[derive(Debug, PartialEq)]
pub enum PutConfigurationSetReputationOptionsError {
    /// <p>The input you provided is invalid.</p>
    BadRequest(String),
    /// <p>The resource you attempted to access doesn't exist.</p>
    NotFound(String),
    /// <p>Too many requests have been made to the operation.</p>
    TooManyRequests(String),
}

impl PutConfigurationSetReputationOptionsError {
    pub fn from_response(
        res: BufferedHttpResponse,
    ) -> RusotoError<PutConfigurationSetReputationOptionsError> {
        if let Some(err) = proto::json::Error::parse_rest(&res) {
            match err.typ.as_str() {
                "BadRequestException" => {
                    return RusotoError::Service(
                        PutConfigurationSetReputationOptionsError::BadRequest(err.msg),
                    )
                }
                "NotFoundException" => {
                    return RusotoError::Service(
                        PutConfigurationSetReputationOptionsError::NotFound(err.msg),
                    )
                }
                "TooManyRequestsException" => {
                    return RusotoError::Service(
                        PutConfigurationSetReputationOptionsError::TooManyRequests(err.msg),
                    )
                }
                "ValidationException" => return RusotoError::Validation(err.msg),
                _ => {}
            }
        }
        RusotoError::Unknown(res)
    }
}
impl fmt::Display for PutConfigurationSetReputationOptionsError {
    #[allow(unused_variables)]
    fn fmt(&self, f: &mut fmt::Formatter) -> fmt::Result {
        match *self {
            PutConfigurationSetReputationOptionsError::BadRequest(ref cause) => {
                write!(f, "{}", cause)
            }
            PutConfigurationSetReputationOptionsError::NotFound(ref cause) => {
                write!(f, "{}", cause)
            }
            PutConfigurationSetReputationOptionsError::TooManyRequests(ref cause) => {
                write!(f, "{}", cause)
            }
        }
    }
}
impl Error for PutConfigurationSetReputationOptionsError {}
/// Errors returned by PutConfigurationSetSendingOptions
#[derive(Debug, PartialEq)]
pub enum PutConfigurationSetSendingOptionsError {
    /// <p>The input you provided is invalid.</p>
    BadRequest(String),
    /// <p>The resource you attempted to access doesn't exist.</p>
    NotFound(String),
    /// <p>Too many requests have been made to the operation.</p>
    TooManyRequests(String),
}

impl PutConfigurationSetSendingOptionsError {
    pub fn from_response(
        res: BufferedHttpResponse,
    ) -> RusotoError<PutConfigurationSetSendingOptionsError> {
        if let Some(err) = proto::json::Error::parse_rest(&res) {
            match err.typ.as_str() {
                "BadRequestException" => {
                    return RusotoError::Service(
                        PutConfigurationSetSendingOptionsError::BadRequest(err.msg),
                    )
                }
                "NotFoundException" => {
                    return RusotoError::Service(PutConfigurationSetSendingOptionsError::NotFound(
                        err.msg,
                    ))
                }
                "TooManyRequestsException" => {
                    return RusotoError::Service(
                        PutConfigurationSetSendingOptionsError::TooManyRequests(err.msg),
                    )
                }
                "ValidationException" => return RusotoError::Validation(err.msg),
                _ => {}
            }
        }
        RusotoError::Unknown(res)
    }
}
impl fmt::Display for PutConfigurationSetSendingOptionsError {
    #[allow(unused_variables)]
    fn fmt(&self, f: &mut fmt::Formatter) -> fmt::Result {
        match *self {
            PutConfigurationSetSendingOptionsError::BadRequest(ref cause) => write!(f, "{}", cause),
            PutConfigurationSetSendingOptionsError::NotFound(ref cause) => write!(f, "{}", cause),
            PutConfigurationSetSendingOptionsError::TooManyRequests(ref cause) => {
                write!(f, "{}", cause)
            }
        }
    }
}
impl Error for PutConfigurationSetSendingOptionsError {}
/// Errors returned by PutConfigurationSetSuppressionOptions
#[derive(Debug, PartialEq)]
pub enum PutConfigurationSetSuppressionOptionsError {
    /// <p>The input you provided is invalid.</p>
    BadRequest(String),
    /// <p>The resource you attempted to access doesn't exist.</p>
    NotFound(String),
    /// <p>Too many requests have been made to the operation.</p>
    TooManyRequests(String),
}

impl PutConfigurationSetSuppressionOptionsError {
    pub fn from_response(
        res: BufferedHttpResponse,
    ) -> RusotoError<PutConfigurationSetSuppressionOptionsError> {
        if let Some(err) = proto::json::Error::parse_rest(&res) {
            match err.typ.as_str() {
                "BadRequestException" => {
                    return RusotoError::Service(
                        PutConfigurationSetSuppressionOptionsError::BadRequest(err.msg),
                    )
                }
                "NotFoundException" => {
                    return RusotoError::Service(
                        PutConfigurationSetSuppressionOptionsError::NotFound(err.msg),
                    )
                }
                "TooManyRequestsException" => {
                    return RusotoError::Service(
                        PutConfigurationSetSuppressionOptionsError::TooManyRequests(err.msg),
                    )
                }
                "ValidationException" => return RusotoError::Validation(err.msg),
                _ => {}
            }
        }
        RusotoError::Unknown(res)
    }
}
impl fmt::Display for PutConfigurationSetSuppressionOptionsError {
    #[allow(unused_variables)]
    fn fmt(&self, f: &mut fmt::Formatter) -> fmt::Result {
        match *self {
            PutConfigurationSetSuppressionOptionsError::BadRequest(ref cause) => {
                write!(f, "{}", cause)
            }
            PutConfigurationSetSuppressionOptionsError::NotFound(ref cause) => {
                write!(f, "{}", cause)
            }
            PutConfigurationSetSuppressionOptionsError::TooManyRequests(ref cause) => {
                write!(f, "{}", cause)
            }
        }
    }
}
impl Error for PutConfigurationSetSuppressionOptionsError {}
/// Errors returned by PutConfigurationSetTrackingOptions
#[derive(Debug, PartialEq)]
pub enum PutConfigurationSetTrackingOptionsError {
    /// <p>The input you provided is invalid.</p>
    BadRequest(String),
    /// <p>The resource you attempted to access doesn't exist.</p>
    NotFound(String),
    /// <p>Too many requests have been made to the operation.</p>
    TooManyRequests(String),
}

impl PutConfigurationSetTrackingOptionsError {
    pub fn from_response(
        res: BufferedHttpResponse,
    ) -> RusotoError<PutConfigurationSetTrackingOptionsError> {
        if let Some(err) = proto::json::Error::parse_rest(&res) {
            match err.typ.as_str() {
                "BadRequestException" => {
                    return RusotoError::Service(
                        PutConfigurationSetTrackingOptionsError::BadRequest(err.msg),
                    )
                }
                "NotFoundException" => {
                    return RusotoError::Service(PutConfigurationSetTrackingOptionsError::NotFound(
                        err.msg,
                    ))
                }
                "TooManyRequestsException" => {
                    return RusotoError::Service(
                        PutConfigurationSetTrackingOptionsError::TooManyRequests(err.msg),
                    )
                }
                "ValidationException" => return RusotoError::Validation(err.msg),
                _ => {}
            }
        }
        RusotoError::Unknown(res)
    }
}
impl fmt::Display for PutConfigurationSetTrackingOptionsError {
    #[allow(unused_variables)]
    fn fmt(&self, f: &mut fmt::Formatter) -> fmt::Result {
        match *self {
            PutConfigurationSetTrackingOptionsError::BadRequest(ref cause) => {
                write!(f, "{}", cause)
            }
            PutConfigurationSetTrackingOptionsError::NotFound(ref cause) => write!(f, "{}", cause),
            PutConfigurationSetTrackingOptionsError::TooManyRequests(ref cause) => {
                write!(f, "{}", cause)
            }
        }
    }
}
impl Error for PutConfigurationSetTrackingOptionsError {}
/// Errors returned by PutDedicatedIpInPool
#[derive(Debug, PartialEq)]
pub enum PutDedicatedIpInPoolError {
    /// <p>The input you provided is invalid.</p>
    BadRequest(String),
    /// <p>The resource you attempted to access doesn't exist.</p>
    NotFound(String),
    /// <p>Too many requests have been made to the operation.</p>
    TooManyRequests(String),
}

impl PutDedicatedIpInPoolError {
    pub fn from_response(res: BufferedHttpResponse) -> RusotoError<PutDedicatedIpInPoolError> {
        if let Some(err) = proto::json::Error::parse_rest(&res) {
            match err.typ.as_str() {
                "BadRequestException" => {
                    return RusotoError::Service(PutDedicatedIpInPoolError::BadRequest(err.msg))
                }
                "NotFoundException" => {
                    return RusotoError::Service(PutDedicatedIpInPoolError::NotFound(err.msg))
                }
                "TooManyRequestsException" => {
                    return RusotoError::Service(PutDedicatedIpInPoolError::TooManyRequests(
                        err.msg,
                    ))
                }
                "ValidationException" => return RusotoError::Validation(err.msg),
                _ => {}
            }
        }
        RusotoError::Unknown(res)
    }
}
impl fmt::Display for PutDedicatedIpInPoolError {
    #[allow(unused_variables)]
    fn fmt(&self, f: &mut fmt::Formatter) -> fmt::Result {
        match *self {
            PutDedicatedIpInPoolError::BadRequest(ref cause) => write!(f, "{}", cause),
            PutDedicatedIpInPoolError::NotFound(ref cause) => write!(f, "{}", cause),
            PutDedicatedIpInPoolError::TooManyRequests(ref cause) => write!(f, "{}", cause),
        }
    }
}
impl Error for PutDedicatedIpInPoolError {}
/// Errors returned by PutDedicatedIpWarmupAttributes
#[derive(Debug, PartialEq)]
pub enum PutDedicatedIpWarmupAttributesError {
    /// <p>The input you provided is invalid.</p>
    BadRequest(String),
    /// <p>The resource you attempted to access doesn't exist.</p>
    NotFound(String),
    /// <p>Too many requests have been made to the operation.</p>
    TooManyRequests(String),
}

impl PutDedicatedIpWarmupAttributesError {
    pub fn from_response(
        res: BufferedHttpResponse,
    ) -> RusotoError<PutDedicatedIpWarmupAttributesError> {
        if let Some(err) = proto::json::Error::parse_rest(&res) {
            match err.typ.as_str() {
                "BadRequestException" => {
                    return RusotoError::Service(PutDedicatedIpWarmupAttributesError::BadRequest(
                        err.msg,
                    ))
                }
                "NotFoundException" => {
                    return RusotoError::Service(PutDedicatedIpWarmupAttributesError::NotFound(
                        err.msg,
                    ))
                }
                "TooManyRequestsException" => {
                    return RusotoError::Service(
                        PutDedicatedIpWarmupAttributesError::TooManyRequests(err.msg),
                    )
                }
                "ValidationException" => return RusotoError::Validation(err.msg),
                _ => {}
            }
        }
        RusotoError::Unknown(res)
    }
}
impl fmt::Display for PutDedicatedIpWarmupAttributesError {
    #[allow(unused_variables)]
    fn fmt(&self, f: &mut fmt::Formatter) -> fmt::Result {
        match *self {
            PutDedicatedIpWarmupAttributesError::BadRequest(ref cause) => write!(f, "{}", cause),
            PutDedicatedIpWarmupAttributesError::NotFound(ref cause) => write!(f, "{}", cause),
            PutDedicatedIpWarmupAttributesError::TooManyRequests(ref cause) => {
                write!(f, "{}", cause)
            }
        }
    }
}
impl Error for PutDedicatedIpWarmupAttributesError {}
/// Errors returned by PutDeliverabilityDashboardOption
#[derive(Debug, PartialEq)]
pub enum PutDeliverabilityDashboardOptionError {
    /// <p>The resource specified in your request already exists.</p>
    AlreadyExists(String),
    /// <p>The input you provided is invalid.</p>
    BadRequest(String),
    /// <p>There are too many instances of the specified resource type.</p>
    LimitExceeded(String),
    /// <p>The resource you attempted to access doesn't exist.</p>
    NotFound(String),
    /// <p>Too many requests have been made to the operation.</p>
    TooManyRequests(String),
}

impl PutDeliverabilityDashboardOptionError {
    pub fn from_response(
        res: BufferedHttpResponse,
    ) -> RusotoError<PutDeliverabilityDashboardOptionError> {
        if let Some(err) = proto::json::Error::parse_rest(&res) {
            match err.typ.as_str() {
                "AlreadyExistsException" => {
                    return RusotoError::Service(
                        PutDeliverabilityDashboardOptionError::AlreadyExists(err.msg),
                    )
                }
                "BadRequestException" => {
                    return RusotoError::Service(PutDeliverabilityDashboardOptionError::BadRequest(
                        err.msg,
                    ))
                }
                "LimitExceededException" => {
                    return RusotoError::Service(
                        PutDeliverabilityDashboardOptionError::LimitExceeded(err.msg),
                    )
                }
                "NotFoundException" => {
                    return RusotoError::Service(PutDeliverabilityDashboardOptionError::NotFound(
                        err.msg,
                    ))
                }
                "TooManyRequestsException" => {
                    return RusotoError::Service(
                        PutDeliverabilityDashboardOptionError::TooManyRequests(err.msg),
                    )
                }
                "ValidationException" => return RusotoError::Validation(err.msg),
                _ => {}
            }
        }
        RusotoError::Unknown(res)
    }
}
impl fmt::Display for PutDeliverabilityDashboardOptionError {
    #[allow(unused_variables)]
    fn fmt(&self, f: &mut fmt::Formatter) -> fmt::Result {
        match *self {
            PutDeliverabilityDashboardOptionError::AlreadyExists(ref cause) => {
                write!(f, "{}", cause)
            }
            PutDeliverabilityDashboardOptionError::BadRequest(ref cause) => write!(f, "{}", cause),
            PutDeliverabilityDashboardOptionError::LimitExceeded(ref cause) => {
                write!(f, "{}", cause)
            }
            PutDeliverabilityDashboardOptionError::NotFound(ref cause) => write!(f, "{}", cause),
            PutDeliverabilityDashboardOptionError::TooManyRequests(ref cause) => {
                write!(f, "{}", cause)
            }
        }
    }
}
impl Error for PutDeliverabilityDashboardOptionError {}
/// Errors returned by PutEmailIdentityDkimAttributes
#[derive(Debug, PartialEq)]
pub enum PutEmailIdentityDkimAttributesError {
    /// <p>The input you provided is invalid.</p>
    BadRequest(String),
    /// <p>The resource you attempted to access doesn't exist.</p>
    NotFound(String),
    /// <p>Too many requests have been made to the operation.</p>
    TooManyRequests(String),
}

impl PutEmailIdentityDkimAttributesError {
    pub fn from_response(
        res: BufferedHttpResponse,
    ) -> RusotoError<PutEmailIdentityDkimAttributesError> {
        if let Some(err) = proto::json::Error::parse_rest(&res) {
            match err.typ.as_str() {
                "BadRequestException" => {
                    return RusotoError::Service(PutEmailIdentityDkimAttributesError::BadRequest(
                        err.msg,
                    ))
                }
                "NotFoundException" => {
                    return RusotoError::Service(PutEmailIdentityDkimAttributesError::NotFound(
                        err.msg,
                    ))
                }
                "TooManyRequestsException" => {
                    return RusotoError::Service(
                        PutEmailIdentityDkimAttributesError::TooManyRequests(err.msg),
                    )
                }
                "ValidationException" => return RusotoError::Validation(err.msg),
                _ => {}
            }
        }
        RusotoError::Unknown(res)
    }
}
impl fmt::Display for PutEmailIdentityDkimAttributesError {
    #[allow(unused_variables)]
    fn fmt(&self, f: &mut fmt::Formatter) -> fmt::Result {
        match *self {
            PutEmailIdentityDkimAttributesError::BadRequest(ref cause) => write!(f, "{}", cause),
            PutEmailIdentityDkimAttributesError::NotFound(ref cause) => write!(f, "{}", cause),
            PutEmailIdentityDkimAttributesError::TooManyRequests(ref cause) => {
                write!(f, "{}", cause)
            }
        }
    }
}
impl Error for PutEmailIdentityDkimAttributesError {}
/// Errors returned by PutEmailIdentityDkimSigningAttributes
#[derive(Debug, PartialEq)]
pub enum PutEmailIdentityDkimSigningAttributesError {
    /// <p>The input you provided is invalid.</p>
    BadRequest(String),
    /// <p>The resource you attempted to access doesn't exist.</p>
    NotFound(String),
    /// <p>Too many requests have been made to the operation.</p>
    TooManyRequests(String),
}

impl PutEmailIdentityDkimSigningAttributesError {
    pub fn from_response(
        res: BufferedHttpResponse,
    ) -> RusotoError<PutEmailIdentityDkimSigningAttributesError> {
        if let Some(err) = proto::json::Error::parse_rest(&res) {
            match err.typ.as_str() {
                "BadRequestException" => {
                    return RusotoError::Service(
                        PutEmailIdentityDkimSigningAttributesError::BadRequest(err.msg),
                    )
                }
                "NotFoundException" => {
                    return RusotoError::Service(
                        PutEmailIdentityDkimSigningAttributesError::NotFound(err.msg),
                    )
                }
                "TooManyRequestsException" => {
                    return RusotoError::Service(
                        PutEmailIdentityDkimSigningAttributesError::TooManyRequests(err.msg),
                    )
                }
                "ValidationException" => return RusotoError::Validation(err.msg),
                _ => {}
            }
        }
        RusotoError::Unknown(res)
    }
}
impl fmt::Display for PutEmailIdentityDkimSigningAttributesError {
    #[allow(unused_variables)]
    fn fmt(&self, f: &mut fmt::Formatter) -> fmt::Result {
        match *self {
            PutEmailIdentityDkimSigningAttributesError::BadRequest(ref cause) => {
                write!(f, "{}", cause)
            }
            PutEmailIdentityDkimSigningAttributesError::NotFound(ref cause) => {
                write!(f, "{}", cause)
            }
            PutEmailIdentityDkimSigningAttributesError::TooManyRequests(ref cause) => {
                write!(f, "{}", cause)
            }
        }
    }
}
impl Error for PutEmailIdentityDkimSigningAttributesError {}
/// Errors returned by PutEmailIdentityFeedbackAttributes
#[derive(Debug, PartialEq)]
pub enum PutEmailIdentityFeedbackAttributesError {
    /// <p>The input you provided is invalid.</p>
    BadRequest(String),
    /// <p>The resource you attempted to access doesn't exist.</p>
    NotFound(String),
    /// <p>Too many requests have been made to the operation.</p>
    TooManyRequests(String),
}

impl PutEmailIdentityFeedbackAttributesError {
    pub fn from_response(
        res: BufferedHttpResponse,
    ) -> RusotoError<PutEmailIdentityFeedbackAttributesError> {
        if let Some(err) = proto::json::Error::parse_rest(&res) {
            match err.typ.as_str() {
                "BadRequestException" => {
                    return RusotoError::Service(
                        PutEmailIdentityFeedbackAttributesError::BadRequest(err.msg),
                    )
                }
                "NotFoundException" => {
                    return RusotoError::Service(PutEmailIdentityFeedbackAttributesError::NotFound(
                        err.msg,
                    ))
                }
                "TooManyRequestsException" => {
                    return RusotoError::Service(
                        PutEmailIdentityFeedbackAttributesError::TooManyRequests(err.msg),
                    )
                }
                "ValidationException" => return RusotoError::Validation(err.msg),
                _ => {}
            }
        }
        RusotoError::Unknown(res)
    }
}
impl fmt::Display for PutEmailIdentityFeedbackAttributesError {
    #[allow(unused_variables)]
    fn fmt(&self, f: &mut fmt::Formatter) -> fmt::Result {
        match *self {
            PutEmailIdentityFeedbackAttributesError::BadRequest(ref cause) => {
                write!(f, "{}", cause)
            }
            PutEmailIdentityFeedbackAttributesError::NotFound(ref cause) => write!(f, "{}", cause),
            PutEmailIdentityFeedbackAttributesError::TooManyRequests(ref cause) => {
                write!(f, "{}", cause)
            }
        }
    }
}
impl Error for PutEmailIdentityFeedbackAttributesError {}
/// Errors returned by PutEmailIdentityMailFromAttributes
#[derive(Debug, PartialEq)]
pub enum PutEmailIdentityMailFromAttributesError {
    /// <p>The input you provided is invalid.</p>
    BadRequest(String),
    /// <p>The resource you attempted to access doesn't exist.</p>
    NotFound(String),
    /// <p>Too many requests have been made to the operation.</p>
    TooManyRequests(String),
}

impl PutEmailIdentityMailFromAttributesError {
    pub fn from_response(
        res: BufferedHttpResponse,
    ) -> RusotoError<PutEmailIdentityMailFromAttributesError> {
        if let Some(err) = proto::json::Error::parse_rest(&res) {
            match err.typ.as_str() {
                "BadRequestException" => {
                    return RusotoError::Service(
                        PutEmailIdentityMailFromAttributesError::BadRequest(err.msg),
                    )
                }
                "NotFoundException" => {
                    return RusotoError::Service(PutEmailIdentityMailFromAttributesError::NotFound(
                        err.msg,
                    ))
                }
                "TooManyRequestsException" => {
                    return RusotoError::Service(
                        PutEmailIdentityMailFromAttributesError::TooManyRequests(err.msg),
                    )
                }
                "ValidationException" => return RusotoError::Validation(err.msg),
                _ => {}
            }
        }
        RusotoError::Unknown(res)
    }
}
impl fmt::Display for PutEmailIdentityMailFromAttributesError {
    #[allow(unused_variables)]
    fn fmt(&self, f: &mut fmt::Formatter) -> fmt::Result {
        match *self {
            PutEmailIdentityMailFromAttributesError::BadRequest(ref cause) => {
                write!(f, "{}", cause)
            }
            PutEmailIdentityMailFromAttributesError::NotFound(ref cause) => write!(f, "{}", cause),
            PutEmailIdentityMailFromAttributesError::TooManyRequests(ref cause) => {
                write!(f, "{}", cause)
            }
        }
    }
}
impl Error for PutEmailIdentityMailFromAttributesError {}
/// Errors returned by PutSuppressedDestination
#[derive(Debug, PartialEq)]
pub enum PutSuppressedDestinationError {
    /// <p>The input you provided is invalid.</p>
    BadRequest(String),
    /// <p>Too many requests have been made to the operation.</p>
    TooManyRequests(String),
}

impl PutSuppressedDestinationError {
    pub fn from_response(res: BufferedHttpResponse) -> RusotoError<PutSuppressedDestinationError> {
        if let Some(err) = proto::json::Error::parse_rest(&res) {
            match err.typ.as_str() {
                "BadRequestException" => {
                    return RusotoError::Service(PutSuppressedDestinationError::BadRequest(err.msg))
                }
                "TooManyRequestsException" => {
                    return RusotoError::Service(PutSuppressedDestinationError::TooManyRequests(
                        err.msg,
                    ))
                }
                "ValidationException" => return RusotoError::Validation(err.msg),
                _ => {}
            }
        }
        RusotoError::Unknown(res)
    }
}
impl fmt::Display for PutSuppressedDestinationError {
    #[allow(unused_variables)]
    fn fmt(&self, f: &mut fmt::Formatter) -> fmt::Result {
        match *self {
            PutSuppressedDestinationError::BadRequest(ref cause) => write!(f, "{}", cause),
            PutSuppressedDestinationError::TooManyRequests(ref cause) => write!(f, "{}", cause),
        }
    }
}
impl Error for PutSuppressedDestinationError {}
/// Errors returned by SendEmail
#[derive(Debug, PartialEq)]
pub enum SendEmailError {
    /// <p>The message can't be sent because the account's ability to send email has been permanently restricted.</p>
    AccountSuspended(String),
    /// <p>The input you provided is invalid.</p>
    BadRequest(String),
    /// <p>There are too many instances of the specified resource type.</p>
    LimitExceeded(String),
    /// <p>The message can't be sent because the sending domain isn't verified.</p>
    MailFromDomainNotVerified(String),
    /// <p>The message can't be sent because it contains invalid content.</p>
    MessageRejected(String),
    /// <p>The resource you attempted to access doesn't exist.</p>
    NotFound(String),
    /// <p>The message can't be sent because the account's ability to send email is currently paused.</p>
    SendingPaused(String),
    /// <p>Too many requests have been made to the operation.</p>
    TooManyRequests(String),
}

impl SendEmailError {
    pub fn from_response(res: BufferedHttpResponse) -> RusotoError<SendEmailError> {
        if let Some(err) = proto::json::Error::parse_rest(&res) {
            match err.typ.as_str() {
                "AccountSuspendedException" => {
                    return RusotoError::Service(SendEmailError::AccountSuspended(err.msg))
                }
                "BadRequestException" => {
                    return RusotoError::Service(SendEmailError::BadRequest(err.msg))
                }
                "LimitExceededException" => {
                    return RusotoError::Service(SendEmailError::LimitExceeded(err.msg))
                }
                "MailFromDomainNotVerifiedException" => {
                    return RusotoError::Service(SendEmailError::MailFromDomainNotVerified(err.msg))
                }
                "MessageRejected" => {
                    return RusotoError::Service(SendEmailError::MessageRejected(err.msg))
                }
                "NotFoundException" => {
                    return RusotoError::Service(SendEmailError::NotFound(err.msg))
                }
                "SendingPausedException" => {
                    return RusotoError::Service(SendEmailError::SendingPaused(err.msg))
                }
                "TooManyRequestsException" => {
                    return RusotoError::Service(SendEmailError::TooManyRequests(err.msg))
                }
                "ValidationException" => return RusotoError::Validation(err.msg),
                _ => {}
            }
        }
        RusotoError::Unknown(res)
    }
}
impl fmt::Display for SendEmailError {
    #[allow(unused_variables)]
    fn fmt(&self, f: &mut fmt::Formatter) -> fmt::Result {
        match *self {
            SendEmailError::AccountSuspended(ref cause) => write!(f, "{}", cause),
            SendEmailError::BadRequest(ref cause) => write!(f, "{}", cause),
            SendEmailError::LimitExceeded(ref cause) => write!(f, "{}", cause),
            SendEmailError::MailFromDomainNotVerified(ref cause) => write!(f, "{}", cause),
            SendEmailError::MessageRejected(ref cause) => write!(f, "{}", cause),
            SendEmailError::NotFound(ref cause) => write!(f, "{}", cause),
            SendEmailError::SendingPaused(ref cause) => write!(f, "{}", cause),
            SendEmailError::TooManyRequests(ref cause) => write!(f, "{}", cause),
        }
    }
}
impl Error for SendEmailError {}
/// Errors returned by TagResource
#[derive(Debug, PartialEq)]
pub enum TagResourceError {
    /// <p>The input you provided is invalid.</p>
    BadRequest(String),
    /// <p>The resource is being modified by another operation or thread.</p>
    ConcurrentModification(String),
    /// <p>The resource you attempted to access doesn't exist.</p>
    NotFound(String),
    /// <p>Too many requests have been made to the operation.</p>
    TooManyRequests(String),
}

impl TagResourceError {
    pub fn from_response(res: BufferedHttpResponse) -> RusotoError<TagResourceError> {
        if let Some(err) = proto::json::Error::parse_rest(&res) {
            match err.typ.as_str() {
                "BadRequestException" => {
                    return RusotoError::Service(TagResourceError::BadRequest(err.msg))
                }
                "ConcurrentModificationException" => {
                    return RusotoError::Service(TagResourceError::ConcurrentModification(err.msg))
                }
                "NotFoundException" => {
                    return RusotoError::Service(TagResourceError::NotFound(err.msg))
                }
                "TooManyRequestsException" => {
                    return RusotoError::Service(TagResourceError::TooManyRequests(err.msg))
                }
                "ValidationException" => return RusotoError::Validation(err.msg),
                _ => {}
            }
        }
        RusotoError::Unknown(res)
    }
}
impl fmt::Display for TagResourceError {
    #[allow(unused_variables)]
    fn fmt(&self, f: &mut fmt::Formatter) -> fmt::Result {
        match *self {
            TagResourceError::BadRequest(ref cause) => write!(f, "{}", cause),
            TagResourceError::ConcurrentModification(ref cause) => write!(f, "{}", cause),
            TagResourceError::NotFound(ref cause) => write!(f, "{}", cause),
            TagResourceError::TooManyRequests(ref cause) => write!(f, "{}", cause),
        }
    }
}
impl Error for TagResourceError {}
/// Errors returned by UntagResource
#[derive(Debug, PartialEq)]
pub enum UntagResourceError {
    /// <p>The input you provided is invalid.</p>
    BadRequest(String),
    /// <p>The resource is being modified by another operation or thread.</p>
    ConcurrentModification(String),
    /// <p>The resource you attempted to access doesn't exist.</p>
    NotFound(String),
    /// <p>Too many requests have been made to the operation.</p>
    TooManyRequests(String),
}

impl UntagResourceError {
    pub fn from_response(res: BufferedHttpResponse) -> RusotoError<UntagResourceError> {
        if let Some(err) = proto::json::Error::parse_rest(&res) {
            match err.typ.as_str() {
                "BadRequestException" => {
                    return RusotoError::Service(UntagResourceError::BadRequest(err.msg))
                }
                "ConcurrentModificationException" => {
                    return RusotoError::Service(UntagResourceError::ConcurrentModification(
                        err.msg,
                    ))
                }
                "NotFoundException" => {
                    return RusotoError::Service(UntagResourceError::NotFound(err.msg))
                }
                "TooManyRequestsException" => {
                    return RusotoError::Service(UntagResourceError::TooManyRequests(err.msg))
                }
                "ValidationException" => return RusotoError::Validation(err.msg),
                _ => {}
            }
        }
        RusotoError::Unknown(res)
    }
}
impl fmt::Display for UntagResourceError {
    #[allow(unused_variables)]
    fn fmt(&self, f: &mut fmt::Formatter) -> fmt::Result {
        match *self {
            UntagResourceError::BadRequest(ref cause) => write!(f, "{}", cause),
            UntagResourceError::ConcurrentModification(ref cause) => write!(f, "{}", cause),
            UntagResourceError::NotFound(ref cause) => write!(f, "{}", cause),
            UntagResourceError::TooManyRequests(ref cause) => write!(f, "{}", cause),
        }
    }
}
impl Error for UntagResourceError {}
/// Errors returned by UpdateConfigurationSetEventDestination
#[derive(Debug, PartialEq)]
pub enum UpdateConfigurationSetEventDestinationError {
    /// <p>The input you provided is invalid.</p>
    BadRequest(String),
    /// <p>The resource you attempted to access doesn't exist.</p>
    NotFound(String),
    /// <p>Too many requests have been made to the operation.</p>
    TooManyRequests(String),
}

impl UpdateConfigurationSetEventDestinationError {
    pub fn from_response(
        res: BufferedHttpResponse,
    ) -> RusotoError<UpdateConfigurationSetEventDestinationError> {
        if let Some(err) = proto::json::Error::parse_rest(&res) {
            match err.typ.as_str() {
                "BadRequestException" => {
                    return RusotoError::Service(
                        UpdateConfigurationSetEventDestinationError::BadRequest(err.msg),
                    )
                }
                "NotFoundException" => {
                    return RusotoError::Service(
                        UpdateConfigurationSetEventDestinationError::NotFound(err.msg),
                    )
                }
                "TooManyRequestsException" => {
                    return RusotoError::Service(
                        UpdateConfigurationSetEventDestinationError::TooManyRequests(err.msg),
                    )
                }
                "ValidationException" => return RusotoError::Validation(err.msg),
                _ => {}
            }
        }
        RusotoError::Unknown(res)
    }
}
impl fmt::Display for UpdateConfigurationSetEventDestinationError {
    #[allow(unused_variables)]
    fn fmt(&self, f: &mut fmt::Formatter) -> fmt::Result {
        match *self {
            UpdateConfigurationSetEventDestinationError::BadRequest(ref cause) => {
                write!(f, "{}", cause)
            }
            UpdateConfigurationSetEventDestinationError::NotFound(ref cause) => {
                write!(f, "{}", cause)
            }
            UpdateConfigurationSetEventDestinationError::TooManyRequests(ref cause) => {
                write!(f, "{}", cause)
            }
        }
    }
}
impl Error for UpdateConfigurationSetEventDestinationError {}
/// Trait representing the capabilities of the Amazon SES V2 API. Amazon SES V2 clients implement this trait.
#[async_trait]
pub trait SesV2 {
    /// <p>Create a configuration set. <i>Configuration sets</i> are groups of rules that you can apply to the emails that you send. You apply a configuration set to an email by specifying the name of the configuration set when you call the Amazon SES API v2. When you apply a configuration set to an email, all of the rules in that configuration set are applied to the email. </p>
    async fn create_configuration_set(
        &self,
        input: CreateConfigurationSetRequest,
    ) -> Result<CreateConfigurationSetResponse, RusotoError<CreateConfigurationSetError>>;

    /// <p>Create an event destination. <i>Events</i> include message sends, deliveries, opens, clicks, bounces, and complaints. <i>Event destinations</i> are places that you can send information about these events to. For example, you can send event data to Amazon SNS to receive notifications when you receive bounces or complaints, or you can use Amazon Kinesis Data Firehose to stream data to Amazon S3 for long-term storage.</p> <p>A single configuration set can include more than one event destination.</p>
    async fn create_configuration_set_event_destination(
        &self,
        input: CreateConfigurationSetEventDestinationRequest,
    ) -> Result<
        CreateConfigurationSetEventDestinationResponse,
        RusotoError<CreateConfigurationSetEventDestinationError>,
    >;

    /// <p>Create a new pool of dedicated IP addresses. A pool can include one or more dedicated IP addresses that are associated with your AWS account. You can associate a pool with a configuration set. When you send an email that uses that configuration set, the message is sent from one of the addresses in the associated pool.</p>
    async fn create_dedicated_ip_pool(
        &self,
        input: CreateDedicatedIpPoolRequest,
    ) -> Result<CreateDedicatedIpPoolResponse, RusotoError<CreateDedicatedIpPoolError>>;

    /// <p>Create a new predictive inbox placement test. Predictive inbox placement tests can help you predict how your messages will be handled by various email providers around the world. When you perform a predictive inbox placement test, you provide a sample message that contains the content that you plan to send to your customers. Amazon SES then sends that message to special email addresses spread across several major email providers. After about 24 hours, the test is complete, and you can use the <code>GetDeliverabilityTestReport</code> operation to view the results of the test.</p>
    async fn create_deliverability_test_report(
        &self,
        input: CreateDeliverabilityTestReportRequest,
    ) -> Result<
        CreateDeliverabilityTestReportResponse,
        RusotoError<CreateDeliverabilityTestReportError>,
    >;

    /// <p>Starts the process of verifying an email identity. An <i>identity</i> is an email address or domain that you use when you send email. Before you can use an identity to send email, you first have to verify it. By verifying an identity, you demonstrate that you're the owner of the identity, and that you've given Amazon SES API v2 permission to send email from the identity.</p> <p>When you verify an email address, Amazon SES sends an email to the address. Your email address is verified as soon as you follow the link in the verification email. </p> <p>When you verify a domain without specifying the <code>DkimSigningAttributes</code> object, this operation provides a set of DKIM tokens. You can convert these tokens into CNAME records, which you then add to the DNS configuration for your domain. Your domain is verified when Amazon SES detects these records in the DNS configuration for your domain. This verification method is known as <a href="https://docs.aws.amazon.com/ses/latest/DeveloperGuide/easy-dkim.html">Easy DKIM</a>.</p> <p>Alternatively, you can perform the verification process by providing your own public-private key pair. This verification method is known as Bring Your Own DKIM (BYODKIM). To use BYODKIM, your call to the <code>CreateEmailIdentity</code> operation has to include the <code>DkimSigningAttributes</code> object. When you specify this object, you provide a selector (a component of the DNS record name that identifies the public key that you want to use for DKIM authentication) and a private key.</p>
    async fn create_email_identity(
        &self,
        input: CreateEmailIdentityRequest,
    ) -> Result<CreateEmailIdentityResponse, RusotoError<CreateEmailIdentityError>>;

    /// <p>Delete an existing configuration set.</p> <p> <i>Configuration sets</i> are groups of rules that you can apply to the emails you send. You apply a configuration set to an email by including a reference to the configuration set in the headers of the email. When you apply a configuration set to an email, all of the rules in that configuration set are applied to the email.</p>
    async fn delete_configuration_set(
        &self,
        input: DeleteConfigurationSetRequest,
    ) -> Result<DeleteConfigurationSetResponse, RusotoError<DeleteConfigurationSetError>>;

    /// <p>Delete an event destination.</p> <p> <i>Events</i> include message sends, deliveries, opens, clicks, bounces, and complaints. <i>Event destinations</i> are places that you can send information about these events to. For example, you can send event data to Amazon SNS to receive notifications when you receive bounces or complaints, or you can use Amazon Kinesis Data Firehose to stream data to Amazon S3 for long-term storage.</p>
    async fn delete_configuration_set_event_destination(
        &self,
        input: DeleteConfigurationSetEventDestinationRequest,
    ) -> Result<
        DeleteConfigurationSetEventDestinationResponse,
        RusotoError<DeleteConfigurationSetEventDestinationError>,
    >;

    /// <p>Delete a dedicated IP pool.</p>
    async fn delete_dedicated_ip_pool(
        &self,
        input: DeleteDedicatedIpPoolRequest,
    ) -> Result<DeleteDedicatedIpPoolResponse, RusotoError<DeleteDedicatedIpPoolError>>;

    /// <p>Deletes an email identity. An identity can be either an email address or a domain name.</p>
    async fn delete_email_identity(
        &self,
        input: DeleteEmailIdentityRequest,
    ) -> Result<DeleteEmailIdentityResponse, RusotoError<DeleteEmailIdentityError>>;

    /// <p>Removes an email address from the suppression list for your account.</p>
    async fn delete_suppressed_destination(
        &self,
        input: DeleteSuppressedDestinationRequest,
    ) -> Result<DeleteSuppressedDestinationResponse, RusotoError<DeleteSuppressedDestinationError>>;

    /// <p>Obtain information about the email-sending status and capabilities of your Amazon SES account in the current AWS Region.</p>
    async fn get_account(&self) -> Result<GetAccountResponse, RusotoError<GetAccountError>>;

    /// <p>Retrieve a list of the blacklists that your dedicated IP addresses appear on.</p>
    async fn get_blacklist_reports(
        &self,
        input: GetBlacklistReportsRequest,
    ) -> Result<GetBlacklistReportsResponse, RusotoError<GetBlacklistReportsError>>;

    /// <p>Get information about an existing configuration set, including the dedicated IP pool that it's associated with, whether or not it's enabled for sending email, and more.</p> <p> <i>Configuration sets</i> are groups of rules that you can apply to the emails you send. You apply a configuration set to an email by including a reference to the configuration set in the headers of the email. When you apply a configuration set to an email, all of the rules in that configuration set are applied to the email.</p>
    async fn get_configuration_set(
        &self,
        input: GetConfigurationSetRequest,
    ) -> Result<GetConfigurationSetResponse, RusotoError<GetConfigurationSetError>>;

    /// <p>Retrieve a list of event destinations that are associated with a configuration set.</p> <p> <i>Events</i> include message sends, deliveries, opens, clicks, bounces, and complaints. <i>Event destinations</i> are places that you can send information about these events to. For example, you can send event data to Amazon SNS to receive notifications when you receive bounces or complaints, or you can use Amazon Kinesis Data Firehose to stream data to Amazon S3 for long-term storage.</p>
    async fn get_configuration_set_event_destinations(
        &self,
        input: GetConfigurationSetEventDestinationsRequest,
    ) -> Result<
        GetConfigurationSetEventDestinationsResponse,
        RusotoError<GetConfigurationSetEventDestinationsError>,
    >;

    /// <p>Get information about a dedicated IP address, including the name of the dedicated IP pool that it's associated with, as well information about the automatic warm-up process for the address.</p>
    async fn get_dedicated_ip(
        &self,
        input: GetDedicatedIpRequest,
    ) -> Result<GetDedicatedIpResponse, RusotoError<GetDedicatedIpError>>;

    /// <p>List the dedicated IP addresses that are associated with your AWS account.</p>
    async fn get_dedicated_ips(
        &self,
        input: GetDedicatedIpsRequest,
    ) -> Result<GetDedicatedIpsResponse, RusotoError<GetDedicatedIpsError>>;

    /// <p>Retrieve information about the status of the Deliverability dashboard for your account. When the Deliverability dashboard is enabled, you gain access to reputation, deliverability, and other metrics for the domains that you use to send email. You also gain the ability to perform predictive inbox placement tests.</p> <p>When you use the Deliverability dashboard, you pay a monthly subscription charge, in addition to any other fees that you accrue by using Amazon SES and other AWS services. For more information about the features and cost of a Deliverability dashboard subscription, see <a href="http://aws.amazon.com/ses/pricing/">Amazon SES Pricing</a>.</p>
    async fn get_deliverability_dashboard_options(
        &self,
    ) -> Result<
        GetDeliverabilityDashboardOptionsResponse,
        RusotoError<GetDeliverabilityDashboardOptionsError>,
    >;

    /// <p>Retrieve the results of a predictive inbox placement test.</p>
    async fn get_deliverability_test_report(
        &self,
        input: GetDeliverabilityTestReportRequest,
    ) -> Result<GetDeliverabilityTestReportResponse, RusotoError<GetDeliverabilityTestReportError>>;

    /// <p>Retrieve all the deliverability data for a specific campaign. This data is available for a campaign only if the campaign sent email by using a domain that the Deliverability dashboard is enabled for.</p>
    async fn get_domain_deliverability_campaign(
        &self,
        input: GetDomainDeliverabilityCampaignRequest,
    ) -> Result<
        GetDomainDeliverabilityCampaignResponse,
        RusotoError<GetDomainDeliverabilityCampaignError>,
    >;

    /// <p>Retrieve inbox placement and engagement rates for the domains that you use to send email.</p>
    async fn get_domain_statistics_report(
        &self,
        input: GetDomainStatisticsReportRequest,
    ) -> Result<GetDomainStatisticsReportResponse, RusotoError<GetDomainStatisticsReportError>>;

    /// <p>Provides information about a specific identity, including the identity's verification status, its DKIM authentication status, and its custom Mail-From settings.</p>
    async fn get_email_identity(
        &self,
        input: GetEmailIdentityRequest,
    ) -> Result<GetEmailIdentityResponse, RusotoError<GetEmailIdentityError>>;

    /// <p>Retrieves information about a specific email address that's on the suppression list for your account.</p>
    async fn get_suppressed_destination(
        &self,
        input: GetSuppressedDestinationRequest,
    ) -> Result<GetSuppressedDestinationResponse, RusotoError<GetSuppressedDestinationError>>;

    /// <p>List all of the configuration sets associated with your account in the current region.</p> <p> <i>Configuration sets</i> are groups of rules that you can apply to the emails you send. You apply a configuration set to an email by including a reference to the configuration set in the headers of the email. When you apply a configuration set to an email, all of the rules in that configuration set are applied to the email.</p>
    async fn list_configuration_sets(
        &self,
        input: ListConfigurationSetsRequest,
    ) -> Result<ListConfigurationSetsResponse, RusotoError<ListConfigurationSetsError>>;

    /// <p>List all of the dedicated IP pools that exist in your AWS account in the current Region.</p>
    async fn list_dedicated_ip_pools(
        &self,
        input: ListDedicatedIpPoolsRequest,
    ) -> Result<ListDedicatedIpPoolsResponse, RusotoError<ListDedicatedIpPoolsError>>;

    /// <p>Show a list of the predictive inbox placement tests that you've performed, regardless of their statuses. For predictive inbox placement tests that are complete, you can use the <code>GetDeliverabilityTestReport</code> operation to view the results.</p>
    async fn list_deliverability_test_reports(
        &self,
        input: ListDeliverabilityTestReportsRequest,
    ) -> Result<
        ListDeliverabilityTestReportsResponse,
        RusotoError<ListDeliverabilityTestReportsError>,
    >;

    /// <p>Retrieve deliverability data for all the campaigns that used a specific domain to send email during a specified time range. This data is available for a domain only if you enabled the Deliverability dashboard for the domain.</p>
    async fn list_domain_deliverability_campaigns(
        &self,
        input: ListDomainDeliverabilityCampaignsRequest,
    ) -> Result<
        ListDomainDeliverabilityCampaignsResponse,
        RusotoError<ListDomainDeliverabilityCampaignsError>,
    >;

    /// <p>Returns a list of all of the email identities that are associated with your AWS account. An identity can be either an email address or a domain. This operation returns identities that are verified as well as those that aren't. This operation returns identities that are associated with Amazon SES and Amazon Pinpoint.</p>
    async fn list_email_identities(
        &self,
        input: ListEmailIdentitiesRequest,
    ) -> Result<ListEmailIdentitiesResponse, RusotoError<ListEmailIdentitiesError>>;

    /// <p>Retrieves a list of email addresses that are on the suppression list for your account.</p>
    async fn list_suppressed_destinations(
        &self,
        input: ListSuppressedDestinationsRequest,
    ) -> Result<ListSuppressedDestinationsResponse, RusotoError<ListSuppressedDestinationsError>>;

    /// <p>Retrieve a list of the tags (keys and values) that are associated with a specified resource. A <i>tag</i> is a label that you optionally define and associate with a resource. Each tag consists of a required <i>tag key</i> and an optional associated <i>tag value</i>. A tag key is a general label that acts as a category for more specific tag values. A tag value acts as a descriptor within a tag key.</p>
    async fn list_tags_for_resource(
        &self,
        input: ListTagsForResourceRequest,
    ) -> Result<ListTagsForResourceResponse, RusotoError<ListTagsForResourceError>>;

    /// <p>Enable or disable the automatic warm-up feature for dedicated IP addresses.</p>
    async fn put_account_dedicated_ip_warmup_attributes(
        &self,
        input: PutAccountDedicatedIpWarmupAttributesRequest,
    ) -> Result<
        PutAccountDedicatedIpWarmupAttributesResponse,
        RusotoError<PutAccountDedicatedIpWarmupAttributesError>,
    >;

    /// <p>Enable or disable the ability of your account to send email.</p>
    async fn put_account_sending_attributes(
        &self,
        input: PutAccountSendingAttributesRequest,
    ) -> Result<PutAccountSendingAttributesResponse, RusotoError<PutAccountSendingAttributesError>>;

    /// <p>Change the settings for the account-level suppression list.</p>
    async fn put_account_suppression_attributes(
        &self,
        input: PutAccountSuppressionAttributesRequest,
    ) -> Result<
        PutAccountSuppressionAttributesResponse,
        RusotoError<PutAccountSuppressionAttributesError>,
    >;

    /// <p>Associate a configuration set with a dedicated IP pool. You can use dedicated IP pools to create groups of dedicated IP addresses for sending specific types of email.</p>
    async fn put_configuration_set_delivery_options(
        &self,
        input: PutConfigurationSetDeliveryOptionsRequest,
    ) -> Result<
        PutConfigurationSetDeliveryOptionsResponse,
        RusotoError<PutConfigurationSetDeliveryOptionsError>,
    >;

    /// <p>Enable or disable collection of reputation metrics for emails that you send using a particular configuration set in a specific AWS Region.</p>
    async fn put_configuration_set_reputation_options(
        &self,
        input: PutConfigurationSetReputationOptionsRequest,
    ) -> Result<
        PutConfigurationSetReputationOptionsResponse,
        RusotoError<PutConfigurationSetReputationOptionsError>,
    >;

    /// <p>Enable or disable email sending for messages that use a particular configuration set in a specific AWS Region.</p>
    async fn put_configuration_set_sending_options(
        &self,
        input: PutConfigurationSetSendingOptionsRequest,
    ) -> Result<
        PutConfigurationSetSendingOptionsResponse,
        RusotoError<PutConfigurationSetSendingOptionsError>,
    >;

    /// <p>Specify the account suppression list preferences for a configuration set.</p>
    async fn put_configuration_set_suppression_options(
        &self,
        input: PutConfigurationSetSuppressionOptionsRequest,
    ) -> Result<
        PutConfigurationSetSuppressionOptionsResponse,
        RusotoError<PutConfigurationSetSuppressionOptionsError>,
    >;

    /// <p>Specify a custom domain to use for open and click tracking elements in email that you send.</p>
    async fn put_configuration_set_tracking_options(
        &self,
        input: PutConfigurationSetTrackingOptionsRequest,
    ) -> Result<
        PutConfigurationSetTrackingOptionsResponse,
        RusotoError<PutConfigurationSetTrackingOptionsError>,
    >;

    /// <p><p>Move a dedicated IP address to an existing dedicated IP pool.</p> <note> <p>The dedicated IP address that you specify must already exist, and must be associated with your AWS account. </p> <p>The dedicated IP pool you specify must already exist. You can create a new pool by using the <code>CreateDedicatedIpPool</code> operation.</p> </note></p>
    async fn put_dedicated_ip_in_pool(
        &self,
        input: PutDedicatedIpInPoolRequest,
    ) -> Result<PutDedicatedIpInPoolResponse, RusotoError<PutDedicatedIpInPoolError>>;

    /// <p><p/></p>
    async fn put_dedicated_ip_warmup_attributes(
        &self,
        input: PutDedicatedIpWarmupAttributesRequest,
    ) -> Result<
        PutDedicatedIpWarmupAttributesResponse,
        RusotoError<PutDedicatedIpWarmupAttributesError>,
    >;

    /// <p>Enable or disable the Deliverability dashboard. When you enable the Deliverability dashboard, you gain access to reputation, deliverability, and other metrics for the domains that you use to send email. You also gain the ability to perform predictive inbox placement tests.</p> <p>When you use the Deliverability dashboard, you pay a monthly subscription charge, in addition to any other fees that you accrue by using Amazon SES and other AWS services. For more information about the features and cost of a Deliverability dashboard subscription, see <a href="http://aws.amazon.com/ses/pricing/">Amazon SES Pricing</a>.</p>
    async fn put_deliverability_dashboard_option(
        &self,
        input: PutDeliverabilityDashboardOptionRequest,
    ) -> Result<
        PutDeliverabilityDashboardOptionResponse,
        RusotoError<PutDeliverabilityDashboardOptionError>,
    >;

    /// <p>Used to enable or disable DKIM authentication for an email identity.</p>
    async fn put_email_identity_dkim_attributes(
        &self,
        input: PutEmailIdentityDkimAttributesRequest,
    ) -> Result<
        PutEmailIdentityDkimAttributesResponse,
        RusotoError<PutEmailIdentityDkimAttributesError>,
    >;

    /// <p><p>Used to configure or change the DKIM authentication settings for an email domain identity. You can use this operation to do any of the following:</p> <ul> <li> <p>Update the signing attributes for an identity that uses Bring Your Own DKIM (BYODKIM).</p> </li> <li> <p>Change from using no DKIM authentication to using Easy DKIM.</p> </li> <li> <p>Change from using no DKIM authentication to using BYODKIM.</p> </li> <li> <p>Change from using Easy DKIM to using BYODKIM.</p> </li> <li> <p>Change from using BYODKIM to using Easy DKIM.</p> </li> </ul></p>
    async fn put_email_identity_dkim_signing_attributes(
        &self,
        input: PutEmailIdentityDkimSigningAttributesRequest,
    ) -> Result<
        PutEmailIdentityDkimSigningAttributesResponse,
        RusotoError<PutEmailIdentityDkimSigningAttributesError>,
    >;

    /// <p>Used to enable or disable feedback forwarding for an identity. This setting determines what happens when an identity is used to send an email that results in a bounce or complaint event.</p> <p>If the value is <code>true</code>, you receive email notifications when bounce or complaint events occur. These notifications are sent to the address that you specified in the <code>Return-Path</code> header of the original email.</p> <p>You're required to have a method of tracking bounces and complaints. If you haven't set up another mechanism for receiving bounce or complaint notifications (for example, by setting up an event destination), you receive an email notification when these events occur (even if this setting is disabled).</p>
    async fn put_email_identity_feedback_attributes(
        &self,
        input: PutEmailIdentityFeedbackAttributesRequest,
    ) -> Result<
        PutEmailIdentityFeedbackAttributesResponse,
        RusotoError<PutEmailIdentityFeedbackAttributesError>,
    >;

    /// <p>Used to enable or disable the custom Mail-From domain configuration for an email identity.</p>
    async fn put_email_identity_mail_from_attributes(
        &self,
        input: PutEmailIdentityMailFromAttributesRequest,
    ) -> Result<
        PutEmailIdentityMailFromAttributesResponse,
        RusotoError<PutEmailIdentityMailFromAttributesError>,
    >;

    /// <p>Adds an email address to the suppression list for your account.</p>
    async fn put_suppressed_destination(
        &self,
        input: PutSuppressedDestinationRequest,
    ) -> Result<PutSuppressedDestinationResponse, RusotoError<PutSuppressedDestinationError>>;

    /// <p><p>Sends an email message. You can use the Amazon SES API v2 to send two types of messages:</p> <ul> <li> <p> <b>Simple</b> – A standard email message. When you create this type of message, you specify the sender, the recipient, and the message body, and Amazon SES assembles the message for you.</p> </li> <li> <p> <b>Raw</b> – A raw, MIME-formatted email message. When you send this type of email, you have to specify all of the message headers, as well as the message body. You can use this message type to send messages that contain attachments. The message that you specify has to be a valid MIME message.</p> </li> </ul></p>
    async fn send_email(
        &self,
        input: SendEmailRequest,
    ) -> Result<SendEmailResponse, RusotoError<SendEmailError>>;

    /// <p>Add one or more tags (keys and values) to a specified resource. A <i>tag</i> is a label that you optionally define and associate with a resource. Tags can help you categorize and manage resources in different ways, such as by purpose, owner, environment, or other criteria. A resource can have as many as 50 tags.</p> <p>Each tag consists of a required <i>tag key</i> and an associated <i>tag value</i>, both of which you define. A tag key is a general label that acts as a category for more specific tag values. A tag value acts as a descriptor within a tag key.</p>
    async fn tag_resource(
        &self,
        input: TagResourceRequest,
    ) -> Result<TagResourceResponse, RusotoError<TagResourceError>>;

    /// <p>Remove one or more tags (keys and values) from a specified resource.</p>
    async fn untag_resource(
        &self,
        input: UntagResourceRequest,
    ) -> Result<UntagResourceResponse, RusotoError<UntagResourceError>>;

    /// <p>Update the configuration of an event destination for a configuration set.</p> <p> <i>Events</i> include message sends, deliveries, opens, clicks, bounces, and complaints. <i>Event destinations</i> are places that you can send information about these events to. For example, you can send event data to Amazon SNS to receive notifications when you receive bounces or complaints, or you can use Amazon Kinesis Data Firehose to stream data to Amazon S3 for long-term storage.</p>
    async fn update_configuration_set_event_destination(
        &self,
        input: UpdateConfigurationSetEventDestinationRequest,
    ) -> Result<
        UpdateConfigurationSetEventDestinationResponse,
        RusotoError<UpdateConfigurationSetEventDestinationError>,
    >;
}
/// A client for the Amazon SES V2 API.
#[derive(Clone)]
pub struct SesV2Client {
    client: Client,
    region: region::Region,
}

impl SesV2Client {
    /// Creates a client backed by the default tokio event loop.
    ///
    /// The client will use the default credentials provider and tls client.
    pub fn new(region: region::Region) -> SesV2Client {
        SesV2Client {
            client: Client::shared(),
            region,
        }
    }

    pub fn new_with<P, D>(
        request_dispatcher: D,
        credentials_provider: P,
        region: region::Region,
    ) -> SesV2Client
    where
        P: ProvideAwsCredentials + Send + Sync + 'static,
        D: DispatchSignedRequest + Send + Sync + 'static,
    {
        SesV2Client {
            client: Client::new_with(credentials_provider, request_dispatcher),
            region,
        }
    }

    pub fn new_with_client(client: Client, region: region::Region) -> SesV2Client {
        SesV2Client { client, region }
    }
}

#[async_trait]
impl SesV2 for SesV2Client {
    /// <p>Create a configuration set. <i>Configuration sets</i> are groups of rules that you can apply to the emails that you send. You apply a configuration set to an email by specifying the name of the configuration set when you call the Amazon SES API v2. When you apply a configuration set to an email, all of the rules in that configuration set are applied to the email. </p>
    #[allow(unused_mut)]
    async fn create_configuration_set(
        &self,
        input: CreateConfigurationSetRequest,
    ) -> Result<CreateConfigurationSetResponse, RusotoError<CreateConfigurationSetError>> {
        let request_uri = "/v2/email/configuration-sets";

        let mut request = SignedRequest::new("POST", "ses", &self.region, &request_uri);
        request.set_content_type("application/x-amz-json-1.1".to_owned());

        request.set_endpoint_prefix("email".to_string());
        let encoded = Some(serde_json::to_vec(&input).unwrap());
        request.set_payload(encoded);

        let mut response = self
            .client
            .sign_and_dispatch(request)
            .await
            .map_err(RusotoError::from)?;
        if response.status.is_success() {
            let mut response = response.buffer().await.map_err(RusotoError::HttpDispatch)?;
            let result = proto::json::ResponsePayload::new(&response)
                .deserialize::<CreateConfigurationSetResponse, _>()?;

            Ok(result)
        } else {
            let response = response.buffer().await.map_err(RusotoError::HttpDispatch)?;
            Err(CreateConfigurationSetError::from_response(response))
        }
    }

    /// <p>Create an event destination. <i>Events</i> include message sends, deliveries, opens, clicks, bounces, and complaints. <i>Event destinations</i> are places that you can send information about these events to. For example, you can send event data to Amazon SNS to receive notifications when you receive bounces or complaints, or you can use Amazon Kinesis Data Firehose to stream data to Amazon S3 for long-term storage.</p> <p>A single configuration set can include more than one event destination.</p>
    #[allow(unused_mut)]
    async fn create_configuration_set_event_destination(
        &self,
        input: CreateConfigurationSetEventDestinationRequest,
    ) -> Result<
        CreateConfigurationSetEventDestinationResponse,
        RusotoError<CreateConfigurationSetEventDestinationError>,
    > {
        let request_uri = format!(
            "/v2/email/configuration-sets/{configuration_set_name}/event-destinations",
            configuration_set_name = input.configuration_set_name
        );

        let mut request = SignedRequest::new("POST", "ses", &self.region, &request_uri);
        request.set_content_type("application/x-amz-json-1.1".to_owned());

        request.set_endpoint_prefix("email".to_string());
        let encoded = Some(serde_json::to_vec(&input).unwrap());
        request.set_payload(encoded);

        let mut response = self
            .client
            .sign_and_dispatch(request)
            .await
            .map_err(RusotoError::from)?;
        if response.status.is_success() {
            let mut response = response.buffer().await.map_err(RusotoError::HttpDispatch)?;
            let result = proto::json::ResponsePayload::new(&response)
                .deserialize::<CreateConfigurationSetEventDestinationResponse, _>()?;

            Ok(result)
        } else {
            let response = response.buffer().await.map_err(RusotoError::HttpDispatch)?;
            Err(CreateConfigurationSetEventDestinationError::from_response(
                response,
            ))
        }
    }

    /// <p>Create a new pool of dedicated IP addresses. A pool can include one or more dedicated IP addresses that are associated with your AWS account. You can associate a pool with a configuration set. When you send an email that uses that configuration set, the message is sent from one of the addresses in the associated pool.</p>
    #[allow(unused_mut)]
    async fn create_dedicated_ip_pool(
        &self,
        input: CreateDedicatedIpPoolRequest,
    ) -> Result<CreateDedicatedIpPoolResponse, RusotoError<CreateDedicatedIpPoolError>> {
        let request_uri = "/v2/email/dedicated-ip-pools";

        let mut request = SignedRequest::new("POST", "ses", &self.region, &request_uri);
        request.set_content_type("application/x-amz-json-1.1".to_owned());

        request.set_endpoint_prefix("email".to_string());
        let encoded = Some(serde_json::to_vec(&input).unwrap());
        request.set_payload(encoded);

        let mut response = self
            .client
            .sign_and_dispatch(request)
            .await
            .map_err(RusotoError::from)?;
        if response.status.is_success() {
            let mut response = response.buffer().await.map_err(RusotoError::HttpDispatch)?;
            let result = proto::json::ResponsePayload::new(&response)
                .deserialize::<CreateDedicatedIpPoolResponse, _>()?;

            Ok(result)
        } else {
            let response = response.buffer().await.map_err(RusotoError::HttpDispatch)?;
            Err(CreateDedicatedIpPoolError::from_response(response))
        }
    }

    /// <p>Create a new predictive inbox placement test. Predictive inbox placement tests can help you predict how your messages will be handled by various email providers around the world. When you perform a predictive inbox placement test, you provide a sample message that contains the content that you plan to send to your customers. Amazon SES then sends that message to special email addresses spread across several major email providers. After about 24 hours, the test is complete, and you can use the <code>GetDeliverabilityTestReport</code> operation to view the results of the test.</p>
    #[allow(unused_mut)]
    async fn create_deliverability_test_report(
        &self,
        input: CreateDeliverabilityTestReportRequest,
    ) -> Result<
        CreateDeliverabilityTestReportResponse,
        RusotoError<CreateDeliverabilityTestReportError>,
    > {
        let request_uri = "/v2/email/deliverability-dashboard/test";

        let mut request = SignedRequest::new("POST", "ses", &self.region, &request_uri);
        request.set_content_type("application/x-amz-json-1.1".to_owned());

        request.set_endpoint_prefix("email".to_string());
        let encoded = Some(serde_json::to_vec(&input).unwrap());
        request.set_payload(encoded);

        let mut response = self
            .client
            .sign_and_dispatch(request)
            .await
            .map_err(RusotoError::from)?;
        if response.status.is_success() {
            let mut response = response.buffer().await.map_err(RusotoError::HttpDispatch)?;
            let result = proto::json::ResponsePayload::new(&response)
                .deserialize::<CreateDeliverabilityTestReportResponse, _>()?;

            Ok(result)
        } else {
            let response = response.buffer().await.map_err(RusotoError::HttpDispatch)?;
            Err(CreateDeliverabilityTestReportError::from_response(response))
        }
    }

    /// <p>Starts the process of verifying an email identity. An <i>identity</i> is an email address or domain that you use when you send email. Before you can use an identity to send email, you first have to verify it. By verifying an identity, you demonstrate that you're the owner of the identity, and that you've given Amazon SES API v2 permission to send email from the identity.</p> <p>When you verify an email address, Amazon SES sends an email to the address. Your email address is verified as soon as you follow the link in the verification email. </p> <p>When you verify a domain without specifying the <code>DkimSigningAttributes</code> object, this operation provides a set of DKIM tokens. You can convert these tokens into CNAME records, which you then add to the DNS configuration for your domain. Your domain is verified when Amazon SES detects these records in the DNS configuration for your domain. This verification method is known as <a href="https://docs.aws.amazon.com/ses/latest/DeveloperGuide/easy-dkim.html">Easy DKIM</a>.</p> <p>Alternatively, you can perform the verification process by providing your own public-private key pair. This verification method is known as Bring Your Own DKIM (BYODKIM). To use BYODKIM, your call to the <code>CreateEmailIdentity</code> operation has to include the <code>DkimSigningAttributes</code> object. When you specify this object, you provide a selector (a component of the DNS record name that identifies the public key that you want to use for DKIM authentication) and a private key.</p>
    #[allow(unused_mut)]
    async fn create_email_identity(
        &self,
        input: CreateEmailIdentityRequest,
    ) -> Result<CreateEmailIdentityResponse, RusotoError<CreateEmailIdentityError>> {
        let request_uri = "/v2/email/identities";

        let mut request = SignedRequest::new("POST", "ses", &self.region, &request_uri);
        request.set_content_type("application/x-amz-json-1.1".to_owned());

        request.set_endpoint_prefix("email".to_string());
        let encoded = Some(serde_json::to_vec(&input).unwrap());
        request.set_payload(encoded);

        let mut response = self
            .client
            .sign_and_dispatch(request)
            .await
            .map_err(RusotoError::from)?;
        if response.status.is_success() {
            let mut response = response.buffer().await.map_err(RusotoError::HttpDispatch)?;
            let result = proto::json::ResponsePayload::new(&response)
                .deserialize::<CreateEmailIdentityResponse, _>()?;

            Ok(result)
        } else {
            let response = response.buffer().await.map_err(RusotoError::HttpDispatch)?;
            Err(CreateEmailIdentityError::from_response(response))
        }
    }

    /// <p>Delete an existing configuration set.</p> <p> <i>Configuration sets</i> are groups of rules that you can apply to the emails you send. You apply a configuration set to an email by including a reference to the configuration set in the headers of the email. When you apply a configuration set to an email, all of the rules in that configuration set are applied to the email.</p>
    #[allow(unused_mut)]
    async fn delete_configuration_set(
        &self,
        input: DeleteConfigurationSetRequest,
    ) -> Result<DeleteConfigurationSetResponse, RusotoError<DeleteConfigurationSetError>> {
        let request_uri = format!(
            "/v2/email/configuration-sets/{configuration_set_name}",
            configuration_set_name = input.configuration_set_name
        );

        let mut request = SignedRequest::new("DELETE", "ses", &self.region, &request_uri);
        request.set_content_type("application/x-amz-json-1.1".to_owned());

        request.set_endpoint_prefix("email".to_string());

        let mut response = self
            .client
            .sign_and_dispatch(request)
            .await
            .map_err(RusotoError::from)?;
        if response.status.is_success() {
            let mut response = response.buffer().await.map_err(RusotoError::HttpDispatch)?;
            let result = proto::json::ResponsePayload::new(&response)
                .deserialize::<DeleteConfigurationSetResponse, _>()?;

            Ok(result)
        } else {
            let response = response.buffer().await.map_err(RusotoError::HttpDispatch)?;
            Err(DeleteConfigurationSetError::from_response(response))
        }
    }

    /// <p>Delete an event destination.</p> <p> <i>Events</i> include message sends, deliveries, opens, clicks, bounces, and complaints. <i>Event destinations</i> are places that you can send information about these events to. For example, you can send event data to Amazon SNS to receive notifications when you receive bounces or complaints, or you can use Amazon Kinesis Data Firehose to stream data to Amazon S3 for long-term storage.</p>
    #[allow(unused_mut)]
    async fn delete_configuration_set_event_destination(
        &self,
        input: DeleteConfigurationSetEventDestinationRequest,
    ) -> Result<
        DeleteConfigurationSetEventDestinationResponse,
        RusotoError<DeleteConfigurationSetEventDestinationError>,
    > {
        let request_uri = format!("/v2/email/configuration-sets/{configuration_set_name}/event-destinations/{event_destination_name}", configuration_set_name = input.configuration_set_name, event_destination_name = input.event_destination_name);

        let mut request = SignedRequest::new("DELETE", "ses", &self.region, &request_uri);
        request.set_content_type("application/x-amz-json-1.1".to_owned());

        request.set_endpoint_prefix("email".to_string());

        let mut response = self
            .client
            .sign_and_dispatch(request)
            .await
            .map_err(RusotoError::from)?;
        if response.status.is_success() {
            let mut response = response.buffer().await.map_err(RusotoError::HttpDispatch)?;
            let result = proto::json::ResponsePayload::new(&response)
                .deserialize::<DeleteConfigurationSetEventDestinationResponse, _>()?;

            Ok(result)
        } else {
            let response = response.buffer().await.map_err(RusotoError::HttpDispatch)?;
            Err(DeleteConfigurationSetEventDestinationError::from_response(
                response,
            ))
        }
    }

    /// <p>Delete a dedicated IP pool.</p>
    #[allow(unused_mut)]
    async fn delete_dedicated_ip_pool(
        &self,
        input: DeleteDedicatedIpPoolRequest,
    ) -> Result<DeleteDedicatedIpPoolResponse, RusotoError<DeleteDedicatedIpPoolError>> {
        let request_uri = format!(
            "/v2/email/dedicated-ip-pools/{pool_name}",
            pool_name = input.pool_name
        );

        let mut request = SignedRequest::new("DELETE", "ses", &self.region, &request_uri);
        request.set_content_type("application/x-amz-json-1.1".to_owned());

        request.set_endpoint_prefix("email".to_string());

        let mut response = self
            .client
            .sign_and_dispatch(request)
            .await
            .map_err(RusotoError::from)?;
        if response.status.is_success() {
            let mut response = response.buffer().await.map_err(RusotoError::HttpDispatch)?;
            let result = proto::json::ResponsePayload::new(&response)
                .deserialize::<DeleteDedicatedIpPoolResponse, _>()?;

            Ok(result)
        } else {
            let response = response.buffer().await.map_err(RusotoError::HttpDispatch)?;
            Err(DeleteDedicatedIpPoolError::from_response(response))
        }
    }

    /// <p>Deletes an email identity. An identity can be either an email address or a domain name.</p>
    #[allow(unused_mut)]
    async fn delete_email_identity(
        &self,
        input: DeleteEmailIdentityRequest,
    ) -> Result<DeleteEmailIdentityResponse, RusotoError<DeleteEmailIdentityError>> {
        let request_uri = format!(
            "/v2/email/identities/{email_identity}",
            email_identity = input.email_identity
        );

        let mut request = SignedRequest::new("DELETE", "ses", &self.region, &request_uri);
        request.set_content_type("application/x-amz-json-1.1".to_owned());

        request.set_endpoint_prefix("email".to_string());

        let mut response = self
            .client
            .sign_and_dispatch(request)
            .await
            .map_err(RusotoError::from)?;
        if response.status.is_success() {
            let mut response = response.buffer().await.map_err(RusotoError::HttpDispatch)?;
            let result = proto::json::ResponsePayload::new(&response)
                .deserialize::<DeleteEmailIdentityResponse, _>()?;

            Ok(result)
        } else {
            let response = response.buffer().await.map_err(RusotoError::HttpDispatch)?;
            Err(DeleteEmailIdentityError::from_response(response))
        }
    }

    /// <p>Removes an email address from the suppression list for your account.</p>
    #[allow(unused_mut)]
    async fn delete_suppressed_destination(
        &self,
        input: DeleteSuppressedDestinationRequest,
    ) -> Result<DeleteSuppressedDestinationResponse, RusotoError<DeleteSuppressedDestinationError>>
    {
        let request_uri = format!(
            "/v2/email/suppression/addresses/{email_address}",
            email_address = input.email_address
        );

        let mut request = SignedRequest::new("DELETE", "ses", &self.region, &request_uri);
        request.set_content_type("application/x-amz-json-1.1".to_owned());

        request.set_endpoint_prefix("email".to_string());

        let mut response = self
            .client
            .sign_and_dispatch(request)
            .await
            .map_err(RusotoError::from)?;
        if response.status.is_success() {
            let mut response = response.buffer().await.map_err(RusotoError::HttpDispatch)?;
            let result = proto::json::ResponsePayload::new(&response)
                .deserialize::<DeleteSuppressedDestinationResponse, _>()?;

            Ok(result)
        } else {
            let response = response.buffer().await.map_err(RusotoError::HttpDispatch)?;
            Err(DeleteSuppressedDestinationError::from_response(response))
        }
    }

    /// <p>Obtain information about the email-sending status and capabilities of your Amazon SES account in the current AWS Region.</p>
    #[allow(unused_mut)]
    async fn get_account(&self) -> Result<GetAccountResponse, RusotoError<GetAccountError>> {
        let request_uri = "/v2/email/account";

        let mut request = SignedRequest::new("GET", "ses", &self.region, &request_uri);
        request.set_content_type("application/x-amz-json-1.1".to_owned());

        request.set_endpoint_prefix("email".to_string());

        let mut response = self
            .client
            .sign_and_dispatch(request)
            .await
            .map_err(RusotoError::from)?;
        if response.status.is_success() {
            let mut response = response.buffer().await.map_err(RusotoError::HttpDispatch)?;
            let result = proto::json::ResponsePayload::new(&response)
                .deserialize::<GetAccountResponse, _>()?;

            Ok(result)
        } else {
            let response = response.buffer().await.map_err(RusotoError::HttpDispatch)?;
            Err(GetAccountError::from_response(response))
        }
    }

    /// <p>Retrieve a list of the blacklists that your dedicated IP addresses appear on.</p>
    #[allow(unused_mut)]
    async fn get_blacklist_reports(
        &self,
        input: GetBlacklistReportsRequest,
    ) -> Result<GetBlacklistReportsResponse, RusotoError<GetBlacklistReportsError>> {
        let request_uri = "/v2/email/deliverability-dashboard/blacklist-report";

        let mut request = SignedRequest::new("GET", "ses", &self.region, &request_uri);
        request.set_content_type("application/x-amz-json-1.1".to_owned());

        request.set_endpoint_prefix("email".to_string());

        let mut params = Params::new();
        for item in input.blacklist_item_names.iter() {
            params.put("BlacklistItemNames", item);
        }
        request.set_params(params);

        let mut response = self
            .client
            .sign_and_dispatch(request)
            .await
            .map_err(RusotoError::from)?;
        if response.status.is_success() {
            let mut response = response.buffer().await.map_err(RusotoError::HttpDispatch)?;
            let result = proto::json::ResponsePayload::new(&response)
                .deserialize::<GetBlacklistReportsResponse, _>()?;

            Ok(result)
        } else {
            let response = response.buffer().await.map_err(RusotoError::HttpDispatch)?;
            Err(GetBlacklistReportsError::from_response(response))
        }
    }

    /// <p>Get information about an existing configuration set, including the dedicated IP pool that it's associated with, whether or not it's enabled for sending email, and more.</p> <p> <i>Configuration sets</i> are groups of rules that you can apply to the emails you send. You apply a configuration set to an email by including a reference to the configuration set in the headers of the email. When you apply a configuration set to an email, all of the rules in that configuration set are applied to the email.</p>
    #[allow(unused_mut)]
    async fn get_configuration_set(
        &self,
        input: GetConfigurationSetRequest,
    ) -> Result<GetConfigurationSetResponse, RusotoError<GetConfigurationSetError>> {
        let request_uri = format!(
            "/v2/email/configuration-sets/{configuration_set_name}",
            configuration_set_name = input.configuration_set_name
        );

        let mut request = SignedRequest::new("GET", "ses", &self.region, &request_uri);
        request.set_content_type("application/x-amz-json-1.1".to_owned());

        request.set_endpoint_prefix("email".to_string());

        let mut response = self
            .client
            .sign_and_dispatch(request)
            .await
            .map_err(RusotoError::from)?;
        if response.status.is_success() {
            let mut response = response.buffer().await.map_err(RusotoError::HttpDispatch)?;
            let result = proto::json::ResponsePayload::new(&response)
                .deserialize::<GetConfigurationSetResponse, _>()?;

            Ok(result)
        } else {
            let response = response.buffer().await.map_err(RusotoError::HttpDispatch)?;
            Err(GetConfigurationSetError::from_response(response))
        }
    }

    /// <p>Retrieve a list of event destinations that are associated with a configuration set.</p> <p> <i>Events</i> include message sends, deliveries, opens, clicks, bounces, and complaints. <i>Event destinations</i> are places that you can send information about these events to. For example, you can send event data to Amazon SNS to receive notifications when you receive bounces or complaints, or you can use Amazon Kinesis Data Firehose to stream data to Amazon S3 for long-term storage.</p>
    #[allow(unused_mut)]
    async fn get_configuration_set_event_destinations(
        &self,
        input: GetConfigurationSetEventDestinationsRequest,
    ) -> Result<
        GetConfigurationSetEventDestinationsResponse,
        RusotoError<GetConfigurationSetEventDestinationsError>,
    > {
        let request_uri = format!(
            "/v2/email/configuration-sets/{configuration_set_name}/event-destinations",
            configuration_set_name = input.configuration_set_name
        );

        let mut request = SignedRequest::new("GET", "ses", &self.region, &request_uri);
        request.set_content_type("application/x-amz-json-1.1".to_owned());

        request.set_endpoint_prefix("email".to_string());

        let mut response = self
            .client
            .sign_and_dispatch(request)
            .await
            .map_err(RusotoError::from)?;
        if response.status.is_success() {
            let mut response = response.buffer().await.map_err(RusotoError::HttpDispatch)?;
            let result = proto::json::ResponsePayload::new(&response)
                .deserialize::<GetConfigurationSetEventDestinationsResponse, _>()?;

            Ok(result)
        } else {
            let response = response.buffer().await.map_err(RusotoError::HttpDispatch)?;
            Err(GetConfigurationSetEventDestinationsError::from_response(
                response,
            ))
        }
    }

    /// <p>Get information about a dedicated IP address, including the name of the dedicated IP pool that it's associated with, as well information about the automatic warm-up process for the address.</p>
    #[allow(unused_mut)]
    async fn get_dedicated_ip(
        &self,
        input: GetDedicatedIpRequest,
    ) -> Result<GetDedicatedIpResponse, RusotoError<GetDedicatedIpError>> {
        let request_uri = format!("/v2/email/dedicated-ips/{ip}", ip = input.ip);

        let mut request = SignedRequest::new("GET", "ses", &self.region, &request_uri);
        request.set_content_type("application/x-amz-json-1.1".to_owned());

        request.set_endpoint_prefix("email".to_string());

        let mut response = self
            .client
            .sign_and_dispatch(request)
            .await
            .map_err(RusotoError::from)?;
        if response.status.is_success() {
            let mut response = response.buffer().await.map_err(RusotoError::HttpDispatch)?;
            let result = proto::json::ResponsePayload::new(&response)
                .deserialize::<GetDedicatedIpResponse, _>()?;

            Ok(result)
        } else {
            let response = response.buffer().await.map_err(RusotoError::HttpDispatch)?;
            Err(GetDedicatedIpError::from_response(response))
        }
    }

    /// <p>List the dedicated IP addresses that are associated with your AWS account.</p>
    #[allow(unused_mut)]
    async fn get_dedicated_ips(
        &self,
        input: GetDedicatedIpsRequest,
    ) -> Result<GetDedicatedIpsResponse, RusotoError<GetDedicatedIpsError>> {
        let request_uri = "/v2/email/dedicated-ips";

        let mut request = SignedRequest::new("GET", "ses", &self.region, &request_uri);
        request.set_content_type("application/x-amz-json-1.1".to_owned());

        request.set_endpoint_prefix("email".to_string());

        let mut params = Params::new();
        if let Some(ref x) = input.next_token {
            params.put("NextToken", x);
        }
        if let Some(ref x) = input.page_size {
            params.put("PageSize", x);
        }
        if let Some(ref x) = input.pool_name {
            params.put("PoolName", x);
        }
        request.set_params(params);

        let mut response = self
            .client
            .sign_and_dispatch(request)
            .await
            .map_err(RusotoError::from)?;
        if response.status.is_success() {
            let mut response = response.buffer().await.map_err(RusotoError::HttpDispatch)?;
            let result = proto::json::ResponsePayload::new(&response)
                .deserialize::<GetDedicatedIpsResponse, _>()?;

            Ok(result)
        } else {
            let response = response.buffer().await.map_err(RusotoError::HttpDispatch)?;
            Err(GetDedicatedIpsError::from_response(response))
        }
    }

    /// <p>Retrieve information about the status of the Deliverability dashboard for your account. When the Deliverability dashboard is enabled, you gain access to reputation, deliverability, and other metrics for the domains that you use to send email. You also gain the ability to perform predictive inbox placement tests.</p> <p>When you use the Deliverability dashboard, you pay a monthly subscription charge, in addition to any other fees that you accrue by using Amazon SES and other AWS services. For more information about the features and cost of a Deliverability dashboard subscription, see <a href="http://aws.amazon.com/ses/pricing/">Amazon SES Pricing</a>.</p>
    #[allow(unused_mut)]
    async fn get_deliverability_dashboard_options(
        &self,
    ) -> Result<
        GetDeliverabilityDashboardOptionsResponse,
        RusotoError<GetDeliverabilityDashboardOptionsError>,
    > {
        let request_uri = "/v2/email/deliverability-dashboard";

        let mut request = SignedRequest::new("GET", "ses", &self.region, &request_uri);
        request.set_content_type("application/x-amz-json-1.1".to_owned());

        request.set_endpoint_prefix("email".to_string());

        let mut response = self
            .client
            .sign_and_dispatch(request)
            .await
            .map_err(RusotoError::from)?;
        if response.status.is_success() {
            let mut response = response.buffer().await.map_err(RusotoError::HttpDispatch)?;
            let result = proto::json::ResponsePayload::new(&response)
                .deserialize::<GetDeliverabilityDashboardOptionsResponse, _>()?;

            Ok(result)
        } else {
            let response = response.buffer().await.map_err(RusotoError::HttpDispatch)?;
            Err(GetDeliverabilityDashboardOptionsError::from_response(
                response,
            ))
        }
    }

    /// <p>Retrieve the results of a predictive inbox placement test.</p>
    #[allow(unused_mut)]
    async fn get_deliverability_test_report(
        &self,
        input: GetDeliverabilityTestReportRequest,
    ) -> Result<GetDeliverabilityTestReportResponse, RusotoError<GetDeliverabilityTestReportError>>
    {
        let request_uri = format!(
            "/v2/email/deliverability-dashboard/test-reports/{report_id}",
            report_id = input.report_id
        );

        let mut request = SignedRequest::new("GET", "ses", &self.region, &request_uri);
        request.set_content_type("application/x-amz-json-1.1".to_owned());

        request.set_endpoint_prefix("email".to_string());

        let mut response = self
            .client
            .sign_and_dispatch(request)
            .await
            .map_err(RusotoError::from)?;
        if response.status.is_success() {
            let mut response = response.buffer().await.map_err(RusotoError::HttpDispatch)?;
            let result = proto::json::ResponsePayload::new(&response)
                .deserialize::<GetDeliverabilityTestReportResponse, _>()?;

            Ok(result)
        } else {
            let response = response.buffer().await.map_err(RusotoError::HttpDispatch)?;
            Err(GetDeliverabilityTestReportError::from_response(response))
        }
    }

    /// <p>Retrieve all the deliverability data for a specific campaign. This data is available for a campaign only if the campaign sent email by using a domain that the Deliverability dashboard is enabled for.</p>
    #[allow(unused_mut)]
    async fn get_domain_deliverability_campaign(
        &self,
        input: GetDomainDeliverabilityCampaignRequest,
    ) -> Result<
        GetDomainDeliverabilityCampaignResponse,
        RusotoError<GetDomainDeliverabilityCampaignError>,
    > {
        let request_uri = format!(
            "/v2/email/deliverability-dashboard/campaigns/{campaign_id}",
            campaign_id = input.campaign_id
        );

        let mut request = SignedRequest::new("GET", "ses", &self.region, &request_uri);
        request.set_content_type("application/x-amz-json-1.1".to_owned());

        request.set_endpoint_prefix("email".to_string());

        let mut response = self
            .client
            .sign_and_dispatch(request)
            .await
            .map_err(RusotoError::from)?;
        if response.status.is_success() {
            let mut response = response.buffer().await.map_err(RusotoError::HttpDispatch)?;
            let result = proto::json::ResponsePayload::new(&response)
                .deserialize::<GetDomainDeliverabilityCampaignResponse, _>()?;

            Ok(result)
        } else {
            let response = response.buffer().await.map_err(RusotoError::HttpDispatch)?;
            Err(GetDomainDeliverabilityCampaignError::from_response(
                response,
            ))
        }
    }

    /// <p>Retrieve inbox placement and engagement rates for the domains that you use to send email.</p>
    #[allow(unused_mut)]
    async fn get_domain_statistics_report(
        &self,
        input: GetDomainStatisticsReportRequest,
    ) -> Result<GetDomainStatisticsReportResponse, RusotoError<GetDomainStatisticsReportError>>
    {
        let request_uri = format!(
            "/v2/email/deliverability-dashboard/statistics-report/{domain}",
            domain = input.domain
        );

        let mut request = SignedRequest::new("GET", "ses", &self.region, &request_uri);
        request.set_content_type("application/x-amz-json-1.1".to_owned());

        request.set_endpoint_prefix("email".to_string());

        let mut params = Params::new();
        params.put("EndDate", &input.end_date);
        params.put("StartDate", &input.start_date);
        request.set_params(params);

        let mut response = self
            .client
            .sign_and_dispatch(request)
            .await
            .map_err(RusotoError::from)?;
        if response.status.is_success() {
            let mut response = response.buffer().await.map_err(RusotoError::HttpDispatch)?;
            let result = proto::json::ResponsePayload::new(&response)
                .deserialize::<GetDomainStatisticsReportResponse, _>()?;

            Ok(result)
        } else {
            let response = response.buffer().await.map_err(RusotoError::HttpDispatch)?;
            Err(GetDomainStatisticsReportError::from_response(response))
        }
    }

    /// <p>Provides information about a specific identity, including the identity's verification status, its DKIM authentication status, and its custom Mail-From settings.</p>
    #[allow(unused_mut)]
    async fn get_email_identity(
        &self,
        input: GetEmailIdentityRequest,
    ) -> Result<GetEmailIdentityResponse, RusotoError<GetEmailIdentityError>> {
        let request_uri = format!(
            "/v2/email/identities/{email_identity}",
            email_identity = input.email_identity
        );

        let mut request = SignedRequest::new("GET", "ses", &self.region, &request_uri);
        request.set_content_type("application/x-amz-json-1.1".to_owned());

        request.set_endpoint_prefix("email".to_string());

        let mut response = self
            .client
            .sign_and_dispatch(request)
            .await
            .map_err(RusotoError::from)?;
        if response.status.is_success() {
            let mut response = response.buffer().await.map_err(RusotoError::HttpDispatch)?;
            let result = proto::json::ResponsePayload::new(&response)
                .deserialize::<GetEmailIdentityResponse, _>()?;

            Ok(result)
        } else {
            let response = response.buffer().await.map_err(RusotoError::HttpDispatch)?;
            Err(GetEmailIdentityError::from_response(response))
        }
    }

    /// <p>Retrieves information about a specific email address that's on the suppression list for your account.</p>
    #[allow(unused_mut)]
    async fn get_suppressed_destination(
        &self,
        input: GetSuppressedDestinationRequest,
    ) -> Result<GetSuppressedDestinationResponse, RusotoError<GetSuppressedDestinationError>> {
        let request_uri = format!(
            "/v2/email/suppression/addresses/{email_address}",
            email_address = input.email_address
        );

        let mut request = SignedRequest::new("GET", "ses", &self.region, &request_uri);
        request.set_content_type("application/x-amz-json-1.1".to_owned());

        request.set_endpoint_prefix("email".to_string());

        let mut response = self
            .client
            .sign_and_dispatch(request)
            .await
            .map_err(RusotoError::from)?;
        if response.status.is_success() {
            let mut response = response.buffer().await.map_err(RusotoError::HttpDispatch)?;
            let result = proto::json::ResponsePayload::new(&response)
                .deserialize::<GetSuppressedDestinationResponse, _>()?;

            Ok(result)
        } else {
            let response = response.buffer().await.map_err(RusotoError::HttpDispatch)?;
            Err(GetSuppressedDestinationError::from_response(response))
        }
    }

    /// <p>List all of the configuration sets associated with your account in the current region.</p> <p> <i>Configuration sets</i> are groups of rules that you can apply to the emails you send. You apply a configuration set to an email by including a reference to the configuration set in the headers of the email. When you apply a configuration set to an email, all of the rules in that configuration set are applied to the email.</p>
    #[allow(unused_mut)]
    async fn list_configuration_sets(
        &self,
        input: ListConfigurationSetsRequest,
    ) -> Result<ListConfigurationSetsResponse, RusotoError<ListConfigurationSetsError>> {
        let request_uri = "/v2/email/configuration-sets";

        let mut request = SignedRequest::new("GET", "ses", &self.region, &request_uri);
        request.set_content_type("application/x-amz-json-1.1".to_owned());

        request.set_endpoint_prefix("email".to_string());

        let mut params = Params::new();
        if let Some(ref x) = input.next_token {
            params.put("NextToken", x);
        }
        if let Some(ref x) = input.page_size {
            params.put("PageSize", x);
        }
        request.set_params(params);

        let mut response = self
            .client
            .sign_and_dispatch(request)
            .await
            .map_err(RusotoError::from)?;
        if response.status.is_success() {
            let mut response = response.buffer().await.map_err(RusotoError::HttpDispatch)?;
            let result = proto::json::ResponsePayload::new(&response)
                .deserialize::<ListConfigurationSetsResponse, _>()?;

            Ok(result)
        } else {
            let response = response.buffer().await.map_err(RusotoError::HttpDispatch)?;
            Err(ListConfigurationSetsError::from_response(response))
        }
    }

    /// <p>List all of the dedicated IP pools that exist in your AWS account in the current Region.</p>
    #[allow(unused_mut)]
    async fn list_dedicated_ip_pools(
        &self,
        input: ListDedicatedIpPoolsRequest,
    ) -> Result<ListDedicatedIpPoolsResponse, RusotoError<ListDedicatedIpPoolsError>> {
        let request_uri = "/v2/email/dedicated-ip-pools";

        let mut request = SignedRequest::new("GET", "ses", &self.region, &request_uri);
        request.set_content_type("application/x-amz-json-1.1".to_owned());

        request.set_endpoint_prefix("email".to_string());

        let mut params = Params::new();
        if let Some(ref x) = input.next_token {
            params.put("NextToken", x);
        }
        if let Some(ref x) = input.page_size {
            params.put("PageSize", x);
        }
        request.set_params(params);

        let mut response = self
            .client
            .sign_and_dispatch(request)
            .await
            .map_err(RusotoError::from)?;
        if response.status.is_success() {
            let mut response = response.buffer().await.map_err(RusotoError::HttpDispatch)?;
            let result = proto::json::ResponsePayload::new(&response)
                .deserialize::<ListDedicatedIpPoolsResponse, _>()?;

            Ok(result)
        } else {
            let response = response.buffer().await.map_err(RusotoError::HttpDispatch)?;
            Err(ListDedicatedIpPoolsError::from_response(response))
        }
    }

    /// <p>Show a list of the predictive inbox placement tests that you've performed, regardless of their statuses. For predictive inbox placement tests that are complete, you can use the <code>GetDeliverabilityTestReport</code> operation to view the results.</p>
    #[allow(unused_mut)]
    async fn list_deliverability_test_reports(
        &self,
        input: ListDeliverabilityTestReportsRequest,
    ) -> Result<
        ListDeliverabilityTestReportsResponse,
        RusotoError<ListDeliverabilityTestReportsError>,
    > {
        let request_uri = "/v2/email/deliverability-dashboard/test-reports";

        let mut request = SignedRequest::new("GET", "ses", &self.region, &request_uri);
        request.set_content_type("application/x-amz-json-1.1".to_owned());

        request.set_endpoint_prefix("email".to_string());

        let mut params = Params::new();
        if let Some(ref x) = input.next_token {
            params.put("NextToken", x);
        }
        if let Some(ref x) = input.page_size {
            params.put("PageSize", x);
        }
        request.set_params(params);

        let mut response = self
            .client
            .sign_and_dispatch(request)
            .await
            .map_err(RusotoError::from)?;
        if response.status.is_success() {
            let mut response = response.buffer().await.map_err(RusotoError::HttpDispatch)?;
            let result = proto::json::ResponsePayload::new(&response)
                .deserialize::<ListDeliverabilityTestReportsResponse, _>()?;

            Ok(result)
        } else {
            let response = response.buffer().await.map_err(RusotoError::HttpDispatch)?;
            Err(ListDeliverabilityTestReportsError::from_response(response))
        }
    }

    /// <p>Retrieve deliverability data for all the campaigns that used a specific domain to send email during a specified time range. This data is available for a domain only if you enabled the Deliverability dashboard for the domain.</p>
    #[allow(unused_mut)]
    async fn list_domain_deliverability_campaigns(
        &self,
        input: ListDomainDeliverabilityCampaignsRequest,
    ) -> Result<
        ListDomainDeliverabilityCampaignsResponse,
        RusotoError<ListDomainDeliverabilityCampaignsError>,
    > {
        let request_uri = format!(
            "/v2/email/deliverability-dashboard/domains/{subscribed_domain}/campaigns",
            subscribed_domain = input.subscribed_domain
        );

        let mut request = SignedRequest::new("GET", "ses", &self.region, &request_uri);
        request.set_content_type("application/x-amz-json-1.1".to_owned());

        request.set_endpoint_prefix("email".to_string());

        let mut params = Params::new();
        params.put("EndDate", &input.end_date);
        if let Some(ref x) = input.next_token {
            params.put("NextToken", x);
        }
        if let Some(ref x) = input.page_size {
            params.put("PageSize", x);
        }
        params.put("StartDate", &input.start_date);
        request.set_params(params);

        let mut response = self
            .client
            .sign_and_dispatch(request)
            .await
            .map_err(RusotoError::from)?;
        if response.status.is_success() {
            let mut response = response.buffer().await.map_err(RusotoError::HttpDispatch)?;
            let result = proto::json::ResponsePayload::new(&response)
                .deserialize::<ListDomainDeliverabilityCampaignsResponse, _>()?;

            Ok(result)
        } else {
            let response = response.buffer().await.map_err(RusotoError::HttpDispatch)?;
            Err(ListDomainDeliverabilityCampaignsError::from_response(
                response,
            ))
        }
    }

    /// <p>Returns a list of all of the email identities that are associated with your AWS account. An identity can be either an email address or a domain. This operation returns identities that are verified as well as those that aren't. This operation returns identities that are associated with Amazon SES and Amazon Pinpoint.</p>
    #[allow(unused_mut)]
    async fn list_email_identities(
        &self,
        input: ListEmailIdentitiesRequest,
    ) -> Result<ListEmailIdentitiesResponse, RusotoError<ListEmailIdentitiesError>> {
        let request_uri = "/v2/email/identities";

        let mut request = SignedRequest::new("GET", "ses", &self.region, &request_uri);
        request.set_content_type("application/x-amz-json-1.1".to_owned());

        request.set_endpoint_prefix("email".to_string());

        let mut params = Params::new();
        if let Some(ref x) = input.next_token {
            params.put("NextToken", x);
        }
        if let Some(ref x) = input.page_size {
            params.put("PageSize", x);
        }
        request.set_params(params);

        let mut response = self
            .client
            .sign_and_dispatch(request)
            .await
            .map_err(RusotoError::from)?;
        if response.status.is_success() {
            let mut response = response.buffer().await.map_err(RusotoError::HttpDispatch)?;
            let result = proto::json::ResponsePayload::new(&response)
                .deserialize::<ListEmailIdentitiesResponse, _>()?;

            Ok(result)
        } else {
            let response = response.buffer().await.map_err(RusotoError::HttpDispatch)?;
            Err(ListEmailIdentitiesError::from_response(response))
        }
    }

    /// <p>Retrieves a list of email addresses that are on the suppression list for your account.</p>
    #[allow(unused_mut)]
    async fn list_suppressed_destinations(
        &self,
        input: ListSuppressedDestinationsRequest,
    ) -> Result<ListSuppressedDestinationsResponse, RusotoError<ListSuppressedDestinationsError>>
    {
        let request_uri = "/v2/email/suppression/addresses";

        let mut request = SignedRequest::new("GET", "ses", &self.region, &request_uri);
        request.set_content_type("application/x-amz-json-1.1".to_owned());

        request.set_endpoint_prefix("email".to_string());

        let mut params = Params::new();
        if let Some(ref x) = input.end_date {
            params.put("EndDate", x);
        }
        if let Some(ref x) = input.next_token {
            params.put("NextToken", x);
        }
        if let Some(ref x) = input.page_size {
            params.put("PageSize", x);
        }
        if let Some(ref x) = input.reasons {
            for item in x.iter() {
                params.put("Reason", item);
            }
        }
        if let Some(ref x) = input.start_date {
            params.put("StartDate", x);
        }
        request.set_params(params);

        let mut response = self
            .client
            .sign_and_dispatch(request)
            .await
            .map_err(RusotoError::from)?;
        if response.status.is_success() {
            let mut response = response.buffer().await.map_err(RusotoError::HttpDispatch)?;
            let result = proto::json::ResponsePayload::new(&response)
                .deserialize::<ListSuppressedDestinationsResponse, _>()?;

            Ok(result)
        } else {
            let response = response.buffer().await.map_err(RusotoError::HttpDispatch)?;
            Err(ListSuppressedDestinationsError::from_response(response))
        }
    }

    /// <p>Retrieve a list of the tags (keys and values) that are associated with a specified resource. A <i>tag</i> is a label that you optionally define and associate with a resource. Each tag consists of a required <i>tag key</i> and an optional associated <i>tag value</i>. A tag key is a general label that acts as a category for more specific tag values. A tag value acts as a descriptor within a tag key.</p>
    #[allow(unused_mut)]
    async fn list_tags_for_resource(
        &self,
        input: ListTagsForResourceRequest,
    ) -> Result<ListTagsForResourceResponse, RusotoError<ListTagsForResourceError>> {
        let request_uri = "/v2/email/tags";

        let mut request = SignedRequest::new("GET", "ses", &self.region, &request_uri);
        request.set_content_type("application/x-amz-json-1.1".to_owned());

        request.set_endpoint_prefix("email".to_string());

        let mut params = Params::new();
        params.put("ResourceArn", &input.resource_arn);
        request.set_params(params);

        let mut response = self
            .client
            .sign_and_dispatch(request)
            .await
            .map_err(RusotoError::from)?;
        if response.status.is_success() {
            let mut response = response.buffer().await.map_err(RusotoError::HttpDispatch)?;
            let result = proto::json::ResponsePayload::new(&response)
                .deserialize::<ListTagsForResourceResponse, _>()?;

            Ok(result)
        } else {
            let response = response.buffer().await.map_err(RusotoError::HttpDispatch)?;
            Err(ListTagsForResourceError::from_response(response))
        }
    }

    /// <p>Enable or disable the automatic warm-up feature for dedicated IP addresses.</p>
    #[allow(unused_mut)]
    async fn put_account_dedicated_ip_warmup_attributes(
        &self,
        input: PutAccountDedicatedIpWarmupAttributesRequest,
    ) -> Result<
        PutAccountDedicatedIpWarmupAttributesResponse,
        RusotoError<PutAccountDedicatedIpWarmupAttributesError>,
    > {
        let request_uri = "/v2/email/account/dedicated-ips/warmup";

        let mut request = SignedRequest::new("PUT", "ses", &self.region, &request_uri);
        request.set_content_type("application/x-amz-json-1.1".to_owned());

        request.set_endpoint_prefix("email".to_string());
        let encoded = Some(serde_json::to_vec(&input).unwrap());
        request.set_payload(encoded);

        let mut response = self
            .client
            .sign_and_dispatch(request)
            .await
            .map_err(RusotoError::from)?;
        if response.status.is_success() {
            let mut response = response.buffer().await.map_err(RusotoError::HttpDispatch)?;
            let result = proto::json::ResponsePayload::new(&response)
                .deserialize::<PutAccountDedicatedIpWarmupAttributesResponse, _>()?;

            Ok(result)
        } else {
            let response = response.buffer().await.map_err(RusotoError::HttpDispatch)?;
            Err(PutAccountDedicatedIpWarmupAttributesError::from_response(
                response,
            ))
        }
    }

    /// <p>Enable or disable the ability of your account to send email.</p>
    #[allow(unused_mut)]
    async fn put_account_sending_attributes(
        &self,
        input: PutAccountSendingAttributesRequest,
    ) -> Result<PutAccountSendingAttributesResponse, RusotoError<PutAccountSendingAttributesError>>
    {
        let request_uri = "/v2/email/account/sending";

        let mut request = SignedRequest::new("PUT", "ses", &self.region, &request_uri);
        request.set_content_type("application/x-amz-json-1.1".to_owned());

        request.set_endpoint_prefix("email".to_string());
        let encoded = Some(serde_json::to_vec(&input).unwrap());
        request.set_payload(encoded);

        let mut response = self
            .client
            .sign_and_dispatch(request)
            .await
            .map_err(RusotoError::from)?;
        if response.status.is_success() {
            let mut response = response.buffer().await.map_err(RusotoError::HttpDispatch)?;
            let result = proto::json::ResponsePayload::new(&response)
                .deserialize::<PutAccountSendingAttributesResponse, _>()?;

            Ok(result)
        } else {
            let response = response.buffer().await.map_err(RusotoError::HttpDispatch)?;
            Err(PutAccountSendingAttributesError::from_response(response))
        }
    }

    /// <p>Change the settings for the account-level suppression list.</p>
    #[allow(unused_mut)]
    async fn put_account_suppression_attributes(
        &self,
        input: PutAccountSuppressionAttributesRequest,
    ) -> Result<
        PutAccountSuppressionAttributesResponse,
        RusotoError<PutAccountSuppressionAttributesError>,
    > {
        let request_uri = "/v2/email/account/suppression";

        let mut request = SignedRequest::new("PUT", "ses", &self.region, &request_uri);
        request.set_content_type("application/x-amz-json-1.1".to_owned());

        request.set_endpoint_prefix("email".to_string());
        let encoded = Some(serde_json::to_vec(&input).unwrap());
        request.set_payload(encoded);

        let mut response = self
            .client
            .sign_and_dispatch(request)
            .await
            .map_err(RusotoError::from)?;
        if response.status.is_success() {
            let mut response = response.buffer().await.map_err(RusotoError::HttpDispatch)?;
            let result = proto::json::ResponsePayload::new(&response)
                .deserialize::<PutAccountSuppressionAttributesResponse, _>()?;

            Ok(result)
        } else {
            let response = response.buffer().await.map_err(RusotoError::HttpDispatch)?;
            Err(PutAccountSuppressionAttributesError::from_response(
                response,
            ))
        }
    }

    /// <p>Associate a configuration set with a dedicated IP pool. You can use dedicated IP pools to create groups of dedicated IP addresses for sending specific types of email.</p>
    #[allow(unused_mut)]
    async fn put_configuration_set_delivery_options(
        &self,
        input: PutConfigurationSetDeliveryOptionsRequest,
    ) -> Result<
        PutConfigurationSetDeliveryOptionsResponse,
        RusotoError<PutConfigurationSetDeliveryOptionsError>,
    > {
        let request_uri = format!(
            "/v2/email/configuration-sets/{configuration_set_name}/delivery-options",
            configuration_set_name = input.configuration_set_name
        );

        let mut request = SignedRequest::new("PUT", "ses", &self.region, &request_uri);
        request.set_content_type("application/x-amz-json-1.1".to_owned());

        request.set_endpoint_prefix("email".to_string());
        let encoded = Some(serde_json::to_vec(&input).unwrap());
        request.set_payload(encoded);

        let mut response = self
            .client
            .sign_and_dispatch(request)
            .await
            .map_err(RusotoError::from)?;
        if response.status.is_success() {
            let mut response = response.buffer().await.map_err(RusotoError::HttpDispatch)?;
            let result = proto::json::ResponsePayload::new(&response)
                .deserialize::<PutConfigurationSetDeliveryOptionsResponse, _>()?;

            Ok(result)
        } else {
            let response = response.buffer().await.map_err(RusotoError::HttpDispatch)?;
            Err(PutConfigurationSetDeliveryOptionsError::from_response(
                response,
            ))
        }
    }

    /// <p>Enable or disable collection of reputation metrics for emails that you send using a particular configuration set in a specific AWS Region.</p>
    #[allow(unused_mut)]
    async fn put_configuration_set_reputation_options(
        &self,
        input: PutConfigurationSetReputationOptionsRequest,
    ) -> Result<
        PutConfigurationSetReputationOptionsResponse,
        RusotoError<PutConfigurationSetReputationOptionsError>,
    > {
        let request_uri = format!(
            "/v2/email/configuration-sets/{configuration_set_name}/reputation-options",
            configuration_set_name = input.configuration_set_name
        );

        let mut request = SignedRequest::new("PUT", "ses", &self.region, &request_uri);
        request.set_content_type("application/x-amz-json-1.1".to_owned());

        request.set_endpoint_prefix("email".to_string());
        let encoded = Some(serde_json::to_vec(&input).unwrap());
        request.set_payload(encoded);

        let mut response = self
            .client
            .sign_and_dispatch(request)
            .await
            .map_err(RusotoError::from)?;
        if response.status.is_success() {
            let mut response = response.buffer().await.map_err(RusotoError::HttpDispatch)?;
            let result = proto::json::ResponsePayload::new(&response)
                .deserialize::<PutConfigurationSetReputationOptionsResponse, _>()?;

            Ok(result)
        } else {
            let response = response.buffer().await.map_err(RusotoError::HttpDispatch)?;
            Err(PutConfigurationSetReputationOptionsError::from_response(
                response,
            ))
        }
    }

    /// <p>Enable or disable email sending for messages that use a particular configuration set in a specific AWS Region.</p>
    #[allow(unused_mut)]
    async fn put_configuration_set_sending_options(
        &self,
        input: PutConfigurationSetSendingOptionsRequest,
    ) -> Result<
        PutConfigurationSetSendingOptionsResponse,
        RusotoError<PutConfigurationSetSendingOptionsError>,
    > {
        let request_uri = format!(
            "/v2/email/configuration-sets/{configuration_set_name}/sending",
            configuration_set_name = input.configuration_set_name
        );

        let mut request = SignedRequest::new("PUT", "ses", &self.region, &request_uri);
        request.set_content_type("application/x-amz-json-1.1".to_owned());

        request.set_endpoint_prefix("email".to_string());
        let encoded = Some(serde_json::to_vec(&input).unwrap());
        request.set_payload(encoded);

        let mut response = self
            .client
            .sign_and_dispatch(request)
            .await
            .map_err(RusotoError::from)?;
        if response.status.is_success() {
            let mut response = response.buffer().await.map_err(RusotoError::HttpDispatch)?;
            let result = proto::json::ResponsePayload::new(&response)
                .deserialize::<PutConfigurationSetSendingOptionsResponse, _>()?;

            Ok(result)
        } else {
            let response = response.buffer().await.map_err(RusotoError::HttpDispatch)?;
            Err(PutConfigurationSetSendingOptionsError::from_response(
                response,
            ))
        }
    }

    /// <p>Specify the account suppression list preferences for a configuration set.</p>
    #[allow(unused_mut)]
    async fn put_configuration_set_suppression_options(
        &self,
        input: PutConfigurationSetSuppressionOptionsRequest,
    ) -> Result<
        PutConfigurationSetSuppressionOptionsResponse,
        RusotoError<PutConfigurationSetSuppressionOptionsError>,
    > {
        let request_uri = format!(
            "/v2/email/configuration-sets/{configuration_set_name}/suppression-options",
            configuration_set_name = input.configuration_set_name
        );

        let mut request = SignedRequest::new("PUT", "ses", &self.region, &request_uri);
        request.set_content_type("application/x-amz-json-1.1".to_owned());

        request.set_endpoint_prefix("email".to_string());
        let encoded = Some(serde_json::to_vec(&input).unwrap());
        request.set_payload(encoded);

        let mut response = self
            .client
            .sign_and_dispatch(request)
            .await
            .map_err(RusotoError::from)?;
        if response.status.is_success() {
            let mut response = response.buffer().await.map_err(RusotoError::HttpDispatch)?;
            let result = proto::json::ResponsePayload::new(&response)
                .deserialize::<PutConfigurationSetSuppressionOptionsResponse, _>()?;

            Ok(result)
        } else {
            let response = response.buffer().await.map_err(RusotoError::HttpDispatch)?;
            Err(PutConfigurationSetSuppressionOptionsError::from_response(
                response,
            ))
        }
    }

    /// <p>Specify a custom domain to use for open and click tracking elements in email that you send.</p>
    #[allow(unused_mut)]
    async fn put_configuration_set_tracking_options(
        &self,
        input: PutConfigurationSetTrackingOptionsRequest,
    ) -> Result<
        PutConfigurationSetTrackingOptionsResponse,
        RusotoError<PutConfigurationSetTrackingOptionsError>,
    > {
        let request_uri = format!(
            "/v2/email/configuration-sets/{configuration_set_name}/tracking-options",
            configuration_set_name = input.configuration_set_name
        );

        let mut request = SignedRequest::new("PUT", "ses", &self.region, &request_uri);
        request.set_content_type("application/x-amz-json-1.1".to_owned());

        request.set_endpoint_prefix("email".to_string());
        let encoded = Some(serde_json::to_vec(&input).unwrap());
        request.set_payload(encoded);

        let mut response = self
            .client
            .sign_and_dispatch(request)
            .await
            .map_err(RusotoError::from)?;
        if response.status.is_success() {
            let mut response = response.buffer().await.map_err(RusotoError::HttpDispatch)?;
            let result = proto::json::ResponsePayload::new(&response)
                .deserialize::<PutConfigurationSetTrackingOptionsResponse, _>()?;

            Ok(result)
        } else {
            let response = response.buffer().await.map_err(RusotoError::HttpDispatch)?;
            Err(PutConfigurationSetTrackingOptionsError::from_response(
                response,
            ))
        }
    }

    /// <p><p>Move a dedicated IP address to an existing dedicated IP pool.</p> <note> <p>The dedicated IP address that you specify must already exist, and must be associated with your AWS account. </p> <p>The dedicated IP pool you specify must already exist. You can create a new pool by using the <code>CreateDedicatedIpPool</code> operation.</p> </note></p>
    #[allow(unused_mut)]
    async fn put_dedicated_ip_in_pool(
        &self,
        input: PutDedicatedIpInPoolRequest,
    ) -> Result<PutDedicatedIpInPoolResponse, RusotoError<PutDedicatedIpInPoolError>> {
        let request_uri = format!("/v2/email/dedicated-ips/{ip}/pool", ip = input.ip);

        let mut request = SignedRequest::new("PUT", "ses", &self.region, &request_uri);
        request.set_content_type("application/x-amz-json-1.1".to_owned());

        request.set_endpoint_prefix("email".to_string());
        let encoded = Some(serde_json::to_vec(&input).unwrap());
        request.set_payload(encoded);

        let mut response = self
            .client
            .sign_and_dispatch(request)
            .await
            .map_err(RusotoError::from)?;
        if response.status.is_success() {
            let mut response = response.buffer().await.map_err(RusotoError::HttpDispatch)?;
            let result = proto::json::ResponsePayload::new(&response)
                .deserialize::<PutDedicatedIpInPoolResponse, _>()?;

            Ok(result)
        } else {
            let response = response.buffer().await.map_err(RusotoError::HttpDispatch)?;
            Err(PutDedicatedIpInPoolError::from_response(response))
        }
    }

    /// <p><p/></p>
    #[allow(unused_mut)]
    async fn put_dedicated_ip_warmup_attributes(
        &self,
        input: PutDedicatedIpWarmupAttributesRequest,
    ) -> Result<
        PutDedicatedIpWarmupAttributesResponse,
        RusotoError<PutDedicatedIpWarmupAttributesError>,
    > {
        let request_uri = format!("/v2/email/dedicated-ips/{ip}/warmup", ip = input.ip);

        let mut request = SignedRequest::new("PUT", "ses", &self.region, &request_uri);
        request.set_content_type("application/x-amz-json-1.1".to_owned());

        request.set_endpoint_prefix("email".to_string());
        let encoded = Some(serde_json::to_vec(&input).unwrap());
        request.set_payload(encoded);

        let mut response = self
            .client
            .sign_and_dispatch(request)
            .await
            .map_err(RusotoError::from)?;
        if response.status.is_success() {
            let mut response = response.buffer().await.map_err(RusotoError::HttpDispatch)?;
            let result = proto::json::ResponsePayload::new(&response)
                .deserialize::<PutDedicatedIpWarmupAttributesResponse, _>()?;

            Ok(result)
        } else {
            let response = response.buffer().await.map_err(RusotoError::HttpDispatch)?;
            Err(PutDedicatedIpWarmupAttributesError::from_response(response))
        }
    }

    /// <p>Enable or disable the Deliverability dashboard. When you enable the Deliverability dashboard, you gain access to reputation, deliverability, and other metrics for the domains that you use to send email. You also gain the ability to perform predictive inbox placement tests.</p> <p>When you use the Deliverability dashboard, you pay a monthly subscription charge, in addition to any other fees that you accrue by using Amazon SES and other AWS services. For more information about the features and cost of a Deliverability dashboard subscription, see <a href="http://aws.amazon.com/ses/pricing/">Amazon SES Pricing</a>.</p>
    #[allow(unused_mut)]
    async fn put_deliverability_dashboard_option(
        &self,
        input: PutDeliverabilityDashboardOptionRequest,
    ) -> Result<
        PutDeliverabilityDashboardOptionResponse,
        RusotoError<PutDeliverabilityDashboardOptionError>,
    > {
        let request_uri = "/v2/email/deliverability-dashboard";

        let mut request = SignedRequest::new("PUT", "ses", &self.region, &request_uri);
        request.set_content_type("application/x-amz-json-1.1".to_owned());

        request.set_endpoint_prefix("email".to_string());
        let encoded = Some(serde_json::to_vec(&input).unwrap());
        request.set_payload(encoded);

        let mut response = self
            .client
            .sign_and_dispatch(request)
            .await
            .map_err(RusotoError::from)?;
        if response.status.is_success() {
            let mut response = response.buffer().await.map_err(RusotoError::HttpDispatch)?;
            let result = proto::json::ResponsePayload::new(&response)
                .deserialize::<PutDeliverabilityDashboardOptionResponse, _>()?;

            Ok(result)
        } else {
            let response = response.buffer().await.map_err(RusotoError::HttpDispatch)?;
            Err(PutDeliverabilityDashboardOptionError::from_response(
                response,
            ))
        }
    }

    /// <p>Used to enable or disable DKIM authentication for an email identity.</p>
    #[allow(unused_mut)]
    async fn put_email_identity_dkim_attributes(
        &self,
        input: PutEmailIdentityDkimAttributesRequest,
    ) -> Result<
        PutEmailIdentityDkimAttributesResponse,
        RusotoError<PutEmailIdentityDkimAttributesError>,
    > {
        let request_uri = format!(
            "/v2/email/identities/{email_identity}/dkim",
            email_identity = input.email_identity
        );

        let mut request = SignedRequest::new("PUT", "ses", &self.region, &request_uri);
        request.set_content_type("application/x-amz-json-1.1".to_owned());

        request.set_endpoint_prefix("email".to_string());
        let encoded = Some(serde_json::to_vec(&input).unwrap());
        request.set_payload(encoded);

        let mut response = self
            .client
            .sign_and_dispatch(request)
            .await
            .map_err(RusotoError::from)?;
        if response.status.is_success() {
            let mut response = response.buffer().await.map_err(RusotoError::HttpDispatch)?;
            let result = proto::json::ResponsePayload::new(&response)
                .deserialize::<PutEmailIdentityDkimAttributesResponse, _>()?;

            Ok(result)
        } else {
            let response = response.buffer().await.map_err(RusotoError::HttpDispatch)?;
            Err(PutEmailIdentityDkimAttributesError::from_response(response))
        }
    }

    /// <p><p>Used to configure or change the DKIM authentication settings for an email domain identity. You can use this operation to do any of the following:</p> <ul> <li> <p>Update the signing attributes for an identity that uses Bring Your Own DKIM (BYODKIM).</p> </li> <li> <p>Change from using no DKIM authentication to using Easy DKIM.</p> </li> <li> <p>Change from using no DKIM authentication to using BYODKIM.</p> </li> <li> <p>Change from using Easy DKIM to using BYODKIM.</p> </li> <li> <p>Change from using BYODKIM to using Easy DKIM.</p> </li> </ul></p>
    #[allow(unused_mut)]
    async fn put_email_identity_dkim_signing_attributes(
        &self,
        input: PutEmailIdentityDkimSigningAttributesRequest,
    ) -> Result<
        PutEmailIdentityDkimSigningAttributesResponse,
        RusotoError<PutEmailIdentityDkimSigningAttributesError>,
    > {
        let request_uri = format!(
            "/v1/email/identities/{email_identity}/dkim/signing",
            email_identity = input.email_identity
        );

        let mut request = SignedRequest::new("PUT", "ses", &self.region, &request_uri);
        request.set_content_type("application/x-amz-json-1.1".to_owned());

        request.set_endpoint_prefix("email".to_string());
        let encoded = Some(serde_json::to_vec(&input).unwrap());
        request.set_payload(encoded);

        let mut response = self
            .client
            .sign_and_dispatch(request)
            .await
            .map_err(RusotoError::from)?;
        if response.status.is_success() {
            let mut response = response.buffer().await.map_err(RusotoError::HttpDispatch)?;
            let result = proto::json::ResponsePayload::new(&response)
                .deserialize::<PutEmailIdentityDkimSigningAttributesResponse, _>()?;

            Ok(result)
        } else {
            let response = response.buffer().await.map_err(RusotoError::HttpDispatch)?;
            Err(PutEmailIdentityDkimSigningAttributesError::from_response(
                response,
            ))
        }
    }

    /// <p>Used to enable or disable feedback forwarding for an identity. This setting determines what happens when an identity is used to send an email that results in a bounce or complaint event.</p> <p>If the value is <code>true</code>, you receive email notifications when bounce or complaint events occur. These notifications are sent to the address that you specified in the <code>Return-Path</code> header of the original email.</p> <p>You're required to have a method of tracking bounces and complaints. If you haven't set up another mechanism for receiving bounce or complaint notifications (for example, by setting up an event destination), you receive an email notification when these events occur (even if this setting is disabled).</p>
    #[allow(unused_mut)]
    async fn put_email_identity_feedback_attributes(
        &self,
        input: PutEmailIdentityFeedbackAttributesRequest,
    ) -> Result<
        PutEmailIdentityFeedbackAttributesResponse,
        RusotoError<PutEmailIdentityFeedbackAttributesError>,
    > {
        let request_uri = format!(
            "/v2/email/identities/{email_identity}/feedback",
            email_identity = input.email_identity
        );

        let mut request = SignedRequest::new("PUT", "ses", &self.region, &request_uri);
        request.set_content_type("application/x-amz-json-1.1".to_owned());

        request.set_endpoint_prefix("email".to_string());
        let encoded = Some(serde_json::to_vec(&input).unwrap());
        request.set_payload(encoded);

        let mut response = self
            .client
            .sign_and_dispatch(request)
            .await
            .map_err(RusotoError::from)?;
        if response.status.is_success() {
            let mut response = response.buffer().await.map_err(RusotoError::HttpDispatch)?;
            let result = proto::json::ResponsePayload::new(&response)
                .deserialize::<PutEmailIdentityFeedbackAttributesResponse, _>()?;

            Ok(result)
        } else {
            let response = response.buffer().await.map_err(RusotoError::HttpDispatch)?;
            Err(PutEmailIdentityFeedbackAttributesError::from_response(
                response,
            ))
        }
    }

    /// <p>Used to enable or disable the custom Mail-From domain configuration for an email identity.</p>
    #[allow(unused_mut)]
    async fn put_email_identity_mail_from_attributes(
        &self,
        input: PutEmailIdentityMailFromAttributesRequest,
    ) -> Result<
        PutEmailIdentityMailFromAttributesResponse,
        RusotoError<PutEmailIdentityMailFromAttributesError>,
    > {
        let request_uri = format!(
            "/v2/email/identities/{email_identity}/mail-from",
            email_identity = input.email_identity
        );

        let mut request = SignedRequest::new("PUT", "ses", &self.region, &request_uri);
        request.set_content_type("application/x-amz-json-1.1".to_owned());

        request.set_endpoint_prefix("email".to_string());
        let encoded = Some(serde_json::to_vec(&input).unwrap());
        request.set_payload(encoded);

        let mut response = self
            .client
            .sign_and_dispatch(request)
            .await
            .map_err(RusotoError::from)?;
        if response.status.is_success() {
            let mut response = response.buffer().await.map_err(RusotoError::HttpDispatch)?;
            let result = proto::json::ResponsePayload::new(&response)
                .deserialize::<PutEmailIdentityMailFromAttributesResponse, _>()?;

            Ok(result)
        } else {
            let response = response.buffer().await.map_err(RusotoError::HttpDispatch)?;
            Err(PutEmailIdentityMailFromAttributesError::from_response(
                response,
            ))
        }
    }

    /// <p>Adds an email address to the suppression list for your account.</p>
    #[allow(unused_mut)]
    async fn put_suppressed_destination(
        &self,
        input: PutSuppressedDestinationRequest,
    ) -> Result<PutSuppressedDestinationResponse, RusotoError<PutSuppressedDestinationError>> {
        let request_uri = "/v2/email/suppression/addresses";

        let mut request = SignedRequest::new("PUT", "ses", &self.region, &request_uri);
        request.set_content_type("application/x-amz-json-1.1".to_owned());

        request.set_endpoint_prefix("email".to_string());
        let encoded = Some(serde_json::to_vec(&input).unwrap());
        request.set_payload(encoded);

        let mut response = self
            .client
            .sign_and_dispatch(request)
            .await
            .map_err(RusotoError::from)?;
        if response.status.is_success() {
            let mut response = response.buffer().await.map_err(RusotoError::HttpDispatch)?;
            let result = proto::json::ResponsePayload::new(&response)
                .deserialize::<PutSuppressedDestinationResponse, _>()?;

            Ok(result)
        } else {
            let response = response.buffer().await.map_err(RusotoError::HttpDispatch)?;
            Err(PutSuppressedDestinationError::from_response(response))
        }
    }

    /// <p><p>Sends an email message. You can use the Amazon SES API v2 to send two types of messages:</p> <ul> <li> <p> <b>Simple</b> – A standard email message. When you create this type of message, you specify the sender, the recipient, and the message body, and Amazon SES assembles the message for you.</p> </li> <li> <p> <b>Raw</b> – A raw, MIME-formatted email message. When you send this type of email, you have to specify all of the message headers, as well as the message body. You can use this message type to send messages that contain attachments. The message that you specify has to be a valid MIME message.</p> </li> </ul></p>
    #[allow(unused_mut)]
    async fn send_email(
        &self,
        input: SendEmailRequest,
    ) -> Result<SendEmailResponse, RusotoError<SendEmailError>> {
        let request_uri = "/v2/email/outbound-emails";

        let mut request = SignedRequest::new("POST", "ses", &self.region, &request_uri);
        request.set_content_type("application/x-amz-json-1.1".to_owned());

        request.set_endpoint_prefix("email".to_string());
        let encoded = Some(serde_json::to_vec(&input).unwrap());
        request.set_payload(encoded);

        let mut response = self
            .client
            .sign_and_dispatch(request)
            .await
            .map_err(RusotoError::from)?;
        if response.status.is_success() {
            let mut response = response.buffer().await.map_err(RusotoError::HttpDispatch)?;
            let result = proto::json::ResponsePayload::new(&response)
                .deserialize::<SendEmailResponse, _>()?;

            Ok(result)
        } else {
            let response = response.buffer().await.map_err(RusotoError::HttpDispatch)?;
            Err(SendEmailError::from_response(response))
        }
    }

    /// <p>Add one or more tags (keys and values) to a specified resource. A <i>tag</i> is a label that you optionally define and associate with a resource. Tags can help you categorize and manage resources in different ways, such as by purpose, owner, environment, or other criteria. A resource can have as many as 50 tags.</p> <p>Each tag consists of a required <i>tag key</i> and an associated <i>tag value</i>, both of which you define. A tag key is a general label that acts as a category for more specific tag values. A tag value acts as a descriptor within a tag key.</p>
    #[allow(unused_mut)]
    async fn tag_resource(
        &self,
        input: TagResourceRequest,
    ) -> Result<TagResourceResponse, RusotoError<TagResourceError>> {
        let request_uri = "/v2/email/tags";

        let mut request = SignedRequest::new("POST", "ses", &self.region, &request_uri);
        request.set_content_type("application/x-amz-json-1.1".to_owned());

        request.set_endpoint_prefix("email".to_string());
        let encoded = Some(serde_json::to_vec(&input).unwrap());
        request.set_payload(encoded);

        let mut response = self
            .client
            .sign_and_dispatch(request)
            .await
            .map_err(RusotoError::from)?;
        if response.status.is_success() {
            let mut response = response.buffer().await.map_err(RusotoError::HttpDispatch)?;
            let result = proto::json::ResponsePayload::new(&response)
                .deserialize::<TagResourceResponse, _>()?;

            Ok(result)
        } else {
            let response = response.buffer().await.map_err(RusotoError::HttpDispatch)?;
            Err(TagResourceError::from_response(response))
        }
    }

    /// <p>Remove one or more tags (keys and values) from a specified resource.</p>
    #[allow(unused_mut)]
    async fn untag_resource(
        &self,
        input: UntagResourceRequest,
    ) -> Result<UntagResourceResponse, RusotoError<UntagResourceError>> {
        let request_uri = "/v2/email/tags";

        let mut request = SignedRequest::new("DELETE", "ses", &self.region, &request_uri);
        request.set_content_type("application/x-amz-json-1.1".to_owned());

        request.set_endpoint_prefix("email".to_string());

        let mut params = Params::new();
        params.put("ResourceArn", &input.resource_arn);
        for item in input.tag_keys.iter() {
            params.put("TagKeys", item);
        }
        request.set_params(params);

        let mut response = self
            .client
            .sign_and_dispatch(request)
            .await
            .map_err(RusotoError::from)?;
        if response.status.is_success() {
            let mut response = response.buffer().await.map_err(RusotoError::HttpDispatch)?;
            let result = proto::json::ResponsePayload::new(&response)
                .deserialize::<UntagResourceResponse, _>()?;

            Ok(result)
        } else {
            let response = response.buffer().await.map_err(RusotoError::HttpDispatch)?;
            Err(UntagResourceError::from_response(response))
        }
    }

    /// <p>Update the configuration of an event destination for a configuration set.</p> <p> <i>Events</i> include message sends, deliveries, opens, clicks, bounces, and complaints. <i>Event destinations</i> are places that you can send information about these events to. For example, you can send event data to Amazon SNS to receive notifications when you receive bounces or complaints, or you can use Amazon Kinesis Data Firehose to stream data to Amazon S3 for long-term storage.</p>
    #[allow(unused_mut)]
    async fn update_configuration_set_event_destination(
        &self,
        input: UpdateConfigurationSetEventDestinationRequest,
    ) -> Result<
        UpdateConfigurationSetEventDestinationResponse,
        RusotoError<UpdateConfigurationSetEventDestinationError>,
    > {
        let request_uri = format!("/v2/email/configuration-sets/{configuration_set_name}/event-destinations/{event_destination_name}", configuration_set_name = input.configuration_set_name, event_destination_name = input.event_destination_name);

        let mut request = SignedRequest::new("PUT", "ses", &self.region, &request_uri);
        request.set_content_type("application/x-amz-json-1.1".to_owned());

        request.set_endpoint_prefix("email".to_string());
        let encoded = Some(serde_json::to_vec(&input).unwrap());
        request.set_payload(encoded);

        let mut response = self
            .client
            .sign_and_dispatch(request)
            .await
            .map_err(RusotoError::from)?;
        if response.status.is_success() {
            let mut response = response.buffer().await.map_err(RusotoError::HttpDispatch)?;
            let result = proto::json::ResponsePayload::new(&response)
                .deserialize::<UpdateConfigurationSetEventDestinationResponse, _>()?;

            Ok(result)
        } else {
            let response = response.buffer().await.map_err(RusotoError::HttpDispatch)?;
            Err(UpdateConfigurationSetEventDestinationError::from_response(
                response,
            ))
        }
    }
}<|MERGE_RESOLUTION|>--- conflicted
+++ resolved
@@ -562,13 +562,8 @@
     pub template: Option<Template>,
 }
 
-<<<<<<< HEAD
-/// <p>In the Amazon SES API v2, <i>events</i> include message sends, deliveries, opens, clicks, bounces, and complaints. <i>Event destinations</i> are places that you can send information about these events to. For example, you can send event data to Amazon SNS to receive notifications when you receive bounces or complaints, or you can use Amazon Kinesis Data Firehose to stream data to Amazon S3 for long-term storage.</p>
-#[derive(Clone, Debug, Default, Deserialize, PartialEq)]
-=======
 /// <p>In the Amazon SES API v2, <i>events</i> include message sends, deliveries, opens, clicks, bounces, complaints and delivery delays. <i>Event destinations</i> are places that you can send information about these events to. For example, you can send event data to Amazon SNS to receive notifications when you receive bounces or complaints, or you can use Amazon Kinesis Data Firehose to stream data to Amazon S3 for long-term storage.</p>
-#[derive(Default, Debug, Clone, PartialEq, Deserialize)]
->>>>>>> e150e708
+#[derive(Clone, Debug, Default, Deserialize, PartialEq)]
 #[cfg_attr(any(test, feature = "serialize_structs"), derive(Serialize))]
 pub struct EventDestination {
     /// <p>An object that defines an Amazon CloudWatch destination for email events. You can use Amazon CloudWatch to monitor and gain insights on your email sending metrics.</p>
