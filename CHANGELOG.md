--- conflicted
+++ resolved
@@ -19,11 +19,8 @@
 - Remove deprecated `Error::description` implementations
 - Add features `serialize_structs` and `deserialize_structs`
 - Implement Clone on various Credential structs.
-<<<<<<< HEAD
+- Fix incorrect encoding of Session Token when pre-signing URLs
 - Add IoT Secure Tunneling service
-=======
-- Fix incorrect encoding of Session Token when pre-signing URLs
->>>>>>> cdc117cf
 
 ## [0.42.0] - 2019-11-18
 
